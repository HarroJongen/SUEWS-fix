--- conflicted
+++ resolved
@@ -3,8 +3,6 @@
 phases:
 - phase: Phase_1
   displayName: Agent macOS 
-<<<<<<< HEAD
-=======
 
   condition: succeeded()
   queue:
@@ -70,25 +68,18 @@
 
 - phase: Phase_2
   displayName: Agent Windows
->>>>>>> 442ab465
 
   condition: succeeded()
   queue:
-    name: Hosted macOS
+    name: Hosted VS2017
+#Your build pipeline references an undefined variable named ‘Parameters.versionSpec’. Create or edit the build pipeline for this YAML file, define the variable on the Variables tab. See https://go.microsoft.com/fwlink/?linkid=865972
   steps:
-  - script: 'brew install gcc'
-    displayName: 'install gcc+gfortran'
-    continueOnError: true
-
   - script: |  
        make
+       
     displayName: 'make suews'
     continueOnError: true
   
-<<<<<<< HEAD
-  - script: zip -jr ./SUEWS-macOS.zip ./ReleaseRepo/build/macOS/*
-    displayName: 'Create Release'
-=======
   - task: ArchiveFiles@2
     inputs:
       rootFolderOrFile: ./ReleaseRepo/build/
@@ -104,73 +95,11 @@
       pathtoPublish: ./SUEWS-win64.zip 
       artifactName: 'SUEWS-win64.zip'
     displayName: 'Publish Release'
->>>>>>> 442ab465
-
-  - task: PublishBuildArtifacts@1
-    inputs:
-      pathtoPublish: ./SUEWS-macOS.zip
-      artifactName: 'SUEWS-macOS.zip'
-    displayName: 'Publish Release'
-
-  # - script: rm -rf dist && mkdir dist && echo `date` > dist/my-release.txt && zip -jr ./dist/my-release.zip ./dist/my-release.txt
-  #   displayName: 'Create Release'
-  # - task: PublishBuildArtifacts@1
-  #   inputs:
-  #     pathtoPublish: dist/my-release.zip
-  #     artifactName: 'my-release.zip'
-  #   displayName: 'Publish Release'
-  - task: GithubRelease@0
-    inputs:
-      gitHubConnection: new GitHub connection
-      repositoryName: Urban-Meteorology-Reading/SUEWS
-      assets: $(build.artifactstagingdirectory)/*.zip
-      action: 'create'
-      target: '$(build.sourceVersion)'
-      tagSource: 'manual' # 'auto'
-      tag: test # Required when action == edit || action == discard || tagSource == manual
-      title: 'Tag Title'
-      assetUploadMode: 'delete'
-      isDraft: false
-      isPrerelease: true
-  # - script: 'brew install gcc'
-  #   displayName: 'install gcc+gfortran'
-  #   continueOnError: true
-
-<<<<<<< HEAD
-  # - script: |  
-  #      make
-  #   displayName: 'make suews'
-  #   continueOnError: true
-
-# - phase: Phase_2
-#   displayName: Agent Windows
-
-#   condition: succeeded()
-#   queue:
-#     name: Hosted VS2017
-# #Your build pipeline references an undefined variable named ‘Parameters.versionSpec’. Create or edit the build pipeline for this YAML file, define the variable on the Variables tab. See https://go.microsoft.com/fwlink/?linkid=865972
-#   steps:
-#   - script: |  
-#        make
-       
-#     displayName: 'make suews'
-#     continueOnError: true
 
 
-# - phase: Phase_3
-#   displayName: Agent Linux
+- phase: Phase_3
+  displayName: Agent Linux
 
-#   condition: succeeded()
-#   queue:
-#     name: Hosted Ubuntu 1604
-#   steps:
-#   - script: |  
-#        docker run -v $(pwd):/io dockcross/manylinux-x64 bash -c "cd /io/;make"
-#     displayName: 'docker make suews manylinux'
-#     continueOnError: true
-
-
-=======
   condition: succeeded()
   queue:
     name: Hosted Ubuntu 1604
@@ -194,4 +123,3 @@
       pathtoPublish: ./SUEWS-Linux.zip 
       artifactName: 'SUEWS-Linux.zip'
     displayName: 'Publish Release'
->>>>>>> 442ab465
