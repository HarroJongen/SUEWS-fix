--- conflicted
+++ resolved
@@ -172,11 +172,7 @@
 - job:                'Build_Test_Docs'
   dependsOn:          'Build_Test_Ubuntu_1804'
   pool:
-<<<<<<< HEAD
-    vmImage:          'ubuntu-18.04'
-=======
     vmImage:          'ubuntu-latest'
->>>>>>> 44262e08
   strategy:
     matrix:
       # Python35:
