--- conflicted
+++ resolved
@@ -4175,7 +4175,6 @@
       siteInfo%flowchange = FlowChange
       siteInfo%sfr_surf = sfr_surf
       siteInfo%nlayer = nlayer
-<<<<<<< HEAD
       siteInfo%n_buildings = n_buildings
       siteInfo%h_std = h_std
       ! siteInfo%nlayer = nlayer
@@ -4202,9 +4201,6 @@
       ! timer%isec = isec
       ! timer%it = it
       ! timer%iy = iy
-=======
-
->>>>>>> f9b73256
       timer%tstep = tstep
       timer%tstep_prev = tstep_prev
       timer%dt_since_start = dt_since_start
