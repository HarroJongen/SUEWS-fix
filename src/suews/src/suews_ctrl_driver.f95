!========================================================================================
! SUEWS driver subroutines
! TS 31 Aug 2017: initial version
! TS 02 Oct 2017: added  as the generic wrapper
! TS 03 Oct 2017: added
MODULE SUEWS_Driver
   ! only the following immutable objects are imported:
   ! 1. functions/subroutines
   ! 2. constant variables
   USE SUEWS_DEF_DTS, ONLY: SUEWS_CONFIG, SURF_STORE_PRM, WATER_DIST_PRM, bioCO2_PRM, CONDUCTANCE_PRM, &
                            LAI_PRM, OHM_COEF_LC, OHM_PRM, SOIL_PRM, anthroHEAT_PRM, IRRIG_daywater, &
                            IRRIGATION_PRM, anthroEMIS_PRM, SNOW_PRM, SPARTACUS_PRM, SPARTACUS_LAYER_PRM, &
                            SUEWS_SITE, LUMPS_PRM, EHC_PRM, LC_PAVED_PRM, LC_BLDG_PRM, LC_DECTR_PRM, LC_EVETR_PRM, &
                            LC_GRASS_PRM, LC_BSOIL_PRM, LC_WATER_PRM, anthroEmis_STATE, &
                            OHM_STATE, PHENOLOGY_STATE, SNOW_STATE, SUEWS_FORCING, SUEWS_TIMER, &
                            HYDRO_STATE, HEAT_STATE, &
                            ROUGHNESS_STATE, solar_State, atm_state, flag_STATE, &
                            SUEWS_STATE, SUEWS_DEBUG, STEBBS_STATE, BUILDING_ARCHETYPE_PRM, STEBBS_PRM, &
                            output_line, output_block
   USE meteo, ONLY: qsatf, RH2qa, qa2RH
   USE AtmMoistStab_module, ONLY: cal_AtmMoist, cal_Stab, stab_psi_heat, stab_psi_mom, SUEWS_update_atmState
   USE NARP_MODULE, ONLY: NARP_cal_SunPosition, NARP_cal_SunPosition_DTS
   USE AtmMoistStab_module, ONLY: cal_AtmMoist, cal_Stab, stab_psi_heat, stab_psi_mom
   USE NARP_MODULE, ONLY: NARP_cal_SunPosition
   USE SPARTACUS_MODULE, ONLY: SPARTACUS
   ! USE AnOHM_module, ONLY: AnOHM
   USE resist_module, ONLY: AerodynamicResistance, BoundaryLayerResistance, SurfaceResistance, &
                            SUEWS_cal_RoughnessParameters
   USE OHM_module, ONLY: OHM
   USE ESTM_module, ONLY: ESTM
   USE EHC_module, ONLY: EHC
   USE Snow_module, ONLY: SnowCalc, MeltHeat, SnowUpdate, update_snow_albedo, update_snow_dens
   USE DailyState_module, ONLY: update_DailyStateLine_DTS, SUEWS_cal_DailyState
   USE WaterDist_module, ONLY: &
      drainage, cal_water_storage_surf, &
      cal_water_storage_building, &
      SUEWS_cal_SoilState, &
      SUEWS_update_SoilMoist, SUEWS_update_SoilMoist_DTS, &
      ReDistributeWater, SUEWS_cal_HorizontalSoilWater, &
      SUEWS_cal_HorizontalSoilWater_DTS, &
      SUEWS_cal_WaterUse
   USE ctrl_output, ONLY: varListAll
   USE lumps_module, ONLY: LUMPS_cal_QHQE_DTS
   USE evap_module, ONLY: cal_evap_multi
   USE rsl_module, ONLY: RSLProfile, RSLProfile_DTS
   USE anemsn_module, ONLY: AnthropogenicEmissions
   USE CO2_module, ONLY: CO2_biogen
   USE allocateArray, ONLY: &
      nsurf, nvegsurf, ndepth, nspec, &
      PavSurf, BldgSurf, ConifSurf, DecidSurf, GrassSurf, BSoilSurf, WaterSurf, &
      ivConif, ivDecid, ivGrass, &
      ncolumnsDataOutSUEWS, ncolumnsDataOutSnow, &
      ncolumnsDataOutESTM, ncolumnsDataOutDailyState, &
      ncolumnsDataOutRSL, ncolumnsdataOutSOLWEIG, ncolumnsDataOutBEERS, &
      ncolumnsDataOutDebug, ncolumnsDataOutSPARTACUS, ncolumnsDataOutEHC, &
      ncolumnsDataOutSTEBBS, ncolumnsDataOutNHood
   USE moist, ONLY: avcp, avdens, lv_J_kg
   USE solweig_module, ONLY: SOLWEIG_cal_main
   USE beers_module, ONLY: BEERS_cal_main, BEERS_cal_main_DTS
   USE stebbs_module, ONLY: stebbsonlinecouple
   USE version, ONLY: git_commit, compiler_ver ! these are automatically generated during compilation time
   USE time_module, ONLY: SUEWS_cal_dectime_DTS, SUEWS_cal_tstep_DTS, SUEWS_cal_weekday_DTS, &
                          SUEWS_cal_DLS_DTS

   IMPLICIT NONE

CONTAINS

! ===================MAIN CALCULATION WRAPPER FOR ENERGY AND WATER FLUX===========

   SUBROUTINE SUEWS_cal_Main( &
      timer, forcing, config, siteInfo, &
      modState, &
      debugState, &
      outputLine) ! output

      IMPLICIT NONE

      ! input variables

      ! ####################################################################################
      !  declaration for DTS variables
      TYPE(SUEWS_TIMER), INTENT(IN) :: timer
      TYPE(SUEWS_FORCING), INTENT(INOUT) :: forcing
      TYPE(SUEWS_CONFIG), INTENT(IN) :: config

      TYPE(SUEWS_SITE), INTENT(IN) :: siteInfo
      TYPE(SUEWS_DEBUG), INTENT(OUT) :: debugState

      TYPE(SUEWS_STATE), INTENT(INOUT) :: modState
      ! ####################################################################################

      ! ########################################################################################
      ! output variables
      REAL(KIND(1D0)), DIMENSION(5) :: datetimeLine !date & time
      REAL(KIND(1D0)), DIMENSION(ncolumnsDataOutSUEWS - 5) :: dataOutLineSUEWS
      REAL(KIND(1D0)), DIMENSION(ncolumnsDataOutSnow - 5) :: dataOutLineSnow
      REAL(KIND(1D0)), DIMENSION(ncolumnsDataOutESTM - 5) :: dataOutLineESTM
      REAL(KIND(1D0)), DIMENSION(ncolumnsDataOutEHC - 5) :: dataOutLineEHC
      REAL(KIND(1D0)), DIMENSION(ncolumnsDataOutRSL - 5) :: dataoutLineRSL
      REAL(KIND(1D0)), DIMENSION(ncolumnsDataOutBEERS - 5) :: dataOutLineBEERS
      REAL(KIND(1D0)), DIMENSION(ncolumnsDataOutDebug - 5) :: dataOutLineDebug
      REAL(KIND(1D0)), DIMENSION(ncolumnsDataOutSPARTACUS - 5) :: dataOutLineSPARTACUS
      REAL(KIND(1D0)), DIMENSION(ncolumnsDataOutDailyState - 5) :: dataOutLineDailyState
      REAL(KIND(1D0)), DIMENSION(ncolumnsDataOutSTEBBS - 5) :: dataOutLineSTEBBS
      REAL(KIND(1D0)), DIMENSION(ncolumnsDataOutNHood - 5) :: dataOutLineNHood
      ! save all output variables in a single derived type
      TYPE(output_line), INTENT(OUT) :: outputLine
      ! ########################################################################################

      TYPE(SUEWS_STATE) :: modState_tstepstart

      ! these local variables are used in iteration
      INTEGER, PARAMETER :: max_iter = 30 ! maximum number of iteration

      ! ####################################################################################
      ASSOCIATE ( &
         Diagnose => config%Diagnose, &
         ! modState
         flagState => modState%flagState, &
         hydroState => modState%hydroState, &
         phenState => modState%phenState, &
         heatstate => modState%heatState, &
         snowState => modState%snowState, &
         nhoodState => modState%nhoodState &
         )
         ASSOCIATE ( &
            ! timer
            ! siteInfo
            nlayer => siteInfo%nlayer, &
            sfr_surf => siteInfo%sfr_surf, &
            ! flagState
            flag_converge => flagState%flag_converge, &
            i_iter => flagState%i_iter, &
            ev_surf => hydroState%ev_surf, &
            ev0_surf => hydroState%ev0_surf, &
            ! heatState
            tsfc_surf_stepstart => heatState%tsfc_surf_stepstart, &
            tsfc_roof_stepstart => heatState%tsfc_roof_stepstart, &
            tsfc_wall_stepstart => heatState%tsfc_wall_stepstart, &
            tsfc_surf => heatState%tsfc_surf, &
            tsfc_roof => heatState%tsfc_roof, &
            tsfc_wall => heatState%tsfc_wall, &
            qe0_surf => heatState%qe0_surf, &
            qh => heatState%qh, &
            QH_LUMPS => heatState%QH_LUMPS, &
            QH_Init => heatState%QH_Init, &
            ! snowState
            chSnow_per_interval => snowState%chSnow_per_interval, &
            SnowRemoval => snowState%SnowRemoval, &
            swe => snowState%swe, &
            Qm => snowState%Qm, &
            QmFreez => snowState%QmFreez, &
            QmRain => snowState%QmRain, &
            NWstate_per_tstep => hydroState%NWstate_per_tstep, &
            mwh => snowState%mwh, &
            mwstore => snowState%mwstore &
            )

            ! IF (Diagnose == 1) WRITE (*, *) 'dectime', dectime

            ! ############# memory allocation for DTS variables (start) #############
            CALL modState_tstepstart%ALLOCATE(nlayer, ndepth)
            CALL debugState%init(nlayer, ndepth)
            ! save initial values of model states
            modState_tstepstart = modState

            ! ########################################3
            ! set initial values for output arrays
            SWE = 0.
            mwh = 0.
            MwStore = 0.
            chSnow_per_interval = 0.
            SnowRemoval = 0.
            Qm = 0
            QmFreez = 0
            QmRain = 0

            ! these output variables are used for debugging
            qe0_surf = 0 ! QE from PM: only meaningful when snowuse=0
            ev0_surf = 0 ! ev from PM: only meaningful when snowuse=0
            ev_surf = 0 ! ev from water balance: only meaningful when snowuse=0

            ! force several snow related state variables to zero if snow module is off
            IF (config%snowuse == 0) THEN
               snowState%SnowDens = 0.
               snowState%SnowFrac = 0.
               snowState%SnowWater = 0.
               snowState%SnowAlb = 0.
               snowState%IceFrac = 0.
               snowState%SnowPack = 0.
            END IF

            ! ########################################################################################
            ! save initial values of inout variables
            ! snowState = snowState
            snowState%snowfrac = MERGE(forcing%snowfrac, snowState%SnowFrac, config%NetRadiationMethod == 0)

            ! initialise output variables
            dataOutLineSnow = -999.
            dataOutLineESTM = -999.
            dataOutLineEHC = -999.
            dataoutLineRSL = -999.
            dataOutLineBEERS = -999.
            dataOutLineDebug = -999.
            dataOutLineSPARTACUS = -999.
            dataOutLineDailyState = -999.
            dataOutLineSTEBBS = -999.

            !########################################################################################
            !           main calculation starts here
            !########################################################################################

            ! iteration is used below to get results converge
            flag_converge = .FALSE.

            ! save surface temperature at the beginning of the time step
            tsfc_surf_stepstart = tsfc_surf
            ! ! TODO: ESTM work: to allow heterogeneous surface temperatures
            IF (config%StorageHeatMethod == 5 .OR. config%NetRadiationMethod > 1000) THEN
               tsfc_roof_stepstart = tsfc_roof
               tsfc_wall_stepstart = tsfc_wall
            END IF

            !==============surface roughness calculation=======================
            IF (Diagnose == 1) WRITE (*, *) 'Calling SUEWS_cal_RoughnessParameters...'
            CALL SUEWS_cal_RoughnessParameters( &
               timer, config, forcing, siteInfo, & !input
               modState) ! input/output:

            !=================Calculate sun position=================
            IF (Diagnose == 1) WRITE (*, *) 'Calling NARP_cal_SunPosition...'
            ! print *, 'timer: azimuth, zenith_deg', timer%azimuth, timer%zenith_deg
            CALL NARP_cal_SunPosition_DTS( &
               timer, config, forcing, siteInfo, & !input
               modState) ! input/output:

            !=================Calculation of density and other water related parameters=================
            IF (Diagnose == 1) WRITE (*, *) 'Calling LUMPS_cal_AtmMoist...'
            CALL SUEWS_update_atmState(timer, forcing, modState)

            ! start iteration-based calculation
            ! through iterations, the surface temperature is examined to be converged
            i_iter = 1
            ! max_iter = 30
            DO WHILE ((.NOT. flag_converge) .AND. i_iter < max_iter)
               IF (diagnose == 1) THEN
                  PRINT *, '=========================== '
                  PRINT *, 'iteration is ', i_iter
               END IF
               IF ((.NOT. flag_converge) .AND. i_iter > 1) THEN
                  CALL restore_state(modState, modState_tstepstart)
               END IF
               ! ========================================================================================
               ! IMPORTANT: restore initial states as they SHOULD NOT be changed during iterations
               ! #316: restore initial hydroState as hydrostate should not be changed during iterations
               ! IF (config%flag_test) THEN
               ! restore all initial states but surface temperatures

               ! hydroState = modState_init%hydroState
               ! #369: restore initial phenState as phenState should not be changed during iterations
               ! phenState = modState_init%phenState
               ! ========================================================================================
               ! snowstate should probably be restored as well but not done for now - should be revisited
               ! END IF
               !==============main calculation start=======================

               ! WIP notes: TS 23 Aug 2023
               ! the following part is the main calculation part of SUEWS
               ! the calculation is divided into several modules relating to major physical processes
               ! the modules are called in the following order:
               ! ~~~~~~~~~~~~~~~~~~~~~~~~~~~~~~~~~~~~~~~~~~~~~~~~~~~~~~~~~~~~~~~~~~~~~~~~~~~~~~~~~~~~~~~~~~~~~~~~
               ! part A: modules that are called multiple times per timestep to achieve convergence
               ! A1. SUEWS_cal_DailyState_DTS: update phenology and land cover states at a daily scale - which may occur either at the beginning or end of a day
               ! A2. SUEWS_cal_WaterUse_DTS: calculate water use
               ! A3. SUEWS_cal_AnthropogenicEmission_DTS: calculate anthropogenic heat and CO2 fluxes
               ! A4. SUEWS_cal_Qn_DTS: calculate net all-wave radiation
               ! A5. SUEWS_cal_Qs_DTS: calculate storage heat flux
               ! A6. SUEWS_cal_Water_DTS: calculate surface water balance
               ! A7. SUEWS_cal_Resistance_DTS: calculate various resistances
               ! A8.1 (optional) SUEWS_cal_snow_DTS: calculate snow-related energy balance if snowuse == 1
               ! A8.2 (optional) SUEWS_cal_QE_DTS: calculate non-snow-related energy balance if snowuse == 0
               ! A9. SUEWS_cal_HorizontalSoilWater_DTS: calculate redistribution of soil water between land covers within a grid cell
               ! A10. SUEWS_cal_SoilState_DTS: calculate stored soil water
               ! A11. SUEWS_cal_QH_DTS: calculate sensible heat flux
               ! ~~~~~~~~~~~~~~~~~~~~~~~~~~~~~~~~~~~~~~~~~~~~~~~~~~~~~~~~~~~~~~~~~~~~~~~~~~~~~~~~~~~~~~~~~~~~~~~~
               ! part B: modules that are called once per timestep due to computational inefficiency
               ! B1. RSLProfile_DTS: calculate RSL profiles of wind speed, temperature and humidity
               ! B2. SUEWS_cal_BiogenCO2_DTS: calculate CO2 fluxes from biogenic sources
               ! ~~~~~~~~~~~~~~~~~~~~~~~~~~~~~~~~~~~~~~~~~~~~~~~~~~~~~~~~~~~~~~~~~~~~~~~~~~~~~~~~~~~~~~~~~~~~~~~~

               ! WIP: the wrapper subroutines for different physical processes have the same structure to allow easy implementation of new functionalities
               ! the structure is as follows:
               ! --------------------------------------------------------------------------------
               ! SUEWS_cal_<module_name>_DTS( & ! `DTS` stands for `derived type structure`
               !    timer, & ! time related variables <input>
               !    forcing & ! meteorological forcing variables <input>
               !    siteInfo, & ! site information <input>
               !    config, & ! configuation methods of model behaviours <input>
               !    modState_<module_name> & ! model states as input to the module <inout>
               ! &)
               ! --------------------------------------------------------------------------------
               !=================Call the SUEWS_cal_DailyState routine to get surface characteristics ready=================
               IF (Diagnose == 1) WRITE (*, *) 'Calling SUEWS_cal_DailyState...'
               CALL SUEWS_cal_DailyState( &
                  timer, config, forcing, siteInfo, & !input
                  modState) ! input/output:

               debugState%state_01_dailystate = modState
               !======== Calculate soil moisture =========
               IF (Diagnose == 1) WRITE (*, *) 'Calling SUEWS_update_SoilMoist...'
               CALL SUEWS_update_SoilMoist_DTS( &
                  timer, config, forcing, siteInfo, & ! input
                  modState) ! input/output:

               debugState%state_02_soilmoist = modState
               ! WIP notes: TS 03 Sep 2023
               ! upgrade the interface following this order:
               ! 1. add `timer, config, forcing, siteInfo` as input
               ! 2. add `xxState_prev` and `xxState_next` as input and output, respectively

               IF (Diagnose == 1) WRITE (*, *) 'Calling SUEWS_cal_WaterUse...'
               !=================Gives the external and internal water uses per timestep=================
               CALL SUEWS_cal_WaterUse( &
                  timer, config, forcing, siteInfo, & ! input
                  modState) ! input/output:

               debugState%state_03_wateruse = modState

               ! ===================ANTHROPOGENIC HEAT AND CO2 FLUX======================
               CALL SUEWS_cal_AnthropogenicEmission( &
                  timer, config, forcing, siteInfo, & ! input
                  modState) ! input/output:

               debugState%state_04_anthroemis = modState

               ! ========================================================================
               ! N.B.: the following parts involves snow-related calculations.
               ! ===================NET ALLWAVE RADIATION================================
               IF (diagnose == 1) THEN
                  PRINT *, 'Tsfc_surf before QN', heatState%tsfc_surf
               END IF
               CALL SUEWS_cal_Qn( &
                  timer, config, forcing, siteInfo, & ! input
                  modState, & ! input/output:
                  dataOutLineSPARTACUS) ! output

               debugState%state_05_qn = modState

               IF (diagnose == 1) PRINT *, 'Tsfc_surf before QS', heatState%tsfc_surf
               CALL SUEWS_cal_Qs( &
                  timer, config, forcing, siteInfo, & !input
                  modState, & ! input/output:
                  dataOutLineESTM)

               debugState%state_06_qs = modState

               !==================Energy related to snow melting/freezing processes=======
               IF (Diagnose == 1) WRITE (*, *) 'Calling MeltHeat'

               !==========================Turbulent Fluxes================================
               IF (Diagnose == 1) WRITE (*, *) 'Calling LUMPS_cal_QHQE...'
               CALL LUMPS_cal_QHQE_DTS( &
                  timer, config, forcing, siteInfo, & ! input
                  modState) ! input/output:

               debugState%state_07_qhqe_lumps = modState

               !============= calculate water balance =============
               IF (Diagnose == 1) WRITE (*, *) 'Calling SUEWS_cal_Water...'
               CALL SUEWS_cal_Water( &
                  timer, config, forcing, siteInfo, & ! input
                  modState) ! input/output:

               debugState%state_08_water = modState
               !============= calculate water balance end =============

               !===============Resistance Calculations=======================
               IF (Diagnose == 1) WRITE (*, *) 'Calling SUEWS_cal_Resistance...'
               CALL SUEWS_cal_Resistance( &
                  timer, config, forcing, siteInfo, & ! input
                  modState) ! input/output:

               debugState%state_09_resist = modState
               !===================Resistance Calculations End=======================

               !===================Calculate surface hydrology and related soil water=======================
               IF (config%SnowUse == 1) THEN

                  ! ===================Calculate snow related hydrology=======================
                  ! #234 the snow parts needs more work to be done
                  ! TS 18 Oct 2023: snow is temporarily turned off for easier implementation of other functionalities
                  CALL SUEWS_cal_snow( &
                     timer, config, forcing, siteInfo, & ! input
                     modState, & ! input/output
                     dataOutLineSnow)
                  ! N.B.: snow-related calculations end here.
                  !===================================================
               ELSE
                  IF (Diagnose == 1) WRITE (*, *) 'Calling SUEWS_cal_QE...'
                  !======== Evaporation and surface state_id for snow-free conditions ========
                  CALL SUEWS_cal_QE( &
                     timer, config, forcing, siteInfo, & ! input
                     modState) ! input/output:

                  debugState%state_10_qe = modState
                  !======== Evaporation and surface state_id end========
               END IF

               !============ Sensible heat flux ===============
               IF (Diagnose == 1) WRITE (*, *) 'Calling SUEWS_cal_QH...'
               CALL SUEWS_cal_QH( &
                  timer, config, forcing, siteInfo, & ! input
                  modState) ! input/output:

               debugState%state_11_qh = modState
               !============ Sensible heat flux end ===============

               ! ============ update surface temperature of this iteration ===============
               CALL suews_update_tsurf( &
                  timer, config, forcing, siteInfo, & ! input
                  modState) ! input/output:

               debugState%state_12_tsurf = modState

               i_iter = i_iter + 1
               IF (i_iter == max_iter .AND. .NOT. flag_converge) THEN
                  IF (diagnose == 1) PRINT *, 'Iteration did not converge in', i_iter, ' iterations'

               END IF
               IF (diagnose == 1) PRINT *, '========================='
               IF (diagnose == 1) PRINT *, ''

               !==============main calculation end=======================
            END DO ! end iteration for tsurf calculations

            !==============================================================
            ! Calculate diagnostics: these variables are decoupled from the main SUEWS calculation

            !============ roughness sub-layer diagonostics ===============
            IF (Diagnose == 1) WRITE (*, *) 'Calling RSLProfile...'
            CALL RSLProfile_DTS( &
               timer, config, forcing, siteInfo, & ! input
               modState, & ! input/output:
               dataoutLineRSL) ! output

            debugState%state_13_rsl = modState

            ! ============ BIOGENIC CO2 FLUX =======================
            IF (Diagnose == 1) WRITE (*, *) 'Calling SUEWS_cal_BiogenCO2_DTS...'
            CALL SUEWS_cal_BiogenCO2( &
               timer, config, forcing, siteInfo, & ! input
               modState) ! input/output:

            debugState%state_14_biogenco2 = modState

            ! calculations of diagnostics end
            !==============================================================
            IF (Diagnose == 1) WRITE (*, *) 'update inout variables with new values...'
            !==============================================================
            !==============================================================
            ! update inout variables with new values (to be compatible with original interface)
            ! atmState%Tair_av = Tair_av_next

            !==============use BEERS to get localised radiation flux==================
            ! TS 14 Jan 2021: BEERS is a modified version of SOLWEIG
            IF (Diagnose == 1) WRITE (*, *) 'Calling BEERS_cal_main_DTS...'
            CALL BEERS_cal_main_DTS( &
               timer, config, forcing, siteInfo, & ! input
               modState, & ! input/output:
               dataOutLineBEERS) ! output

            debugState%state_15_beers = modState

            !==============use STEBBS to get localised radiation flux==================
            ! MP 12 Sep 2024: STEBBS is a simplified BEM
            IF (config%stebbsmethod == 1 .OR. config%stebbsmethod == 2) THEN
               IF (Diagnose == 1) WRITE (*, *) 'Calling STEBBS...'
               CALL stebbsonlinecouple( &
                  timer, config, forcing, siteInfo, & ! input
                  modState, & ! input/output:
                  datetimeLine, & ! input
                  dataOutLineSTEBBS) ! output
            END IF

            !==============translation of  output variables into output array===========
            IF (Diagnose == 1) WRITE (*, *) 'Calling BEERS_cal_main_DTS...'
            CALL SUEWS_update_outputLine( &
               timer, config, forcing, siteInfo, & ! input
               modState, & ! input/output:
               datetimeLine, dataOutLineSUEWS) !output

            IF (config%StorageHeatMethod == 5) THEN
               IF (Diagnose == 1) WRITE (*, *) 'Calling ECH_update_outputLine_DTS...'
               CALL EHC_update_outputLine( &
                  timer, & !input
                  modState, & ! input/output:
                  datetimeLine, dataOutLineEHC) !output
            END IF

            ! daily state_id:
            IF (Diagnose == 1) WRITE (*, *) 'Calling update_DailyStateLine_DTS...'
            CALL update_DailyStateLine_DTS( &
               timer, config, forcing, siteInfo, & ! input
               modState, & ! input/output:
               dataOutLineDailyState) !out

            !==============translation end ================
            IF (Diagnose == 1) WRITE (*, *) 'Calling dataoutlineDebug...'
            ! TODO: #233 debugging info will be collected into a derived type for model output when the debugging flag is on
            ! here we may still use the original output array but another derived type can be used for enriched debugging info
            CALL update_debug_info( &
               timer, config, forcing, siteInfo, & ! input
               modState_tstepstart, & ! input
               modState, & ! inout
               dataoutlineDebug) ! output

            !==============output==========================
            ! TODO: collect output into a derived type for model output
            IF (Diagnose == 1) WRITE (*, *) 'Calling output_line_init...'
            ! CALL output_line_init(output_line_suews)
            CALL outputLine%init()
            outputLine%datetimeLine = datetimeLine
            outputLine%dataOutLineSUEWS = [datetimeLine, dataOutLineSUEWS]
            outputLine%dataOutLineEHC = [datetimeLine, dataOutLineEHC]
            outputLine%dataOutLineDailyState = [datetimeLine, dataOutLineDailyState]
            outputLine%dataOutLineBEERS = [datetimeLine, dataOutLineBEERS]
            outputLine%dataOutLineDebug = [datetimeLine, dataOutLineDebug]
            outputLine%dataOutLineSPARTACUS = [datetimeLine, dataOutLineSPARTACUS]
            outputLine%dataOutLineSnow = [datetimeLine, dataOutLineSnow]
            outputLine%dataoutLineRSL = [datetimeLine, dataOutLineRSL]
            outputLine%dataOutLineESTM = [datetimeLine, dataOutLineESTM]
            outputLine%dataOutLineSTEBBS = [datetimeLine, dataOutLineSTEBBS]

         END ASSOCIATE
      END ASSOCIATE

   END SUBROUTINE SUEWS_cal_Main
! ================================================================================

   SUBROUTINE update_debug_info( &
      timer, config, forcing, siteInfo, & ! input
      modState_init, & ! input
      modState, & ! inout
      dataoutlineDebug) ! output

      USE SUEWS_DEF_DTS, ONLY: SUEWS_CONFIG, SUEWS_FORCING, SUEWS_TIMER, SUEWS_SITE, LC_PAVED_PRM, LC_BLDG_PRM, &
                               LC_EVETR_PRM, LC_DECTR_PRM, LC_GRASS_PRM, &
                               LC_BSOIL_PRM, LC_WATER_PRM, HEAT_STATE, flag_STATE
      TYPE(SUEWS_CONFIG), INTENT(IN) :: config
      TYPE(SUEWS_TIMER), INTENT(IN) :: timer
      TYPE(SUEWS_FORCING), INTENT(IN) :: forcing
      TYPE(SUEWS_SITE), INTENT(IN) :: siteInfo

      TYPE(SUEWS_STATE), INTENT(inout) :: modState_init

      TYPE(SUEWS_STATE), INTENT(inout) :: modState

      REAL(KIND(1D0)), INTENT(OUT), DIMENSION(ncolumnsDataOutDebug - 5) :: dataoutlineDebug

      ASSOCIATE ( &
         hydroState => modState%hydroState, &
         heatState => modState%heatState, &
         ohmState => modState%ohmState, &
         snowState => modState%snowState, &
         anthroemisState => modState%anthroemisState, &
         phenState => modState%phenState, &
         atmState => modState%atmState, &
         flagState => modState%flagState, &
         roughnessState => modState%roughnessState, &
         conductancePrm => siteInfo%conductance &
         )

         ASSOCIATE ( &
            flag_test => config%flag_test, &
            tsfc0_out_surf => heatState%tsfc_surf_stepstart, &
            qn_surf => heatState%qn_surf, &
            qs_surf => heatState%qs_surf, &
            qe0_surf => heatState%qe0_surf, &
            qe_surf => heatState%qe_surf, &
            qh_surf => heatState%qh_surf, &
            wu_surf => hydroState%wu_surf, &
            ev0_surf => hydroState%ev0_surf, &
            ev_surf => hydroState%ev_surf, &
            drain_surf => hydroState%drain_surf, &
            RS => atmState%RS, &
            RA_h => atmState%RA_h, &
            RB => atmState%RB, &
            RAsnow => snowState%RAsnow, &
            rss_surf => atmState%rss_surf, &
            vsmd => hydroState%vsmd, &
            g_kdown => phenState%g_kdown, &
            g_dq => phenState%g_dq, &
            g_ta => phenState%g_ta, &
            g_smd => phenState%g_smd, &
            g_lai => phenState%g_lai, &
            vpd_hPa => atmState%vpd_hPa, &
            lv_J_kg => atmState%lv_J_kg, &
            avdens => atmState%avdens, &
            avcp => atmState%avcp, &
            s_hPa => atmState%s_hPa, &
            psyc_hPa => atmState%psyc_hPa, &
            i_iter => flagState%i_iter, &
            FAIBldg_use => roughnessState%FAIBldg_use, &
            FAIEveTree_use => roughnessState%FAIEveTree_use, &
            FAIDecTree_use => roughnessState%FAIDecTree_use, &
            FAI => roughnessState%FAI &
            )

            dataoutlineDebug = &
               [MERGE(1D0, 0D0, flag_test), &
                tsfc0_out_surf, &
                qn_surf, qs_surf, qe0_surf, qe_surf, qh_surf, & ! energy balance
                wu_surf, ev0_surf, ev_surf, drain_surf, &
                modState_init%hydroState%state_surf, hydroState%state_surf, &
                modState_init%hydroState%soilstore_surf, hydroState%soilstore_surf, & ! water balance
                RS, RA_h, RB, RAsnow, rss_surf, & ! for debugging QE
                vsmd, conductancePrm%S1/conductancePrm%G_sm + conductancePrm%S2, &
                conductancePrm%G_sm, &
                conductancePrm%G_sm*(vsmd - conductancePrm%S1/conductancePrm%G_sm + conductancePrm%S2), & ! debug g_smd
                g_kdown, g_dq, g_ta, g_smd, g_lai, & ! for debugging RS: surface resistance
                vpd_hPa, lv_J_kg, avdens, avcp, s_hPa, psyc_hPa, & ! for debugging QE
                i_iter*1D0, &
                FAIBldg_use, FAIEveTree_use, FAIDecTree_use, FAI, &
                ohmState%dqndt]

         END ASSOCIATE
      END ASSOCIATE

   END SUBROUTINE update_debug_info

   ! ================================================================================

   SUBROUTINE suews_update_tsurf( &
      timer, config, forcing, siteInfo, & ! input
      modState) ! input/output:

      USE SUEWS_DEF_DTS, ONLY: SUEWS_CONFIG, SUEWS_FORCING, SUEWS_TIMER, SUEWS_SITE, LC_PAVED_PRM, LC_BLDG_PRM, &
                               LC_EVETR_PRM, LC_DECTR_PRM, LC_GRASS_PRM, &
                               LC_BSOIL_PRM, LC_WATER_PRM, HEAT_STATE, flag_STATE, &
                               SUEWS_STATE
      TYPE(SUEWS_CONFIG), INTENT(IN) :: config
      TYPE(SUEWS_TIMER), INTENT(IN) :: timer
      TYPE(SUEWS_FORCING), INTENT(IN) :: forcing
      TYPE(SUEWS_SITE), INTENT(IN) :: siteInfo

      TYPE(SUEWS_STATE), INTENT(inout) :: modState

      INTEGER :: i_surf, i_layer
      REAL(KIND(1D0)) :: dif_tsfc_iter, ratio_iter

      ASSOCIATE ( &
         flagState => modState%flagState, &
         heatState => modState%heatState, &
         atmState => modState%atmState &
         )

         ASSOCIATE ( &
            flag_converge => flagState%flag_converge, &
            diagnose => config%diagnose, &
            StorageHeatMethod => config%StorageHeatMethod, &
            nlayer => siteInfo%nlayer, &
            avdens => atmState%avdens, &
            avcp => atmState%avcp, &
            RA_h => atmState%RA_h, &
            TSfc_C => heatState%TSfc_C, &
            QH_surf => heatState%QH_surf, &
            QH_roof => heatState%QH_roof, &
            QH_wall => heatState%QH_wall, &
            qh => heatState%qh, &
            tsfc0_out_surf => heatState%tsfc_surf_stepstart, &
            tsfc0_out_roof => heatState%tsfc_roof_stepstart, &
            tsfc0_out_wall => heatState%tsfc_wall_stepstart, &
            tsfc_surf => heatState%tsfc_surf, &
            tsfc_roof => heatState%tsfc_roof, &
            tsfc_wall => heatState%tsfc_wall, &
            temp_c => forcing%temp_c &
            )

            !============ calculate surface temperature ===============
            TSfc_C = cal_tsfc(qh, avdens, avcp, RA_h, temp_c)

            !============= calculate surface specific QH and Tsfc ===============

            DO i_surf = 1, nsurf
               tsfc_surf(i_surf) = cal_tsfc(QH_surf(i_surf), avdens, avcp, RA_h, temp_c)
            END DO

            DO i_layer = 1, nlayer
               tsfc_roof(i_layer) = cal_tsfc(QH_roof(i_layer), avdens, avcp, RA_h, temp_c)
               tsfc_wall(i_layer) = cal_tsfc(QH_wall(i_layer), avdens, avcp, RA_h, temp_c)
            END DO

            dif_tsfc_iter = MAXVAL(ABS(tsfc_surf - tsfc0_out_surf))
            IF (StorageHeatMethod == 5) THEN
               dif_tsfc_iter = MAX(MAXVAL(ABS(tsfc_roof - tsfc0_out_roof)), dif_tsfc_iter)
               dif_tsfc_iter = MAX(MAXVAL(ABS(tsfc0_out_wall - tsfc_wall)), dif_tsfc_iter)
            END IF

            ! ====test===
            ! see if this converges better
            ! ratio_iter = 1
            ratio_iter = .3
            tsfc_surf = (tsfc0_out_surf*(1 - ratio_iter) + tsfc_surf*ratio_iter)
            IF (StorageHeatMethod == 5) THEN
               tsfc_roof = (tsfc0_out_roof*(1 - ratio_iter) + tsfc_roof*ratio_iter)
               tsfc_wall = (tsfc0_out_wall*(1 - ratio_iter) + tsfc_wall*ratio_iter)
            END IF
            ! =======test end=======

            !============ surface-level diagonostics end ===============

            ! force quit do-while, i.e., skip iteration and use NARP for Tsurf calculation
            ! if (NetRadiationMethod < 10 .or. NetRadiationMethod > 100) exit

            ! Test if sensible heat fluxes converge in iterations
            IF (dif_tsfc_iter > .1) THEN
               flag_converge = .FALSE.
            ELSE
               flag_converge = .TRUE.
               ! PRINT *, ' qh_residual: ', qh_residual, ' qh_resist: ', qh_resist
               ! PRINT *, ' dif_qh: ', ABS(qh_residual - qh_resist)
               ! PRINT *, ' abs. dif_tsfc: ', dif_tsfc_iter
            END IF

            ! note: tsfc has an upper limit of temp_c+50 to avoid numerical errors
            tsfc0_out_surf = MIN(tsfc_surf, Temp_C + 50)
            tsfc0_out_roof = MIN(tsfc_roof, Temp_C + 50)
            tsfc0_out_wall = MIN(tsfc_wall, Temp_C + 50)
         END ASSOCIATE
      END ASSOCIATE

   END SUBROUTINE suews_update_tsurf

! ===================ANTHROPOGENIC HEAT + CO2 FLUX================================
   SUBROUTINE SUEWS_cal_AnthropogenicEmission( &
      timer, config, forcing, siteInfo, & ! input
      modState) ! input/output:

      USE SUEWS_DEF_DTS, ONLY: SUEWS_SITE, SUEWS_TIMER, SUEWS_CONFIG, SUEWS_FORCING, &
                               anthroEmis_STATE, atm_state, SUEWS_STATE

      IMPLICIT NONE
      TYPE(SUEWS_TIMER), INTENT(IN) :: timer
      TYPE(SUEWS_CONFIG), INTENT(IN) :: config
      TYPE(SUEWS_FORCING), INTENT(IN) :: forcing
      TYPE(SUEWS_SITE), INTENT(IN) :: siteInfo

      TYPE(SUEWS_STATE), INTENT(INout) :: modState
      ! TYPE(anthroEmis_STATE), INTENT(INout) :: anthroEmisState
      ! TYPE(heat_STATE), INTENT(INout) :: heatState
      ! TYPE(atm_state), INTENT(INout) :: atmState

      ! INTEGER, INTENT(in)::Diagnose
      INTEGER :: EmissionsMethod !0 - Use values in met forcing file, or default QF;1 - Method according to Loridan et al. (2011) : SAHP; 2 - Method according to Jarvi et al. (2011)   : SAHP_2

      REAL(KIND(1D0)), DIMENSION(2) :: AH_MIN ! miniumum anthropogenic heat flux [W m-2]
      REAL(KIND(1D0)), DIMENSION(2) :: AH_SLOPE_Heating ! heating slope for the anthropogenic heat flux calculation [W m-2 K-1]
      REAL(KIND(1D0)), DIMENSION(2) :: AH_SLOPE_Cooling ! cooling slope for the anthropogenic heat flux calculation [W m-2 K-1]
      ! REAL(KIND(1d0)), DIMENSION(2), INTENT(in)::NumCapita

      REAL(KIND(1D0)), DIMENSION(2) :: PopDensDaytime ! Daytime population density [people ha-1] (i.e. workers)

      REAL(KIND(1D0)), DIMENSION(2) :: QF0_BEU ! Fraction of base value coming from buildings [-]
      REAL(KIND(1D0)), DIMENSION(2) :: Qf_A ! Base value for QF [W m-2]
      REAL(KIND(1D0)), DIMENSION(2) :: Qf_B ! Parameter related to heating degree days [W m-2 K-1 (Cap ha-1 )-1]
      REAL(KIND(1D0)), DIMENSION(2) :: Qf_C ! Parameter related to cooling degree days [W m-2 K-1 (Cap ha-1 )-1]

      REAL(KIND(1D0)), DIMENSION(2) :: BaseT_Heating ! base temperatrue for heating degree day [degC]
      REAL(KIND(1D0)), DIMENSION(2) :: BaseT_Cooling ! base temperature for cooling degree day [degC]

      REAL(KIND(1D0)), DIMENSION(2) :: TrafficRate ! Traffic rate [veh km m-2 s-1]

      REAL(KIND(1D0)), DIMENSION(0:23, 2) :: AHProf_24hr ! diurnal profile of anthropogenic heat flux (AVERAGE of the multipliers is equal to 1) [-]

      REAL(KIND(1D0)), DIMENSION(0:23, 2) :: HumActivity_24hr ! diurnal profile of human activity [-]

      REAL(KIND(1D0)), DIMENSION(0:23, 2) :: TraffProf_24hr ! diurnal profile of traffic activity calculation[-]

      REAL(KIND(1D0)), DIMENSION(0:23, 2) :: PopProf_24hr ! diurnal profile of population [-]

      REAL(KIND(1D0)) :: TrafficUnits ! traffic units choice [-]

      INTEGER, PARAMETER :: notUsedI = -999
      REAL(KIND(1D0)), PARAMETER :: notUsed = -999
      REAL(KIND(1D0)) :: Tair !ambient air temperature [degC]

      ASSOCIATE ( &
         anthroEmisState => modState%anthroEmisState, &
         heatState => modState%heatState, &
         atmstate => modState%atmstate &
         )

         ASSOCIATE ( &
            dayofWeek_id => timer%dayofWeek_id, &
            DLS => timer%DLS, &
            ahemisPrm => siteInfo%anthroemis &
         &)

            ASSOCIATE ( &
               EmissionsMethod => config%EmissionsMethod, &
               localClimateMethod => config%localClimateMethod, &
               EF_umolCO2perJ => ahemisPrm%EF_umolCO2perJ, &
               EnEF_v_Jkm => ahemisPrm%EnEF_v_Jkm, &
               FcEF_v_kgkm => ahemisPrm%FcEF_v_kgkm, &
               FrFossilFuel_Heat => ahemisPrm%FrFossilFuel_Heat, &
               FrFossilFuel_NonHeat => ahemisPrm%FrFossilFuel_NonHeat, &
               MaxFCMetab => ahemisPrm%MaxFCMetab, &
               MaxQFMetab => ahemisPrm%MaxQFMetab, &
               MinFCMetab => ahemisPrm%MinFCMetab, &
               MinQFMetab => ahemisPrm%MinQFMetab, &
               PopDensNighttime => ahemisPrm%anthroheat%popdensnighttime, &
               CO2PointSource => siteInfo%CO2PointSource, &
               SurfaceArea => siteInfo%SurfaceArea, &
               HDD_id => anthroEmisState%HDD_id, &
               imin => timer%imin, &
               it => timer%it, &
               Fc_anthro => anthroEmisState%Fc_anthro, &
               Fc_build => anthroEmisState%Fc_build, &
               Fc_metab => anthroEmisState%Fc_metab, &
               Fc_point => anthroEmisState%Fc_point, &
               Fc_traff => anthroEmisState%Fc_traff, &
               QF => heatState%QF, &
               QF_SAHP => heatState%QF_SAHP, &
               T2_c => atmstate%t2_C, &
               Temp_C => forcing%Temp_C, &
               QF_obs => forcing%QF_obs &
               )

               AH_MIN(1) = ahemisPrm%anthroheat%ah_min_working
               AH_MIN(2) = ahemisPrm%anthroheat%ah_min_holiday
               AH_SLOPE_Heating(1) = ahemisPrm%anthroheat%ah_slope_heating_working
               AH_SLOPE_Heating(2) = ahemisPrm%anthroheat%ah_slope_heating_holiday
               AH_SLOPE_Cooling(1) = ahemisPrm%anthroheat%ah_slope_cooling_working
               AH_SLOPE_Cooling(2) = ahemisPrm%anthroheat%ah_slope_cooling_holiday

               TrafficRate(1) = ahemisPrm%TrafficRate_working
               TrafficRate(2) = ahemisPrm%TrafficRate_holiday

               PopDensDaytime(1) = ahemisPrm%anthroheat%popdensdaytime_working
               PopDensDaytime(2) = ahemisPrm%anthroheat%popdensdaytime_holiday
               QF0_BEU(1) = ahemisPrm%anthroheat%qf0_beu_working
               QF0_BEU(2) = ahemisPrm%anthroheat%qf0_beu_holiday
               Qf_A(1) = ahemisPrm%anthroheat%qf_a_working
               Qf_A(2) = ahemisPrm%anthroheat%qf_a_holiday
               Qf_B(1) = ahemisPrm%anthroheat%qf_b_working
               Qf_B(2) = ahemisPrm%anthroheat%qf_b_holiday
               Qf_C(1) = ahemisPrm%anthroheat%qf_c_working
               Qf_C(2) = ahemisPrm%anthroheat%qf_c_holiday
               BaseT_Heating(1) = ahemisPrm%anthroheat%baset_heating_working
               BaseT_Heating(2) = ahemisPrm%anthroheat%baset_heating_holiday
               BaseT_Cooling(1) = ahemisPrm%anthroheat%baset_cooling_working
               BaseT_Cooling(2) = ahemisPrm%anthroheat%baset_cooling_holiday

               AHProf_24hr(:, 1) = ahemisPrm%anthroheat%ahprof_24hr_working
               AHProf_24hr(:, 2) = ahemisPrm%anthroheat%ahprof_24hr_holiday
               HumActivity_24hr(:, 1) = ahemisPrm%HumActivity_24hr_working
               HumActivity_24hr(:, 2) = ahemisPrm%HumActivity_24hr_holiday
               PopProf_24hr(:, 1) = ahemisPrm%anthroheat%popprof_24hr_working
               PopProf_24hr(:, 2) = ahemisPrm%anthroheat%popprof_24hr_holiday
               TraffProf_24hr(:, 1) = ahemisPrm%TraffProf_24hr_working
               TraffProf_24hr(:, 2) = ahemisPrm%TraffProf_24hr_holiday
               TrafficUnits = ahemisPrm%TrafficUnits

               IF (EmissionsMethod == 0) THEN ! use observed qf
                  qf = QF_obs
               ELSEIF ((EmissionsMethod > 0 .AND. EmissionsMethod <= 6) .OR. EmissionsMethod >= 11) THEN
                  ! choose temperature for anthropogenic heat flux calculation
                  Tair = MERGE(T2_c, Temp_C, localClimateMethod == 1)

                  CALL AnthropogenicEmissions( &
                     CO2PointSource, EmissionsMethod, &
                     it, imin, DLS, DayofWeek_id, &
                     EF_umolCO2perJ, FcEF_v_kgkm, EnEF_v_Jkm, TrafficUnits, &
                     FrFossilFuel_Heat, FrFossilFuel_NonHeat, &
                     MinFCMetab, MaxFCMetab, MinQFMetab, MaxQFMetab, &
                     PopDensDaytime, PopDensNighttime, &
                     Tair, HDD_id, Qf_A, Qf_B, Qf_C, &
                     AH_MIN, AH_SLOPE_Heating, AH_SLOPE_Cooling, &
                     BaseT_Heating, BaseT_Cooling, &
                     TrafficRate, &
                     QF0_BEU, QF_SAHP, &
                     Fc_anthro, Fc_metab, Fc_traff, Fc_build, Fc_point, &
                     AHProf_24hr, HumActivity_24hr, TraffProf_24hr, PopProf_24hr, SurfaceArea)

               ELSE
                  CALL ErrorHint(73, 'RunControl.nml:EmissionsMethod unusable', notUsed, notUsed, EmissionsMethod)
               END IF

               IF (EmissionsMethod >= 1) qf = QF_SAHP

               IF (EmissionsMethod >= 0 .AND. EmissionsMethod <= 6) THEN
                  Fc_anthro = 0
                  Fc_metab = 0
                  Fc_traff = 0
                  Fc_build = 0
                  Fc_point = 0
               END IF

            END ASSOCIATE
         END ASSOCIATE
      END ASSOCIATE

   END SUBROUTINE SUEWS_cal_AnthropogenicEmission
! ================================================================================

!==============BIOGENIC CO2 flux==================================================
   SUBROUTINE SUEWS_cal_BiogenCO2( &
      timer, config, forcing, siteInfo, & ! input
      modState) ! input/output:

      USE SUEWS_DEF_DTS, ONLY: LC_EVETR_PRM, LC_DECTR_PRM, LC_GRASS_PRM, &
                               SUEWS_CONFIG, CONDUCTANCE_PRM, SUEWS_FORCING, &
                               SUEWS_TIMER, PHENOLOGY_STATE, SNOW_STATE, atm_state, &
                               SUEWS_STATE

      IMPLICIT NONE

      TYPE(SUEWS_CONFIG), INTENT(IN) :: config
      TYPE(SUEWS_TIMER), INTENT(IN) :: timer
      TYPE(SUEWS_FORCING), INTENT(IN) :: forcing
      TYPE(SUEWS_SITE), INTENT(IN) :: siteInfo

      TYPE(SUEWS_STATE), INTENT(INout) :: modState

      REAL(KIND(1D0)) :: gfunc2 !gdq*gtemp*gs*gq for photosynthesis calculations (With modelled 2 meter temperature)
      REAL(KIND(1D0)) :: dq !Specific humidity deficit [g/kg]
      REAL(KIND(1D0)) :: t2 !air temperature at 2m [degC]
      REAL(KIND(1D0)) :: dummy1 !Latent heat of vaporization in [J kg-1]
      REAL(KIND(1D0)) :: dummy2 !Latent heat of sublimation in J/kg
      REAL(KIND(1D0)) :: dummy3 !Saturation vapour pressure over water[hPa]
      REAL(KIND(1D0)) :: dummy4 !Vapour pressure of water[hpa]
      REAL(KIND(1D0)) :: dummy5 !vapour pressure deficit[hpa]
      REAL(KIND(1D0)) :: dummy6 !vapour pressure deficit[pa]
      REAL(KIND(1D0)) :: dummy7 !Vap density or absolute humidity [kg m-3]
      REAL(KIND(1D0)) :: dummy8 !specific heat capacity [J kg-1 K-1]
      REAL(KIND(1D0)) :: dummy9 !Air density [kg m-3]
      REAL(KIND(1D0)) :: dummy10 !Surface Layer Conductance [mm s-1]
      REAL(KIND(1D0)) :: dummy11 !Surface resistance [s m-1]

      ASSOCIATE ( &
         atmState => modState%atmState, &
         phenState => modState%phenState, &
         snowState => modState%snowState, &
         hydroState => modState%hydroState, &
         anthroEmisState => modState%anthroEmisState &
         )

         ASSOCIATE ( &
            pavedPrm => siteInfo%lc_paved, &
            bldgPrm => siteInfo%lc_bldg, &
            evetrPrm => siteInfo%lc_evetr, &
            dectrPrm => siteInfo%lc_dectr, &
            grassPrm => siteInfo%lc_grass, &
            bsoilPrm => siteInfo%lc_bsoil, &
            waterPrm => siteInfo%lc_water, &
            ehcPrm => siteInfo%ehc, &
            nlayer => siteInfo%nlayer, &
            sfr_surf => siteInfo%sfr_surf, &
            sfr_roof => siteInfo%sfr_roof, &
            sfr_wall => siteInfo%sfr_wall, &
            SurfaceArea => siteInfo%SurfaceArea, &
            snowPrm => siteInfo%snow, &
            PipeCapacity => siteInfo%PipeCapacity, &
            RunoffToWater => siteInfo%RunoffToWater, &
            FlowChange => siteInfo%FlowChange, &
            PervFraction => siteInfo%PervFraction, &
            vegfraction => siteInfo%vegfraction, &
            NonWaterFraction => siteInfo%NonWaterFraction, &
            zMeas => siteInfo%z, &
            conductancePrm => siteInfo%conductance, &
            tstep_real => timer%tstep_real, &
            avkdn => forcing%kdown, &
            xsmd => forcing%xsmd, &
            Temp_C => forcing%Temp_C, &
            avU1 => forcing%U, &
            avRH => forcing%RH, &
            Press_hPa => forcing%pres, &
            RA_h => atmState%RA_h, &
            avdens => atmState%avdens, &
            avcp => atmState%avcp, &
            lv_J_kg => atmState%lv_J_kg, &
            L_MOD => atmState%L_MOD, &
            t2_C => atmState%t2_C, &
            LAI_id => phenState%LAI_id, &
            gfunc => phenState%gfunc, &
            vsmd => hydroState%vsmd, &
            id => timer%id, &
            it => timer%it, &
            dectime => timer%dectime, &
            Fc_anthro => anthroEmisState%Fc_anthro, &
            Fc => anthroEmisState%Fc, &
            Fc_biogen => anthroEmisState%Fc_biogen, &
            Fc_photo => anthroEmisState%Fc_photo, &
            Fc_respi => anthroEmisState%Fc_respi, &
            SnowFrac => snowState%SnowFrac, &
            SMDMethod => config%SMDMethod, &
            storageheatmethod => config%StorageHeatMethod, &
            DiagMethod => config%DiagMethod, &
            StabilityMethod => config%StabilityMethod, &
            EmissionsMethod => config%EmissionsMethod, &
            Diagnose => config%Diagnose &
            )

            ASSOCIATE ( &
               alpha_bioCO2 => [evetrPrm%bioco2%alpha_bioco2, &
                                dectrPrm%bioco2%alpha_bioco2, &
                                grassPrm%bioco2%alpha_bioco2], &
               alpha_enh_bioCO2 => [evetrPrm%bioco2%alpha_enh_bioco2, &
                                    dectrPrm%bioco2%alpha_enh_bioco2, &
                                    grassPrm%bioco2%alpha_enh_bioco2], &
               beta_bioCO2 => [evetrPrm%bioco2%beta_bioCO2, &
                               dectrPrm%bioco2%beta_bioCO2, &
                               grassPrm%bioco2%beta_bioCO2], &
               beta_enh_bioCO2 => [evetrPrm%bioco2%beta_enh_bioco2, &
                                   dectrPrm%bioco2%beta_enh_bioco2, &
                                   grassPrm%bioco2%beta_enh_bioco2], &
               LAIMin => [evetrPrm%lai%laimin, dectrPrm%lai%laimin, grassPrm%lai%laimin], &
               LAIMax => [evetrPrm%lai%laimax, dectrPrm%lai%laimax, grassPrm%lai%laimax], &
               min_res_bioCO2 => [evetrPrm%bioco2%min_res_bioCO2, &
                                  dectrPrm%bioco2%min_res_bioCO2, &
                                  grassPrm%bioco2%min_res_bioCO2], &
               resp_a => [evetrPrm%bioco2%resp_a, dectrPrm%bioco2%resp_a, grassPrm%bioco2%resp_a], &
               resp_b => [evetrPrm%bioco2%resp_b, dectrPrm%bioco2%resp_b, grassPrm%bioco2%resp_b], &
               theta_bioCO2 => [evetrPrm%bioco2%theta_bioCO2, &
                                dectrPrm%bioco2%theta_bioCO2, &
                                grassPrm%bioco2%theta_bioco2], &
               MaxConductance => [evetrPrm%MaxConductance, dectrPrm%MaxConductance, grassPrm%MaxConductance], &
               G_max => conductancePrm%g_max, &
               G_k => conductancePrm%g_k, &
               G_q_base => conductancePrm%g_q_base, &
               G_q_shape => conductancePrm%g_q_shape, &
               G_t => conductancePrm%g_t, &
               G_sm => conductancePrm%g_sm, &
               gsmodel => conductancePrm%gsmodel, &
               Kmax => conductancePrm%Kmax, &
               S1 => conductancePrm%S1, &
               S2 => conductancePrm%S2, &
               TH => conductancePrm%TH, &
               TL => conductancePrm%TL &
               )

               IF (EmissionsMethod >= 11) THEN

                  IF (gsmodel == 3 .OR. gsmodel == 4) THEN ! With modelled 2 meter temperature
                     ! Call LUMPS_cal_AtmMoist for dq and SurfaceResistance for gfunc with 2 meter temperature
                     ! If modelled 2 meter temperature is too different from measured air temperature then
                     ! use temp_c
                     IF (ABS(Temp_C - t2_C) > 5) THEN
                        t2 = Temp_C
                     ELSE
                        t2 = t2_C
                     END IF

                     CALL cal_AtmMoist( &
                        t2, Press_hPa, avRh, dectime, & ! input:
                        dummy1, dummy2, & ! output:
                        dummy3, dummy4, dummy5, dummy6, dq, dummy7, dummy8, dummy9)

                     CALL SurfaceResistance( &
                        id, it, & ! input:
                        SMDMethod, SnowFrac, sfr_surf, avkdn, t2, dq, xsmd, vsmd, MaxConductance, &
                        LAIMax, LAI_id, gsModel, Kmax, &
                        G_max, G_k, G_q_base, G_q_shape, G_t, G_sm, TH, TL, S1, S2, &
                        dummy10, dummy10, dummy10, dummy10, dummy10, & ! output:
                        gfunc2, dummy10, dummy11) ! output:
                  END IF

                  ! Calculate CO2 fluxes from biogenic components
                  IF (Diagnose == 1) WRITE (*, *) 'Calling CO2_biogen...'
                  CALL CO2_biogen( &
                     alpha_bioCO2, alpha_enh_bioCO2, avkdn, beta_bioCO2, beta_enh_bioCO2, BSoilSurf, & ! input:
                     ConifSurf, DecidSurf, dectime, EmissionsMethod, gfunc, gfunc2, GrassSurf, gsmodel, &
                     id, it, ivConif, ivDecid, ivGrass, LAI_id, LAIMin, LAIMax, min_res_bioCO2, nsurf, &
                     NVegSurf, resp_a, resp_b, sfr_surf, SnowFrac, t2, Temp_C, theta_bioCO2, &
                     Fc_biogen, Fc_photo, Fc_respi) ! output:
               END IF

               IF (EmissionsMethod >= 0 .AND. EmissionsMethod <= 6) THEN
                  Fc_biogen = 0
                  Fc_photo = 0
                  Fc_respi = 0
               END IF

               Fc = Fc_anthro + Fc_biogen

            END ASSOCIATE
         END ASSOCIATE
      END ASSOCIATE

   END SUBROUTINE SUEWS_cal_BiogenCO2
!========================================================================

!=============net all-wave radiation=====================================

   SUBROUTINE SUEWS_cal_Qn( &
      timer, config, forcing, siteInfo, & ! input
      modState, & ! input/output:
      dataOutLineSPARTACUS) ! output
      USE NARP_MODULE, ONLY: RadMethod, NARP
      USE SPARTACUS_MODULE, ONLY: SPARTACUS
      USE SUEWS_DEF_DTS, ONLY: SUEWS_SITE, SUEWS_TIMER, SUEWS_CONFIG, SUEWS_FORCING
      USE SUEWS_DEF_DTS, ONLY: SUEWS_CONFIG, SUEWS_TIMER, SNOW_STATE, SNOW_PRM, &
                               SUEWS_FORCING, SUEWS_SITE, &
                               LC_PAVED_PRM, LC_BLDG_PRM, LC_EVETR_PRM, LC_DECTR_PRM, &
                               LC_GRASS_PRM, LC_BSOIL_PRM, LC_WATER_PRM, &
                               PHENOLOGY_STATE, SPARTACUS_PRM, &
                               SPARTACUS_LAYER_PRM, HEAT_STATE, SUEWS_STATE

      IMPLICIT NONE
      TYPE(SUEWS_TIMER), INTENT(IN) :: timer
      TYPE(SUEWS_CONFIG), INTENT(IN) :: config
      TYPE(SUEWS_FORCING), INTENT(IN) :: forcing
      TYPE(SUEWS_SITE), INTENT(IN) :: siteInfo

      TYPE(SUEWS_STATE), INTENT(inout) :: modState

      REAL(KIND(1D0)), DIMENSION(nsurf) :: emis ! Effective surface emissivity. [-]

      REAL(KIND(1D0)), DIMENSION(nsurf) :: alb ! surface albedo [-]
      REAL(KIND(1D0)), DIMENSION(nsurf) :: SnowFrac ! snow fractions of each surface [-]
      REAL(KIND(1D0)) :: albedo_snowfree !estimated albedo for snow-free surface [-]
      REAL(KIND(1D0)) :: SnowAlb ! updated snow albedo [-]

      REAL(KIND(1D0)), DIMENSION(nsurf) :: lup_ind !outgoing longwave radiation from observation [W m-2]
      REAL(KIND(1D0)), DIMENSION(nsurf) :: kup_ind !outgoing shortwave radiation from observation [W m-2]
      REAL(KIND(1D0)), DIMENSION(nsurf) :: qn1_ind !net all-wave radiation from observation [W m-2]

      REAL(KIND(1D0)), PARAMETER :: NAN = -999
      INTEGER :: NetRadiationMethod_use
      INTEGER :: AlbedoChoice, ldown_option

      ! REAL(KIND(1D0)), DIMENSION(nlayer), INTENT(out) :: qn_wall ! net all-wave radiation on the wall [W m-2]
      ! REAL(KIND(1D0)), DIMENSION(nlayer), INTENT(out) :: qn_roof ! net all-wave radiation on the roof [W m-2]

      REAL(KIND(1D0)), DIMENSION(ncolumnsDataOutSPARTACUS - 5), INTENT(OUT) :: dataOutLineSPARTACUS

      INTEGER, PARAMETER :: DiagQN = 0 ! flag for printing diagnostic info for QN module during runtime [N/A] ! not used and will be removed

      ASSOCIATE ( &
         solarState => modState%solarState, &
         atmState => modState%atmState, &
         phenState => modState%phenState, &
         snowState => modState%snowState, &
         heatState => modState%heatState &
         )
         ASSOCIATE ( &
            alb_prev => phenState%alb, &
            albDecTr_id => phenState%albDecTr_id, &
            albEveTr_id => phenState%albEveTr_id, &
            albGrass_id => phenState%albGrass_id, &
            LAI_id => phenState%LAI_id, &
            storageheatmethod => config%StorageHeatMethod, &
            NetRadiationMethod => config%NetRadiationMethod, &
            SnowUse => config%SnowUse, &
            Diagnose => config%Diagnose, &
            use_sw_direct_albedo => config%use_sw_direct_albedo, &
            tstep => timer%tstep, &
            ldown_obs => forcing%ldown, &
            fcld_obs => forcing%fcld, &
            kdown => forcing%kdown, &
            Tair_C => forcing%Temp_C, &
            avRH => forcing%RH, &
            qn1_obs => forcing%qn1_obs, &
            SnowPack_prev => snowState%SnowPack, &
            SnowAlb_prev => snowState%snowalb, &
            snowFrac_prev => snowState%snowFrac, &
            IceFrac => snowState%IceFrac, &
            qn_snow => snowState%qn_snow, &
            qn_ind_snow => snowState%qn_ind_snow, &
            kup_ind_snow => snowState%kup_ind_snow, &
            Tsurf_ind_snow => snowState%Tsurf_ind_snow, &
            dectime => timer%dectime, &
            ZENITH_deg => solarState%ZENITH_deg, &
            ea_hPa => atmState%ea_hPa, &
            fcld => atmState%fcld, &
            qn => heatState%qn, &
            kclear => heatState%kclear, &
            kup => heatState%kup, &
            lup => heatState%lup, &
            tsurf => heatState%tsurf, &
            qn_snowfree => heatState%qn_snowfree, &
            ldown => heatState%ldown, &
            qn_surf => heatState%qn_surf, &
            qn_roof => heatState%qn_roof, &
            qn_wall => heatState%qn_wall, &
            Tsurf_ind => heatState%Tsurf_ind, &
            tsfc_surf => heatState%tsfc_surf, &
            tsfc_roof => heatState%tsfc_roof, &
            tsfc_wall => heatState%tsfc_wall, &
            spartacusPrm => siteInfo%spartacus, &
            spartacusLayerPrm => siteInfo%spartacus_layer, &
            NARP_TRANS_SITE => siteInfo%NARP_TRANS_SITE, &
            nlayer => siteInfo%nlayer, &
            sfr_roof => siteInfo%sfr_roof, &
            sfr_wall => siteInfo%sfr_wall, &
            sfr_surf => siteInfo%sfr_surf, &
            pavedPrm => siteInfo%lc_paved, &
            bldgPrm => siteInfo%lc_bldg, &
            evetrPrm => siteInfo%lc_evetr, &
            dectrPrm => siteInfo%lc_dectr, &
            grassPrm => siteInfo%lc_grass, &
            bsoilPrm => siteInfo%lc_bsoil, &
            waterPrm => siteInfo%lc_water, &
            snowPrm => siteInfo%snow &
            )
            ASSOCIATE ( &
               building_frac => spartacusLayerPrm%building_frac, &
               veg_frac => spartacusLayerPrm%veg_frac, &
               building_scale => spartacusLayerPrm%building_scale, &
               veg_scale => spartacusLayerPrm%veg_scale, &
               alb_roof => spartacusLayerPrm%alb_roof, &
               emis_roof => spartacusLayerPrm%emis_roof, &
               alb_wall => spartacusLayerPrm%alb_wall, &
               emis_wall => spartacusLayerPrm%emis_wall, &
               roof_albedo_dir_mult_fact => spartacusLayerPrm%roof_albedo_dir_mult_fact, &
               wall_specular_frac => spartacusLayerPrm%wall_specular_frac, &
               n_vegetation_region_urban => spartacusPrm%n_vegetation_region_urban, &
               n_stream_sw_urban => spartacusPrm%n_stream_sw_urban, &
               n_stream_lw_urban => spartacusPrm%n_stream_lw_urban, &
               sw_dn_direct_frac => spartacusPrm%sw_dn_direct_frac, &
               air_ext_sw => spartacusPrm%air_ext_sw, &
               air_ssa_sw => spartacusPrm%air_ssa_sw, &
               veg_ssa_sw => spartacusPrm%veg_ssa_sw, &
               air_ext_lw => spartacusPrm%air_ext_lw, &
               air_ssa_lw => spartacusPrm%air_ssa_lw, &
               veg_ssa_lw => spartacusPrm%veg_ssa_lw, &
               veg_fsd_const => spartacusPrm%veg_fsd_const, &
               veg_contact_fraction_const => spartacusPrm%veg_contact_fraction_const, &
               ground_albedo_dir_mult_fact => spartacusPrm%ground_albedo_dir_mult_fact, &
               height => spartacusPrm%height, &
               tau_a => snowPrm%tau_a, &
               tau_f => snowPrm%tau_f, &
               SnowAlbMax => snowPrm%SnowAlbMax, &
               SnowAlbMin => snowPrm%SnowAlbMin, &
               NARP_EMIS_SNOW => snowPrm%NARP_EMIS_SNOW &
               )

               emis = [pavedPrm%emis, bldgPrm%emis, evetrPrm%emis, dectrPrm%emis, &
                       grassPrm%emis, bsoilPrm%emis, waterPrm%emis]
               ! translate values
               alb = alb_prev

               ! update snow albedo
               SnowAlb = update_snow_albedo( &
                         tstep, SnowPack_prev, SnowAlb_prev, Tair_C, &
                         tau_a, tau_f, SnowAlbMax, SnowAlbMin)

               CALL RadMethod( &
                  NetRadiationMethod, & !input
                  SnowUse, & !input
                  NetRadiationMethod_use, AlbedoChoice, ldown_option) !output

               SnowFrac = snowFrac_prev
               IF (NetRadiationMethod_use > 0) THEN

                  ! IF (SnowUse==0) SnowFrac=snowFrac_obs
                  IF (SnowUse == 0) SnowFrac = 0

                  IF (ldown_option == 2) THEN !observed cloud fraction provided as forcing
                     fcld = fcld_obs
                  END IF

                  !write(*,*) DecidCap(id), id, it, imin, 'Calc - near start'

                  ! Update variables that change daily and represent seasonal variability
                  alb(DecidSurf) = albDecTr_id !Change deciduous albedo
                  ! StoreDrainPrm(6, DecidSurf) = DecidCap_id !Change current storage capacity of deciduous trees
                  ! Change EveTr and Grass albedo too
                  alb(ConifSurf) = albEveTr_id
                  alb(GrassSurf) = albGrass_id

                  IF (Diagnose == 1) WRITE (*, *) 'Calling NARP...'
                  ! IF (Diagqn == 1) WRITE (*, *) 'NetRadiationMethodX:', NetRadiationMethod_use
                  ! IF (Diagqn == 1) WRITE (*, *) 'AlbedoChoice:', AlbedoChoice

                  ! TODO: TS 14 Feb 2022, ESTM development:
                  ! here we use uniform `tsurf_0` for all land covers, which should be distinguished in future developments

                  CALL NARP( &
                     nsurf, sfr_surf, tsfc_surf, SnowFrac, alb, emis, IceFrac, & !
                     NARP_TRANS_SITE, NARP_EMIS_SNOW, &
                     dectime, ZENITH_deg, kdown, Tair_C, avRH, ea_hPa, qn1_obs, ldown_obs, &
                     SnowAlb, &
                     AlbedoChoice, ldown_option, NetRadiationMethod_use, DiagQN, &
                     qn_surf, & ! output:
                     qn, qn_snowfree, qn_snow, kclear, kup, LDown, lup, fcld, tsurf, & ! output:
                     qn_ind_snow, kup_ind_snow, Tsurf_ind_snow, Tsurf_ind, albedo_snowfree)

                  IF (Diagqn == 1) WRITE (*, *) 'Calling SPARTACUS:'
                  IF (NetRadiationMethod > 1000) THEN
                     ! TODO: TS 14 Feb 2022, ESTM development: introduce facet surface temperatures
                     CALL SPARTACUS( &
                        Diagqn, & !input:
                        sfr_surf, zenith_deg, nlayer, & !input:
                        tsfc_surf, tsfc_roof, tsfc_wall, &
                        kdown, ldown, Tair_C, alb, emis, LAI_id, &
                        n_vegetation_region_urban, &
                        n_stream_sw_urban, n_stream_lw_urban, &
                        sw_dn_direct_frac, air_ext_sw, air_ssa_sw, &
                        veg_ssa_sw, air_ext_lw, air_ssa_lw, veg_ssa_lw, &
                        veg_fsd_const, veg_contact_fraction_const, &
                        ground_albedo_dir_mult_fact, use_sw_direct_albedo, &
                        height, building_frac, veg_frac, sfr_roof, sfr_wall, &
                        building_scale, veg_scale, & !input:
                        alb_roof, emis_roof, alb_wall, emis_wall, &
                        roof_albedo_dir_mult_fact, wall_specular_frac, &
                        qn, kup, lup, qn_roof, qn_wall, qn_surf, & !output:
                        dataOutLineSPARTACUS)
                  ELSE
                     qn_roof = qn_surf(BldgSurf)
                     qn_wall = qn_surf(BldgSurf)
                  END IF

               ELSE ! NetRadiationMethod==0
                  ! SnowFrac = snowFrac_obs
                  qn = qn1_obs
                  qn_snowfree = qn1_obs
                  qn_snow = qn1_obs
                  ldown = NAN
                  lup = NAN
                  kup = NAN
                  tsurf = NAN
                  lup_ind = NAN
                  kup_ind = NAN
                  tsurf_ind = NAN
                  qn1_ind = NAN
                  Fcld = NAN
                  qn_surf = qn
                  qn_roof = qn_surf(BldgSurf)
                  qn_wall = qn_surf(BldgSurf)
               END IF
               ! snowFrac_next = SnowFrac

               IF (ldown_option == 1) THEN
                  Fcld = NAN
               END IF

               ! translate values
               ! alb_next = alb
               phenState%alb = alb
               snowState%SnowAlb = SnowAlb
            END ASSOCIATE
         END ASSOCIATE
      END ASSOCIATE
   END SUBROUTINE SUEWS_cal_Qn
!========================================================================

!=============storage heat flux=========================================

   SUBROUTINE SUEWS_cal_Qs( &
      timer, config, forcing, siteInfo, & ! input
      modState, & ! input/output:
      dataOutLineESTM)

      USE SUEWS_DEF_DTS, ONLY: SUEWS_CONFIG, SUEWS_FORCING, SUEWS_SITE, SUEWS_TIMER, &
                               SNOW_STATE, EHC_PRM, &
                               anthroEmis_STATE, PHENOLOGY_STATE, OHM_STATE, &
                               LC_PAVED_PRM, LC_BLDG_PRM, LC_EVETR_PRM, LC_DECTR_PRM, &
                               LC_GRASS_PRM, LC_BSOIL_PRM, LC_WATER_PRM, &
                               HEAT_STATE, HYDRO_STATE, SUEWS_STATE

      IMPLICIT NONE

      TYPE(SUEWS_TIMER), INTENT(in) :: timer
      TYPE(SUEWS_CONFIG), INTENT(in) :: config
      TYPE(SUEWS_FORCING), INTENT(in) :: forcing
      TYPE(SUEWS_SITE), INTENT(in) :: siteInfo

      TYPE(SUEWS_STATE), INTENT(inout) :: modState

      REAL(KIND(1D0)) :: OHM_coef(nsurf + 1, 4, 3) ! OHM coefficients [-]
      REAL(KIND(1D0)) :: OHM_threshSW(nsurf + 1) ! Temperature threshold determining whether summer/winter OHM coefficients are applied [degC]
      REAL(KIND(1D0)) :: OHM_threshWD(nsurf + 1) ! Soil moisture threshold determining whether wet/dry OHM coefficients are applied [-]

      REAL(KIND(1D0)) :: SoilStoreCap(nsurf) ! capacity of soil store [J m-3 K-1]

      REAL(KIND(1D0)) :: state_id(nsurf) ! wetness status [mm]

      REAL(KIND(1D0)), DIMENSION(nsurf) :: emis ! emissivity [-]
      REAL(KIND(1D0)), DIMENSION(nsurf) :: cpAnOHM ! heat capacity [J m-3 K-1]
      REAL(KIND(1D0)), DIMENSION(nsurf) :: kkAnOHM ! thermal conductivity [W m-1 K-1]
      REAL(KIND(1D0)), DIMENSION(nsurf) :: chAnOHM ! bulk transfer coef [J m-3 K-1]

      REAL(KIND(1D0)), DIMENSION(27), INTENT(out) :: dataOutLineESTM !data output from ESTM

      ! internal use arrays
      REAL(KIND(1D0)) :: Tair_mav_5d ! Tair_mav_5d=HDD(id-1,4) HDD at the begining of today (id-1)
      REAL(KIND(1D0)) :: qn_use ! qn used in OHM calculations [W m-2]

      ASSOCIATE ( &
         atmState => modState%atmState, &
         heatState => modState%heatState, &
         solarstate => modState%solarstate, &
         snowState => modState%snowState, &
         hydroState => modState%hydroState, &
         anthroEmisState => modState%anthroEmisState, &
         phenState => modState%phenState, &
         ohmState => modState%ohmState &
         )

         ASSOCIATE ( &
            nlayer => siteInfo%nlayer, &
            ehcPrm => siteInfo%ehc, &
            pavedPrm => siteInfo%lc_paved, &
            bldgPrm => siteInfo%lc_bldg, &
            evetrPrm => siteInfo%lc_evetr, &
            dectrPrm => siteInfo%lc_dectr, &
            grassPrm => siteInfo%lc_grass, &
            bsoilPrm => siteInfo%lc_bsoil, &
            waterPrm => siteInfo%lc_water, &
            sfr_roof => siteInfo%sfr_roof, &
            sfr_wall => siteInfo%sfr_wall, &
            sfr_surf => siteInfo%sfr_surf, &
            StorageHeatMethod => config%StorageHeatMethod, &
            OHMIncQF => config%OHMIncQF, &
            Diagnose => config%Diagnose, &
            SnowUse => config%SnowUse, &
            EmissionsMethod => config%EmissionsMethod, &
            DiagQS => config%DiagQS, &
            Gridiv => siteInfo%Gridiv, &
            Ts5mindata_ir => forcing%Ts5mindata_ir, &
            qs_obs => forcing%qs_obs, &
            avkdn => forcing%kdown, &
            avu1 => forcing%U, &
            temp_c => forcing%temp_c, &
            avrh => forcing%RH, &
            press_hpa => forcing%pres, &
            Tair_av => atmState%Tair_av, &
            zenith_deg => solarstate%zenith_deg, &
            qf => heatState%qf, &
            qn => heatState%qn, &
            qs => heatState%qs, &
            ldown => heatState%ldown, &
            tsfc_roof => heatState%tsfc_roof, &
            tsfc_wall => heatState%tsfc_wall, &
            tsfc_surf => heatState%tsfc_surf, &
            temp_in_roof => heatState%temp_roof, &
            temp_in_wall => heatState%temp_wall, &
            temp_in_surf => heatState%temp_surf, &
            QS_roof => heatState%QS_roof, &
            QS_wall => heatState%QS_wall, &
            QS_surf => heatState%QS_surf, &
            qn_snow => snowState%qn_snow, &
            deltaQi => snowState%deltaQi, &
            SnowFrac => snowState%SnowFrac, &
            soilstore_id => hydroState%soilstore_surf, &
            state_id => hydroState%state_surf, &
            HDD_id => anthroEmisState%HDD_id, &
            a1 => ohmState%a1, &
            a2 => ohmState%a2, &
            a3 => ohmState%a3, &
            alb => phenState%alb, &
            StoreDrainPrm => phenState%StoreDrainPrm, &
            id => timer%id, &
            tstep => timer%tstep, &
            dt_since_start => timer%dt_since_start &
            )
            ASSOCIATE ( &
               tin_roof => ehcPrm%tin_roof, &
               k_roof => ehcPrm%k_roof, &
               cp_roof => ehcPrm%cp_roof, &
               dz_roof => ehcPrm%dz_roof, &
               tin_wall => ehcPrm%tin_wall, &
               k_wall => ehcPrm%k_wall, &
               cp_wall => ehcPrm%cp_wall, &
               dz_wall => ehcPrm%dz_wall, &
               tin_surf => ehcPrm%tin_surf, &
               k_surf => ehcPrm%k_surf, &
               cp_surf => ehcPrm%cp_surf, &
               dz_surf => ehcPrm%dz_surf, &
               bldgh => bldgPrm%bldgh &
               )

               ! sfr_surf = [pavedPrm%sfr, bldgPrm%sfr, evetrPrm%sfr, dectrPrm%sfr, grassPrm%sfr, bsoilPrm%sfr, waterPrm%sfr]

               OHM_coef(1, 1, 1) = pavedPrm%ohm%ohm_coef_lc(1)%summer_wet
               OHM_coef(1, 2, 1) = pavedPrm%ohm%ohm_coef_lc(1)%summer_dry
               OHM_coef(1, 3, 1) = pavedPrm%ohm%ohm_coef_lc(1)%winter_wet
               OHM_coef(1, 4, 1) = pavedPrm%ohm%ohm_coef_lc(1)%winter_dry
               !WRITE (*, *) 'OHM_coef_paved(1)%winter_dry', OHM_coef_paved(1)%winter_dry
               !WRITE (*, *) 'OHM_coef(1, 4, 1)', OHM_coef(1, 4, 1)

               OHM_coef(1, 1, 2) = pavedPrm%ohm%ohm_coef_lc(2)%summer_wet
               OHM_coef(1, 2, 2) = pavedPrm%ohm%ohm_coef_lc(2)%summer_dry
               OHM_coef(1, 3, 2) = pavedPrm%ohm%ohm_coef_lc(2)%winter_wet
               OHM_coef(1, 4, 2) = pavedPrm%ohm%ohm_coef_lc(2)%winter_dry

               OHM_coef(1, 1, 3) = pavedPrm%ohm%ohm_coef_lc(3)%summer_wet
               OHM_coef(1, 2, 3) = pavedPrm%ohm%ohm_coef_lc(3)%summer_dry
               OHM_coef(1, 3, 3) = pavedPrm%ohm%ohm_coef_lc(3)%winter_wet
               OHM_coef(1, 4, 3) = pavedPrm%ohm%ohm_coef_lc(3)%winter_dry

               OHM_coef(2, 1, 1) = bldgPrm%ohm%ohm_coef_lc(1)%summer_wet
               OHM_coef(2, 2, 1) = bldgPrm%ohm%ohm_coef_lc(1)%summer_dry
               OHM_coef(2, 3, 1) = bldgPrm%ohm%ohm_coef_lc(1)%winter_wet
               OHM_coef(2, 4, 1) = bldgPrm%ohm%ohm_coef_lc(1)%winter_dry

               OHM_coef(2, 1, 2) = bldgPrm%ohm%ohm_coef_lc(2)%summer_wet
               OHM_coef(2, 2, 2) = bldgPrm%ohm%ohm_coef_lc(2)%summer_dry
               OHM_coef(2, 3, 2) = bldgPrm%ohm%ohm_coef_lc(2)%winter_wet
               OHM_coef(2, 4, 2) = bldgPrm%ohm%ohm_coef_lc(2)%winter_dry

               OHM_coef(2, 1, 3) = bldgPrm%ohm%ohm_coef_lc(3)%summer_wet
               OHM_coef(2, 2, 3) = bldgPrm%ohm%ohm_coef_lc(3)%summer_dry
               OHM_coef(2, 3, 3) = bldgPrm%ohm%ohm_coef_lc(3)%winter_wet
               OHM_coef(2, 4, 3) = bldgPrm%ohm%ohm_coef_lc(3)%winter_dry

               OHM_coef(3, 1, 1) = evetrPrm%ohm%ohm_coef_lc(1)%summer_wet
               OHM_coef(3, 2, 1) = evetrPrm%ohm%ohm_coef_lc(1)%summer_dry
               OHM_coef(3, 3, 1) = evetrPrm%ohm%ohm_coef_lc(1)%winter_wet
               OHM_coef(3, 4, 1) = evetrPrm%ohm%ohm_coef_lc(1)%winter_dry

               OHM_coef(3, 1, 2) = evetrPrm%ohm%ohm_coef_lc(2)%summer_wet
               OHM_coef(3, 2, 2) = evetrPrm%ohm%ohm_coef_lc(2)%summer_dry
               OHM_coef(3, 3, 2) = evetrPrm%ohm%ohm_coef_lc(2)%winter_wet
               OHM_coef(3, 4, 2) = evetrPrm%ohm%ohm_coef_lc(2)%winter_dry

               OHM_coef(3, 1, 3) = evetrPrm%ohm%ohm_coef_lc(3)%summer_wet
               OHM_coef(3, 2, 3) = evetrPrm%ohm%ohm_coef_lc(3)%summer_dry
               OHM_coef(3, 3, 3) = evetrPrm%ohm%ohm_coef_lc(3)%winter_wet
               OHM_coef(3, 4, 3) = evetrPrm%ohm%ohm_coef_lc(3)%winter_dry

               OHM_coef(4, 1, 1) = dectrPrm%ohm%ohm_coef_lc(1)%summer_wet
               OHM_coef(4, 2, 1) = dectrPrm%ohm%ohm_coef_lc(1)%summer_dry
               OHM_coef(4, 3, 1) = dectrPrm%ohm%ohm_coef_lc(1)%winter_wet
               OHM_coef(4, 4, 1) = dectrPrm%ohm%ohm_coef_lc(1)%winter_dry

               OHM_coef(4, 1, 2) = dectrPrm%ohm%ohm_coef_lc(2)%summer_wet
               OHM_coef(4, 2, 2) = dectrPrm%ohm%ohm_coef_lc(2)%summer_dry
               OHM_coef(4, 3, 2) = dectrPrm%ohm%ohm_coef_lc(2)%winter_wet
               OHM_coef(4, 4, 2) = dectrPrm%ohm%ohm_coef_lc(2)%winter_dry

               OHM_coef(4, 1, 3) = dectrPrm%ohm%ohm_coef_lc(3)%summer_wet
               OHM_coef(4, 2, 3) = dectrPrm%ohm%ohm_coef_lc(3)%summer_dry
               OHM_coef(4, 3, 3) = dectrPrm%ohm%ohm_coef_lc(3)%winter_wet
               OHM_coef(4, 4, 3) = dectrPrm%ohm%ohm_coef_lc(3)%winter_dry

               OHM_coef(5, 1, 1) = grassPrm%ohm%ohm_coef_lc(1)%summer_wet
               OHM_coef(5, 2, 1) = grassPrm%ohm%ohm_coef_lc(1)%summer_dry
               OHM_coef(5, 3, 1) = grassPrm%ohm%ohm_coef_lc(1)%winter_wet
               OHM_coef(5, 4, 1) = grassPrm%ohm%ohm_coef_lc(1)%winter_dry

               OHM_coef(5, 1, 2) = grassPrm%ohm%ohm_coef_lc(2)%summer_wet
               OHM_coef(5, 2, 2) = grassPrm%ohm%ohm_coef_lc(2)%summer_dry
               OHM_coef(5, 3, 2) = grassPrm%ohm%ohm_coef_lc(2)%winter_wet
               OHM_coef(5, 4, 2) = grassPrm%ohm%ohm_coef_lc(2)%winter_dry

               OHM_coef(5, 1, 3) = grassPrm%ohm%ohm_coef_lc(3)%summer_wet
               OHM_coef(5, 2, 3) = grassPrm%ohm%ohm_coef_lc(3)%summer_dry
               OHM_coef(5, 3, 3) = grassPrm%ohm%ohm_coef_lc(3)%winter_wet
               OHM_coef(5, 4, 3) = grassPrm%ohm%ohm_coef_lc(3)%winter_dry

               OHM_coef(6, 1, 1) = bsoilPrm%ohm%ohm_coef_lc(1)%summer_wet
               OHM_coef(6, 2, 1) = bsoilPrm%ohm%ohm_coef_lc(1)%summer_dry
               OHM_coef(6, 3, 1) = bsoilPrm%ohm%ohm_coef_lc(1)%winter_wet
               OHM_coef(6, 4, 1) = bsoilPrm%ohm%ohm_coef_lc(1)%winter_dry

               OHM_coef(6, 1, 2) = bsoilPrm%ohm%ohm_coef_lc(2)%summer_wet
               OHM_coef(6, 2, 2) = bsoilPrm%ohm%ohm_coef_lc(2)%summer_dry
               OHM_coef(6, 3, 2) = bsoilPrm%ohm%ohm_coef_lc(2)%winter_wet
               OHM_coef(6, 4, 2) = bsoilPrm%ohm%ohm_coef_lc(2)%winter_dry

               OHM_coef(6, 1, 3) = bsoilPrm%ohm%ohm_coef_lc(3)%summer_wet
               OHM_coef(6, 2, 3) = bsoilPrm%ohm%ohm_coef_lc(3)%summer_dry
               OHM_coef(6, 3, 3) = bsoilPrm%ohm%ohm_coef_lc(3)%winter_wet
               OHM_coef(6, 4, 3) = bsoilPrm%ohm%ohm_coef_lc(3)%winter_dry

               OHM_coef(7, 1, 1) = waterPrm%ohm%ohm_coef_lc(1)%summer_wet
               OHM_coef(7, 2, 1) = waterPrm%ohm%ohm_coef_lc(1)%summer_dry
               OHM_coef(7, 3, 1) = waterPrm%ohm%ohm_coef_lc(1)%winter_wet
               OHM_coef(7, 4, 1) = waterPrm%ohm%ohm_coef_lc(1)%winter_dry

               OHM_coef(7, 1, 2) = waterPrm%ohm%ohm_coef_lc(2)%summer_wet
               OHM_coef(7, 2, 2) = waterPrm%ohm%ohm_coef_lc(2)%summer_dry
               OHM_coef(7, 3, 2) = waterPrm%ohm%ohm_coef_lc(2)%winter_wet
               OHM_coef(7, 4, 2) = waterPrm%ohm%ohm_coef_lc(2)%winter_dry

               OHM_coef(7, 1, 3) = waterPrm%ohm%ohm_coef_lc(3)%summer_wet
               OHM_coef(7, 2, 3) = waterPrm%ohm%ohm_coef_lc(3)%summer_dry
               OHM_coef(7, 3, 3) = waterPrm%ohm%ohm_coef_lc(3)%winter_wet
               OHM_coef(7, 4, 3) = waterPrm%ohm%ohm_coef_lc(3)%winter_dry

               OHM_coef(8, 1, 1) = 0.0
               OHM_coef(8, 2, 1) = 0.0
               OHM_coef(8, 3, 1) = 0.0
               OHM_coef(8, 4, 1) = 0.0

               OHM_coef(8, 1, 2) = 0.0
               OHM_coef(8, 2, 2) = 0.0
               OHM_coef(8, 3, 2) = 0.0
               OHM_coef(8, 4, 2) = 0.0

               OHM_coef(8, 1, 3) = 0.0
               OHM_coef(8, 2, 3) = 0.0
               OHM_coef(8, 3, 3) = 0.0
               OHM_coef(8, 4, 3) = 0.0

               OHM_threshSW(1) = pavedPrm%ohm%ohm_threshsw
               OHM_threshSW(2) = bldgPrm%ohm%ohm_threshsw
               OHM_threshSW(3) = evetrPrm%ohm%ohm_threshsw
               OHM_threshSW(4) = dectrPrm%ohm%ohm_threshsw
               OHM_threshSW(5) = grassPrm%ohm%ohm_threshsw
               OHM_threshSW(6) = bsoilPrm%ohm%ohm_threshsw
               OHM_threshSW(7) = waterPrm%ohm%ohm_threshsw

               OHM_threshWD(1) = pavedPrm%ohm%ohm_threshwd
               OHM_threshWD(2) = bldgPrm%ohm%ohm_threshwd
               OHM_threshWD(3) = evetrPrm%ohm%ohm_threshwd
               OHM_threshWD(4) = dectrPrm%ohm%ohm_threshwd
               OHM_threshWD(5) = grassPrm%ohm%ohm_threshwd
               OHM_threshWD(6) = bsoilPrm%ohm%ohm_threshwd
               OHM_threshWD(7) = waterPrm%ohm%ohm_threshwd

               SoilStoreCap(1) = pavedPrm%soil%soilstorecap
               SoilStoreCap(2) = bldgPrm%soil%soilstorecap
               SoilStoreCap(3) = evetrPrm%soil%soilstorecap
               SoilStoreCap(4) = dectrPrm%soil%soilstorecap
               SoilStoreCap(5) = grassPrm%soil%soilstorecap
               SoilStoreCap(6) = bsoilPrm%soil%soilstorecap
               SoilStoreCap(7) = waterPrm%soil%soilstorecap

               emis(1) = pavedPrm%emis
               emis(2) = bldgPrm%emis
               emis(3) = evetrPrm%emis
               emis(4) = dectrPrm%emis
               emis(5) = grassPrm%emis
               emis(6) = bsoilPrm%emis
               emis(7) = waterPrm%emis

               cpAnOHM(1) = pavedPrm%ohm%cpanohm
               cpAnOHM(2) = bldgPrm%ohm%cpanohm
               cpAnOHM(3) = evetrPrm%ohm%cpanohm
               cpAnOHM(4) = dectrPrm%ohm%cpanohm
               cpAnOHM(5) = grassPrm%ohm%cpanohm
               cpAnOHM(6) = bsoilPrm%ohm%cpanohm
               cpAnOHM(7) = waterPrm%ohm%cpanohm

               kkAnOHM(1) = pavedPrm%ohm%kkanohm
               kkAnOHM(2) = bldgPrm%ohm%kkanohm
               kkAnOHM(3) = evetrPrm%ohm%kkanohm
               kkAnOHM(4) = dectrPrm%ohm%kkanohm
               kkAnOHM(5) = grassPrm%ohm%kkanohm
               kkAnOHM(6) = bsoilPrm%ohm%kkanohm
               kkAnOHM(7) = waterPrm%ohm%kkanohm

               chAnOHM(1) = pavedPrm%ohm%chanohm
               chAnOHM(2) = bldgPrm%ohm%chanohm
               chAnOHM(3) = evetrPrm%ohm%chanohm
               chAnOHM(4) = dectrPrm%ohm%chanohm
               chAnOHM(5) = grassPrm%ohm%chanohm
               chAnOHM(6) = bsoilPrm%ohm%chanohm
               chAnOHM(7) = waterPrm%ohm%chanohm

               ! WRITE (*, *) 'OHM_coef = ', OHM_coef

               ! initialise output variables
               deltaQi = 0
               !SnowFrac = 0
               !qn1_S = 0
               dataOutLineESTM = -999
               qs = -999
               a1 = -999
               a2 = -999
               a3 = -999

               ! calculate qn if qf should be included
               IF (OHMIncQF == 1) THEN
                  qn_use = qf + qn
               ELSEIF (OHMIncQF == 0) THEN
                  qn_use = qn
               END IF

               IF (StorageHeatMethod == 0) THEN !Use observed QS
                  qs = qs_obs

               ELSEIF (StorageHeatMethod == 1) THEN !Use OHM to calculate QS
                  Tair_mav_5d = HDD_id(10)
                  IF (Diagnose == 1) WRITE (*, *) 'Calling OHM...'
                  CALL OHM(qn_use, ohmState%qn_av, ohmState%dqndt, &
                           ohmState%qn_av, ohmState%dqndt, &
                           qn_snow, ohmState%qn_s_av, ohmState%dqnsdt, &
                           ohmState%qn_s_av, ohmState%dqnsdt, &
                           tstep, dt_since_start, &
                           sfr_surf, nsurf, &
                           Tair_mav_5d, &
                           OHM_coef, &
                           OHM_threshSW, OHM_threshWD, &
                           soilstore_id, SoilStoreCap, state_id, &
                           BldgSurf, WaterSurf, &
                           SnowUse, SnowFrac, &
                           DiagQS, &
                           a1, a2, a3, qs, deltaQi)
                  QS_surf = qs
                  QS_roof = qs
                  QS_wall = qs

                  ! use AnOHM to calculate QS, TS 14 Mar 2016
                  ! disable AnOHM, TS 20 Jul 2023
                  ! ELSEIF (StorageHeatMethod == 3) THEN !
                  !    IF (Diagnose == 1) WRITE (*, *) 'Calling AnOHM...'
                  !    ! CALL AnOHM(qn1_use,qn1_store_grid,qn1_av_store_grid,qf,&
                  !    !      MetForcingData_grid,state_id/StoreDrainPrm(6,:),&
                  !    !      alb, emis, cpAnOHM, kkAnOHM, chAnOHM,&
                  !    !      sfr_surf,nsurf,nsh,EmissionsMethod,id,Gridiv,&
                  !    !      a1,a2,a3,qs,deltaQi)
                  !    moist_surf = state_id/StoreDrainPrm(6, :)
                  !    ! CALL AnOHM( &
                  !    !    tstep, dt_since_start, &
                  !    !    qn_use, qn_av_prev, dqndt_prev, qf, &
                  !    !    MetForcingData_grid, moist_surf, &
                  !    !    alb, emis, cpAnOHM, kkAnOHM, chAnOHM, & ! input
                  !    !    sfr_surf, nsurf, EmissionsMethod, id, Gridiv, &
                  !    !    qn_av_next, dqndt_next, &
                  !    !    a1, a2, a3, qs, deltaQi) ! output
                  !    QS_surf = qs
                  !    QS_roof = qs
                  !    QS_wall = qs

                  ! !Calculate QS using ESTM
               ELSEIF (StorageHeatMethod == 4 .OR. StorageHeatMethod == 14) THEN
                  !    !CALL ESTM(QSestm,iMB)
                  IF (Diagnose == 1) WRITE (*, *) 'Calling ESTM...'
                  CALL ESTM( &
                     Gridiv, & !input
                     tstep, &
                     avkdn, avu1, temp_c, zenith_deg, avrh, press_hpa, ldown, &
                     bldgh, Ts5mindata_ir, &
                     Tair_av, &
                     dataOutLineESTM, QS) !output
                  !    CALL ESTM(QSestm,Gridiv,ir)  ! iMB corrected to Gridiv, TS 09 Jun 2016
                  !    QS=QSestm   ! Use ESTM qs
               ELSEIF (StorageHeatMethod == 5) THEN
                  !    !CALL ESTM(QSestm,iMB)
                  IF (Diagnose == 1) WRITE (*, *) 'Calling extended ESTM...'
                  ! facets: seven suews standard facets + extra for buildings [roof, wall] (can be extended for heterogeneous buildings)
                  !
                  ! ASSOCIATE (v => dz_roof(1, 1:ndepth))
                  !    PRINT *, 'dz_roof in cal_qs', v, SIZE(v)
                  ! END ASSOCIATE
                  ! ASSOCIATE (v => dz_wall(1, 1:ndepth))
                  !    PRINT *, 'dz_wall in cal_qs', v, SIZE(v)
                  ! END ASSOCIATE
                  CALL EHC( &
                     tstep, & !input
                     nlayer, &
                     ! QG_surf, qg_roof, qg_wall, &
                     tsfc_roof, tin_roof, temp_in_roof, k_roof, cp_roof, dz_roof, sfr_roof, & !input
                     tsfc_wall, tin_wall, temp_in_wall, k_wall, cp_wall, dz_wall, sfr_wall, & !input
                     tsfc_surf, tin_surf, temp_in_surf, k_surf, cp_surf, dz_surf, sfr_surf, & !input
                     heatState%temp_roof, QS_roof, & !output
                     heatState%temp_wall, QS_wall, & !output
                     heatState%temp_surf, QS_surf, & !output
                     QS) !output

                  ! TODO: add deltaQi to output for snow heat storage

                  ! PRINT *, 'QS after ESTM_ehc', QS
                  ! PRINT *, 'QS_roof after ESTM_ehc', QS_roof
                  ! PRINT *, 'QS_wall after ESTM_ehc', QS_wall
                  ! PRINT *, 'QS_surf after ESTM_ehc', QS_surf
                  ! PRINT *, '------------------------------------'
                  ! PRINT *, ''
               END IF

            END ASSOCIATE
         END ASSOCIATE
      END ASSOCIATE

   END SUBROUTINE SUEWS_cal_Qs
!=======================================================================

!==========================drainage and runoff================================
   SUBROUTINE SUEWS_cal_Water( &
      timer, config, forcing, siteInfo, & ! input
      modState) ! input/output:

      USE SUEWS_DEF_DTS, ONLY: SUEWS_CONFIG, PHENOLOGY_STATE, &
                               LC_PAVED_PRM, LC_BLDG_PRM, LC_EVETR_PRM, LC_DECTR_PRM, &
                               LC_GRASS_PRM, LC_BSOIL_PRM, LC_WATER_PRM, HYDRO_STATE, &
                               SUEWS_STATE

      IMPLICIT NONE
      TYPE(SUEWS_TIMER), INTENT(in) :: timer
      TYPE(SUEWS_CONFIG), INTENT(in) :: config
      TYPE(SUEWS_FORCING), INTENT(in) :: forcing
      TYPE(SUEWS_SITE), INTENT(in) :: siteInfo

      TYPE(SUEWS_STATE), INTENT(INout) :: modState

      REAL(KIND(1D0)), DIMENSION(nsurf) :: state_id !wetness states of each surface [mm]

      REAL(KIND(1D0)), DIMENSION(6, nsurf) :: StoreDrainPrm ! drain storage capacity [mm]
      REAL(KIND(1D0)), DIMENSION(nsurf + 1, nsurf - 1) :: WaterDist !Within-grid water distribution to other surfaces and runoff/soil store [-]

      INTEGER :: is

      ASSOCIATE ( &
         hydroState => modState%hydroState, &
         phenState => modState%phenState)

         ASSOCIATE ( &
            pavedPrm => siteInfo%lc_paved, &
            bldgPrm => siteInfo%lc_bldg, &
            evetrPrm => siteInfo%lc_evetr, &
            dectrPrm => siteInfo%lc_dectr, &
            grassPrm => siteInfo%lc_grass, &
            bsoilPrm => siteInfo%lc_bsoil, &
            waterPrm => siteInfo%lc_water, &
            sfr_surf => siteInfo%sfr_surf, &
            NonWaterFraction => siteInfo%NonWaterFraction, &
            nsh_real => timer%nsh_real, &
            Diagnose => config%Diagnose, &
            addPipes => hydroState%addPipes, &
            addImpervious => hydroState%addImpervious, &
            addVeg => hydroState%addVeg, &
            addWaterBody => hydroState%addWaterBody, &
            drain_per_tstep => hydroState%drain_per_tstep, &
            drain_surf => hydroState%drain_surf, &
            frac_water2runoff => hydroState%frac_water2runoff, &
            AdditionalWater => hydroState%AdditionalWater, &
            runoffPipes => hydroState%runoffPipes, &
            runoff_per_interval => hydroState%runoff_per_interval, &
            AddWater => hydroState%AddWater, &
            SnowUse => config%SnowUse &
            )

            AdditionalWater = 0.0
            AdditionalWater = addPipes + addImpervious + addVeg + addWaterBody ![mm]

            ! Diagnose = config%Diagnose
            ! SnowUse = config%SnowUse

            state_id = hydroState%state_surf
            StoreDrainPrm = phenState%StoreDrainPrm

            ! sfr_surf = [pavedPrm%sfr, bldgPrm%sfr, evetrPrm%sfr, dectrPrm%sfr, grassPrm%sfr, bsoilPrm%sfr, waterPrm%sfr]
            WaterDist(1, 1) = pavedPrm%waterdist%to_paved
            WaterDist(2, 1) = pavedPrm%waterdist%to_bldg
            WaterDist(3, 1) = pavedPrm%waterdist%to_evetr
            WaterDist(4, 1) = pavedPrm%waterdist%to_dectr
            WaterDist(5, 1) = pavedPrm%waterdist%to_grass
            WaterDist(6, 1) = pavedPrm%waterdist%to_bsoil
            WaterDist(7, 1) = pavedPrm%waterdist%to_water
            WaterDist(8, 1) = pavedPrm%waterdist%to_soilstore

            WaterDist(1, 2) = bldgPrm%waterdist%to_paved
            WaterDist(2, 2) = bldgPrm%waterdist%to_bldg
            WaterDist(3, 2) = bldgPrm%waterdist%to_evetr
            WaterDist(4, 2) = bldgPrm%waterdist%to_dectr
            WaterDist(5, 2) = bldgPrm%waterdist%to_grass
            WaterDist(6, 2) = bldgPrm%waterdist%to_bsoil
            WaterDist(7, 2) = bldgPrm%waterdist%to_water
            WaterDist(8, 2) = bldgPrm%waterdist%to_soilstore

            WaterDist(1, 3) = evetrPrm%waterdist%to_paved
            WaterDist(2, 3) = evetrPrm%waterdist%to_bldg
            WaterDist(3, 3) = evetrPrm%waterdist%to_evetr
            WaterDist(4, 3) = evetrPrm%waterdist%to_dectr
            WaterDist(5, 3) = evetrPrm%waterdist%to_grass
            WaterDist(6, 3) = evetrPrm%waterdist%to_bsoil
            WaterDist(7, 3) = evetrPrm%waterdist%to_water
            WaterDist(8, 3) = evetrPrm%waterdist%to_soilstore

            WaterDist(1, 4) = dectrPrm%waterdist%to_paved
            WaterDist(2, 4) = dectrPrm%waterdist%to_bldg
            WaterDist(3, 4) = dectrPrm%waterdist%to_evetr
            WaterDist(4, 4) = dectrPrm%waterdist%to_dectr
            WaterDist(5, 4) = dectrPrm%waterdist%to_grass
            WaterDist(6, 4) = dectrPrm%waterdist%to_bsoil
            WaterDist(7, 4) = dectrPrm%waterdist%to_water
            WaterDist(8, 4) = dectrPrm%waterdist%to_soilstore

            WaterDist(1, 5) = grassPrm%waterdist%to_paved
            WaterDist(2, 5) = grassPrm%waterdist%to_bldg
            WaterDist(3, 5) = grassPrm%waterdist%to_evetr
            WaterDist(4, 5) = grassPrm%waterdist%to_dectr
            WaterDist(5, 5) = grassPrm%waterdist%to_grass
            WaterDist(6, 5) = grassPrm%waterdist%to_bsoil
            WaterDist(7, 5) = grassPrm%waterdist%to_water
            WaterDist(8, 5) = grassPrm%waterdist%to_soilstore

            WaterDist(1, 6) = bsoilPrm%waterdist%to_paved
            WaterDist(2, 6) = bsoilPrm%waterdist%to_bldg
            WaterDist(3, 6) = bsoilPrm%waterdist%to_evetr
            WaterDist(4, 6) = bsoilPrm%waterdist%to_dectr
            WaterDist(5, 6) = bsoilPrm%waterdist%to_grass
            WaterDist(6, 6) = bsoilPrm%waterdist%to_bsoil
            WaterDist(7, 6) = bsoilPrm%waterdist%to_water
            WaterDist(8, 6) = bsoilPrm%waterdist%to_soilstore

            ! Retain previous surface state_id and soil moisture state_id
            ! stateOld = state_id !state_id of each surface [mm] for the previous timestep
            ! soilstoreOld = soilstore_id !Soil moisture of each surface [mm] for the previous timestep

            !============= Grid-to-grid runoff =============
            ! Calculate additional water coming from other grids
            ! i.e. the variables addImpervious, addVeg, addWaterBody, addPipes
            !call RunoffFromGrid(GridFromFrac)  !!Need to code between-grid water transfer

            ! Sum water coming from other grids (these are expressed as depths over the whole surface)

            ! Initialise runoff in pipes
            runoffPipes = addPipes !Water flowing in pipes from other grids. QUESTION: No need for scaling?
            ! CHECK p_i
            runoff_per_interval = addPipes !pipe plor added to total runoff.

            !================== Drainage ===================
            ! Calculate drainage for each soil subsurface (excluding water body)
            IF (Diagnose == 1) WRITE (*, *) 'Calling Drainage...'

            IF (NonWaterFraction /= 0) THEN !Soil states only calculated if soil exists. LJ June 2017
               DO is = 1, nsurf - 1

                  CALL drainage( &
                     is, & ! input:
                     state_id(is), &
                     StoreDrainPrm(6, is), &
                     StoreDrainPrm(2, is), &
                     StoreDrainPrm(3, is), &
                     StoreDrainPrm(4, is), &
                     nsh_real, &
                     drain_surf(is)) ! output

                  ! !HCW added and changed to StoreDrainPrm(6,is) here 20 Feb 2015
                  ! drain_per_tstep=drain_per_tstep+(drain(is)*sfr_surf(is)/NonWaterFraction)   !No water body included
               END DO
               drain_per_tstep = DOT_PRODUCT(drain_surf(1:nsurf - 1), sfr_surf(1:nsurf - 1))/NonWaterFraction !No water body included
            ELSE
               drain_surf(1:nsurf - 1) = 0
               drain_per_tstep = 0
            END IF

            drain_surf(WaterSurf) = 0 ! Set drainage from water body to zero

            ! Distribute water within grid, according to WithinGridWaterDist matrix (Cols 1-7)
            IF (Diagnose == 1) WRITE (*, *) 'Calling ReDistributeWater...'
            ! CALL ReDistributeWater
            !Calculates AddWater(is)
            CALL ReDistributeWater( &
               SnowUse, WaterDist, sfr_surf, drain_surf, & ! input:
               frac_water2runoff, AddWater) ! output

         END ASSOCIATE
      END ASSOCIATE

   END SUBROUTINE SUEWS_cal_Water
!=======================================================================

!========================================================================

   SUBROUTINE SUEWS_cal_snow( &
      timer, config, forcing, siteInfo, & ! input
      modState, &
      dataOutLineSnow)

      USE SUEWS_DEF_DTS, ONLY: SUEWS_CONFIG, SUEWS_TIMER, SNOW_PRM, &
                               SUEWS_FORCING, PHENOLOGY_STATE, &
                               LC_PAVED_PRM, LC_BLDG_PRM, LC_EVETR_PRM, &
                               LC_DECTR_PRM, LC_GRASS_PRM, LC_BSOIL_PRM, &
                               LC_WATER_PRM, SUEWS_SITE, SNOW_STATE, HYDRO_STATE, &
                               atm_state

      IMPLICIT NONE

      TYPE(SUEWS_TIMER), INTENT(IN) :: timer
      TYPE(SUEWS_CONFIG), INTENT(IN) :: config
      TYPE(SUEWS_FORCING), INTENT(IN) :: forcing
      TYPE(SUEWS_SITE), INTENT(IN) :: siteInfo

      TYPE(SUEWS_STATE), INTENT(INOUT) :: modState

      ! TYPE(atm_state), INTENT(INout) :: atmState

      ! TYPE(HEAT_STATE), INTENT(INOUT) :: heatState
      ! TYPE(HYDRO_STATE), INTENT(INOUT) :: hydroState

      TYPE(HYDRO_STATE) :: hydroState_prev
      TYPE(HYDRO_STATE) :: hydroState_next

      ! TYPE(PHENOLOGY_STATE) :: phenState
      ! TYPE(SNOW_STATE) :: snowState
      TYPE(SNOW_STATE) :: snowState_prev
      TYPE(SNOW_STATE) :: snowState_next

      INTEGER, DIMENSION(nsurf) :: snowCalcSwitch

      REAL(KIND(1D0)), DIMENSION(nsurf) :: WetThresh_surf !surface wetness threshold [mm], When State > WetThresh, RS=0 limit in SUEWS_evap [mm]

      REAL(KIND(1D0)), DIMENSION(nsurf) :: mw_ind !melt water from sknowpack[mm]

      REAL(KIND(1D0)), DIMENSION(nsurf) :: rainonsnow !rain water on snow event [mm]
      REAL(KIND(1D0)), DIMENSION(nsurf) :: freezmelt !freezing of melt water[mm]
      REAL(KIND(1D0)), DIMENSION(nsurf) :: freezstate !freezing of state_id [mm]
      REAL(KIND(1D0)), DIMENSION(nsurf) :: freezstatevol !surface state_id [mm]
      REAL(KIND(1D0)), DIMENSION(nsurf) :: Qm_Melt !melt heat [W m-2]
      REAL(KIND(1D0)), DIMENSION(nsurf) :: Qm_rain !melt heat for rain on snow [W m-2]

      REAL(KIND(1D0)), DIMENSION(0:23, 2) :: SnowProf_24hr !Hourly profile values used in snow clearing [-]

      REAL(KIND(1D0)), DIMENSION(nsurf) :: runoff_surf ! runoff for each surface [-]
      REAL(KIND(1D0)), DIMENSION(nsurf) :: chang !Change in state_id [mm]
      REAL(KIND(1D0)), DIMENSION(nsurf) :: ChangSnow_surf !change in SnowPack (mm)
      REAL(KIND(1D0)), DIMENSION(nsurf) :: SnowToSurf !the water flowing into snow free area [mm]
      REAL(KIND(1D0)), DIMENSION(nsurf) :: ev_snow !Evaporation of now [mm]
      REAL(KIND(1D0)), DIMENSION(nsurf) :: ev_surf !evaporation of each surface type [mm]

      REAL(KIND(1D0)) :: qe_per_tstep !latent heat flux at each timestep[W m-2]

      ! local:
      INTEGER :: is ! surface type [-]

      ! REAL(KIND(1D0)) :: runoff_per_interval
      REAL(KIND(1D0)), DIMENSION(nsurf) :: state_id_surf ! wetness status of each surface type [mm]
      REAL(KIND(1D0)), DIMENSION(nsurf) :: soilstore_id !soil moisture of each surface type[mm]
      REAL(KIND(1D0)), DIMENSION(nsurf) :: SnowPack ! snowpack [mm]
      REAL(KIND(1D0)), DIMENSION(nsurf) :: SnowFrac !snow fraction [-]
      REAL(KIND(1D0)), DIMENSION(nsurf) :: SnowWater ! water in snow [mm]
      REAL(KIND(1D0)), DIMENSION(nsurf) :: iceFrac !ice fraction [-]
      REAL(KIND(1D0)), DIMENSION(nsurf) :: SnowDens !snow density [kg m-3]
      REAL(KIND(1D0)), DIMENSION(nsurf) :: qn_e_surf !net available energy for evaporation for each surfaces [W m-2]

      REAL(KIND(1D0)), DIMENSION(2) :: SurplusEvap !surface evaporation in 5 min timestep [mm]
      REAL(KIND(1D0)) :: surplusWaterBody !Extra runoff that goes to water body [mm] as specified by RunoffToWater
      REAL(KIND(1D0)) :: pin !Rain per time interval [mm]
      REAL(KIND(1D0)) :: qn_e !net available energy for evaporation [W m-2]
      REAL(KIND(1D0)) :: tlv !Latent heat of vapourisation per timestep [J kg-1 s-1]
      REAL(KIND(1D0)) :: ev_tot !total evaporation for all surfaces [mm]
      REAL(KIND(1D0)) :: qe_tot ! total latent heat flux for all surfaces [W m-2]
      REAL(KIND(1D0)) :: surf_chang_tot !total change in state_id(excluding snowpack) for all surfaces [mm]
      REAL(KIND(1D0)) :: runoff_tot !total runoff for all surfaces [mm]
      REAL(KIND(1D0)) :: chSnow_tot !total change state_id of snow and surface [mm]

      REAL(KIND(1D0)), DIMENSION(7) :: capStore_surf ! current storage capacity [mm]

      REAL(KIND(1D0)), DIMENSION(nsurf) :: Qm_freezState
      REAL(KIND(1D0)) :: mwh
      REAL(KIND(1D0)) :: fwh
      REAL(KIND(1D0)) :: Qm
      REAL(KIND(1D0)) :: QmFreez
      REAL(KIND(1D0)) :: QmRain
      REAL(KIND(1D0)), DIMENSION(nsurf) :: SnowDepth

      REAL(KIND(1D0)) :: SnowfallCum

      REAL(KIND(1D0)) :: SnowAlb
      REAL(KIND(1D0)), DIMENSION(ncolumnsDataOutSnow - 5), INTENT(out) :: dataOutLineSnow

      ASSOCIATE ( &
         pavedPrm => siteInfo%lc_paved, &
         bldgPrm => siteInfo%lc_bldg, &
         evetrPrm => siteInfo%lc_evetr, &
         dectrPrm => siteInfo%lc_dectr, &
         grassPrm => siteInfo%lc_grass, &
         bsoilPrm => siteInfo%lc_bsoil, &
         waterPrm => siteInfo%lc_water, &
         sfr_surf => siteInfo%sfr_surf, &
         snowPrm => siteInfo%snow, &
         nlayer => siteInfo%nlayer, &
         PipeCapacity => siteInfo%PipeCapacity, &
         RunoffToWater => siteInfo%RunoffToWater, &
         FlowChange => siteInfo%FlowChange, &
         PervFraction => siteInfo%PervFraction, &
         vegfraction => siteInfo%vegfraction, &
         avRh => forcing%RH, &
         Press_hPa => forcing%Pres, &
         Temp_C => forcing%Temp_C, &
         precip => forcing%rain, &
         imin => timer%imin, &
         it => timer%it, &
         dectime => timer%dectime, &
         tstep => timer%tstep, &
         dayofWeek_id => timer%dayofWeek_id, &
         nsh_real => timer%nsh_real, &
         atmState => modState%atmState, &
         heatState => modState%heatState, &
         hydroState => modState%hydroState, &
         snowState => modState%snowState, &
         phenState => modState%phenState &
         )
         ! save the previous state
         hydroState_prev = hydroState
         snowState_prev = snowState

         ! initialize the next state
         hydroState_next = hydroState
         snowState_next = snowState

         ASSOCIATE ( &
            avdens => atmState%avdens, &
            avcp => atmState%avcp, &
            lv_J_kg => atmState%lv_J_kg, &
            lvS_J_kg => atmState%lvS_J_kg, &
            psyc_hPa => atmState%psyc_hPa, &
            sIce_hPa => atmState%sIce_hPa, &
            vpd_hPa => atmState%vpd_hPa, &
            s_hPa => atmState%s_hPa, &
            RS => atmState%RS, &
            RA_h => atmState%RA_h, &
            RB => atmState%RB, &
            rss_surf => atmState%rss_surf, &
            RAsnow => snowState%RAsnow, &
            qn_ind_snow => snowState%qn_ind_snow, &
            kup_ind_snow => snowState%kup_ind_snow, &
            deltaQi => snowState%deltaQi, &
            Tsurf_ind_snow => snowState%Tsurf_ind_snow, &
            SnowRemoval => snowState%SnowRemoval, &
            NWstate_per_tstep => hydroState%NWstate_per_tstep, &
            swe => snowState%swe, &
            chSnow_per_interval => snowState%chSnow_per_interval, &
            mwstore => snowState%mwstore, &
            Tsurf_ind => heatState%Tsurf_ind, &
            qn_snowfree => heatState%qn_snowfree, &
            qf => heatState%qf, &
            qs => heatState%qs, &
            qn_surf => heatState%qn_surf, &
            qs_surf => heatState%qs_surf, &
            qe => heatState%qe, &
            qe_surf => heatState%qe_surf, &
            qe_roof => heatState%qe_roof, &
            qe_wall => heatState%qe_wall, &
            addimpervious => hydroState%addimpervious, &
            addVeg => hydroState%addVeg, &
            drain => hydroState%drain_surf, &
            AddWater => hydroState%AddWater, &
            frac_water2runoff => hydroState%frac_water2runoff, &
            state_per_tstep => hydroState%state_per_tstep, &
            ev_per_tstep => hydroState%ev_per_tstep, &
            runoff_per_tstep => hydroState%runoff_per_tstep, &
            surf_chang_per_tstep => hydroState%surf_chang_per_tstep, &
            runoffAGveg => hydroState%runoffAGveg, &
            runoffAGimpervious => hydroState%runoffAGimpervious, &
            runoffPipes => hydroState%runoffPipes, &
            runoffwaterbody => hydroState%runoffwaterbody, &
            state_id_in => hydroState_prev%state_surf, &
            soilstore_id_in => hydroState_prev%soilstore_surf, &
            StoreDrainPrm => phenState%StoreDrainPrm, &
            SnowPack_in => snowState_prev%SnowPack, &
            SnowFrac_in => snowState_prev%snowFrac, &
            SnowWater_in => snowState_prev%SnowWater, &
            iceFrac_in => snowState_prev%IceFrac, &
            SnowDens_in => snowState_prev%SnowDens, &
            SnowfallCum_in => snowState_prev%SnowfallCum, &
            SnowAlb_in => snowState_next%SnowAlb, &
            EvapMethod => config%EvapMethod, &
            Diagnose => config%Diagnose &
            )

            ! Diagnose = config%Diagnose
            ASSOCIATE ( &
               WetThresh_surf => [pavedPrm%wetthresh, bldgPrm%wetthresh, evetrPrm%wetthresh, dectrPrm%wetthresh, &
                                  grassPrm%wetthresh, bsoilPrm%wetthresh, waterPrm%wetthresh], &
               SoilStoreCap => [pavedPrm%soil%soilstorecap, bldgPrm%soil%soilstorecap, &
                                evetrPrm%soil%soilstorecap, dectrPrm%soil%soilstorecap, &
                                grassPrm%soil%soilstorecap, bsoilPrm%soil%soilstorecap, waterPrm%soil%soilstorecap], &
               tau_r => snowPrm%tau_r, &
               CRWmin => snowPrm%CRWmin, &
               CRWmax => snowPrm%CRWmax, &
               SnowAlbMax => snowPrm%SnowAlbMax, &
               PrecipLimit => snowPrm%PrecipLimit, &
               PrecipLimitAlb => snowPrm%PrecipLimitAlb, &
               SnowDensMax => snowPrm%SnowDensMax, &
               SnowDensMin => snowPrm%snowdensmin, &
               RadMeltFact => snowPrm%RadMeltFact, &
               TempMeltFact => snowPrm%TempMeltFact, &
               SnowLimPaved => snowPrm%SnowLimPaved, &
               SnowLimBldg => snowPrm%SnowLimBldg, &
               SnowPackLimit => snowPrm%SnowPackLimit, &
               SnowProf_24hr_working => snowPrm%snowprof_24hr_working, &
               SnowProf_24hr_holiday => snowPrm%snowprof_24hr_holiday &
               )

               ! sfr_surf = [pavedPrm%sfr, bldgPrm%sfr, evetrPrm%sfr, dectrPrm%sfr, grassPrm%sfr, bsoilPrm%sfr, waterPrm%sfr]
               SnowProf_24hr(:, 1) = SnowProf_24hr_working
               SnowProf_24hr(:, 2) = SnowProf_24hr_holiday

               ! runoff_per_interval = runoff_per_interval_in
               state_id_surf = state_id_in
               soilstore_id = soilstore_id_in

               ! tstep_real = tstep*1.D0
               ! nsh_real = 3600/tstep*1.D0

               capStore_surf = 0 !initialise capStore

               tlv = lv_J_kg/tstep*1.D0 !Latent heat of vapourisation per timestep

               pin = MAX(0., Precip) !Initiate rain data [mm]

               ! Initialize the output variables
               qe_surf = 0

               ev_per_tstep = 0
               qe_per_tstep = 0
               surf_chang_per_tstep = 0
               runoff_per_tstep = 0
               state_per_tstep = 0
               NWstate_per_tstep = 0
               chSnow_per_interval = 0
               qe = 0

               runoffAGveg = 0
               runoffAGimpervious = 0
               surplusWaterBody = 0
               runoff_surf = 0
               chang = 0
               SurplusEvap = 0

               ! force these facets to be totally dry
               ! TODO: need to consider their hydrologic dynamics
               qe_roof = 0
               qe_wall = 0

               ! net available energy for evaporation
               qn_e_surf = qn_surf + qf - qs_surf ! qn1 changed to qn1_snowfree, lj in May 2013

               IF (Diagnose == 1) WRITE (*, *) 'Calling SUEWS_cal_snow...'
               ! IF (SnowUse == 1) THEN ! snow calculation
               ! net available energy for evaporation
               qn_e = qn_snowfree + qf - qs ! qn1 changed to qn1_snowfree, lj in May 2013

               SnowPack = SnowPack_in
               SnowFrac = SnowFrac_in
               SnowWater = SnowWater_in
               iceFrac = iceFrac_in
               SnowDens = SnowDens_in
               SnowfallCum = SnowfallCum_in
               SnowAlb = SnowAlb_in

               ! update snow density
               SnowDens = update_snow_dens( &
                          tstep, SnowFrac, SnowDens, &
                          tau_r, SnowDensMax, SnowDensMin)

               ! Calculate snow-related energy budgets
               CALL MeltHeat( &
                  lvS_J_kg, lv_J_kg, tstep*1D0, RadMeltFact, TempMeltFact, & !input
                  SnowAlbMax, SnowDensMin, Temp_C, Precip, PrecipLimit, PrecipLimitAlb, &
                  nsh_real, sfr_surf, Tsurf_ind, state_id_in, qn_ind_snow, &
                  SnowWater, deltaQi, &
                  SnowPack, SnowFrac, SnowAlb, SnowDens, SnowfallCum, & !inout
                  mwh, fwh, Qm, QmFreez, QmRain, snowCalcSwitch, & !output
                  Qm_melt, Qm_freezState, Qm_rain, FreezMelt, FreezState, FreezStateVol, &
                  rainOnSnow, SnowDepth, mw_ind)

               DO is = 1, nsurf !For each surface in turn
                  qe_tot = 0
                  ev_tot = 0
                  swe = 0
                  ev_snow = 0
                  runoff_tot = 0
                  surf_chang_tot = 0
                  chSnow_tot = 0
                  SnowRemoval = 0
                  runoffPipes = 0
                  mwstore = 0
                  runoffwaterbody = 0
                  IF (sfr_surf(is) > 0) THEN
                     ! IF (Diagnose == 1) WRITE (*, *) 'Calling SnowCalc...'

                     CALL SnowCalc( &
                        tstep, imin, it, dectime, is, & !input
                        snowCalcSwitch, &
                        EvapMethod, CRWmin, CRWmax, nsh_real, lvS_J_kg, avdens, &
                        avRh, Press_hPa, Temp_C, RAsnow, psyc_hPa, avcp, sIce_hPa, &
                        PervFraction, vegfraction, addimpervious, &
                        vpd_hPa, qn_e, s_hPa, RS, RA_h, RB, tlv, SnowDensMin, SnowProf_24hr, precip, &
                        PipeCapacity, RunoffToWater, &
                        addVeg, SnowLimPaved, SnowLimBldg, FlowChange, drain, &
                        WetThresh_surf, state_id_in, mw_ind, SoilStoreCap, rainonsnow, &
                        freezmelt, freezstate, freezstatevol, &
                        Qm_Melt, Qm_rain, Tsurf_ind, sfr_surf, dayofWeek_id, StoreDrainPrm, SnowPackLimit, &
                        AddWater, frac_water2runoff, &
                        soilstore_id, SnowPack, SurplusEvap, & !inout
                        SnowFrac, SnowWater, iceFrac, SnowDens, &
                        runoffAGimpervious, runoffAGveg, surplusWaterBody, &
                        ev_tot, qe_tot, runoff_tot, surf_chang_tot, chSnow_tot, & ! output
                        rss_surf, &
                        runoff_surf, chang, ChangSnow_surf, SnowToSurf, state_id_surf, ev_snow, &
                        SnowRemoval, swe, &
                        runoffPipes, mwstore, runoffwaterbody)

                  ELSE
                     SnowFrac(is) = 0
                     SnowDens(is) = 0
                     SnowPack(is) = 0
                  END IF
                  !Actual updates here as xx_tstep variables not taken as input to snowcalc
                  ev_per_tstep = ev_per_tstep + ev_tot
                  qe_per_tstep = qe_per_tstep + qe_tot
                  runoff_per_tstep = runoff_per_tstep + runoff_tot
                  surf_chang_per_tstep = surf_chang_per_tstep + surf_chang_tot
                  chSnow_per_interval = chSnow_per_interval + chSnow_tot

                  !Store ev_tot for each surface
                  ev_surf(is) = ev_tot

               END DO

               qe = qe_per_tstep

               ! Calculate volume of water that will move between grids
               ! Volume [m3] = Depth relative to whole area [mm] / 1000 [mm m-1] * SurfaceArea [m2]
               ! Need to use these volumes when converting back to addImpervious, AddVeg and AddWater
               ! runoffAGimpervious_m3 = runoffAGimpervious/1000*SurfaceArea
               ! runoffAGveg_m3 = runoffAGveg/1000*SurfaceArea
               ! runoffWaterBody_m3 = runoffWaterBody/1000*SurfaceArea
               ! runoffPipes_m3 = runoffPipes/1000*SurfaceArea

               hydroState_next%state_surf = state_id_surf
               hydroState_next%soilstore_surf = soilstore_id

               snowState_next%SnowWater = SnowWater
               snowState_next%iceFrac = iceFrac

               snowState_next%SnowAlb = SnowAlb
               snowState_next%SnowDens = SnowDens
               snowState_next%SnowPack = SnowPack
               snowState_next%SnowFrac = SnowFrac
               snowState_next%SnowfallCum = SnowfallCum

               ! pack output into one line
               dataOutLineSnow = [ &
                                 snowState_next%SnowPack(1:nsurf), mw_ind(1:nsurf), Qm_melt(1:nsurf), & !26
                                 Qm_rain(1:nsurf), Qm_freezState(1:nsurf), snowState_next%SnowFrac(1:(nsurf - 1)), & !46
                                 rainOnSnow(1:nsurf), & !53
                                 qn_ind_snow(1:nsurf), kup_ind_snow(1:nsurf), freezMelt(1:nsurf), & !74
                                 SnowWater(1:nsurf), snowState_next%SnowDens(1:nsurf), & !88
                                 snowDepth(1:nsurf), Tsurf_ind_snow(1:nsurf), &
                                 snowState_next%SnowAlb]

            END ASSOCIATE
         END ASSOCIATE
      END ASSOCIATE
   END SUBROUTINE SUEWS_cal_snow

!================latent heat flux and surface wetness===================
! TODO: optimise the structure of this function

   SUBROUTINE SUEWS_cal_QE( &
      timer, config, forcing, siteInfo, & ! input
      modState) ! input/output:

      USE SUEWS_DEF_DTS, ONLY: SUEWS_CONFIG, SUEWS_TIMER, SUEWS_FORCING, &
                               SUEWS_SITE, EHC_PRM, &
                               LC_PAVED_PRM, LC_BLDG_PRM, &
                               LC_EVETR_PRM, LC_DECTR_PRM, LC_GRASS_PRM, &
                               LC_BSOIL_PRM, LC_WATER_PRM, &
                               PHENOLOGY_STATE, HYDRO_STATE, atm_state, &
                               SUEWS_STATE

      IMPLICIT NONE

      TYPE(SUEWS_CONFIG), INTENT(IN) :: config
      TYPE(SUEWS_TIMER), INTENT(IN) :: timer
      TYPE(SUEWS_FORCING), INTENT(IN) :: forcing
      TYPE(SUEWS_SITE), INTENT(IN) :: siteInfo

      TYPE(SUEWS_STATE), INTENT(INOUT) :: modState

      TYPE(HYDRO_STATE) :: hydroState_in

      INTEGER :: nlayer !number of vertical levels in urban canopy [-]

      REAL(KIND(1D0)), DIMENSION(nsurf) :: runoff_surf !runoff from each surface type [mm]
      REAL(KIND(1D0)), DIMENSION(:), ALLOCATABLE :: rss_roof ! redefined surface resistance for wet roof [s m-1]
      REAL(KIND(1D0)), DIMENSION(:), ALLOCATABLE :: runoff_roof !runoff from roof [mm]
      REAL(KIND(1D0)), DIMENSION(:), ALLOCATABLE :: rss_wall ! redefined surface resistance for wet wall [s m-1]
      REAL(KIND(1D0)), DIMENSION(:), ALLOCATABLE :: runoff_wall !runoff from wall [mm]

      ! local:
      INTEGER :: is

      ! REAL(KIND(1D0)) :: runoff_per_interval
      ! REAL(KIND(1D0)), DIMENSION(nsurf) :: state_id_out
      ! REAL(KIND(1D0)), DIMENSION(nsurf) :: soilstore_id !Soil moisture of each surface type [mm]
      REAL(KIND(1D0)), DIMENSION(nsurf) :: qn_e_surf !net available energy for evaporation for each surface[W m-2]
      REAL(KIND(1D0)), DIMENSION(:), ALLOCATABLE :: qn_e_roof !net available energy for evaporation for roof[W m-2]
      REAL(KIND(1D0)), DIMENSION(:), ALLOCATABLE :: qn_e_wall !net available energy for evaporation for wall[W m-2]

      REAL(KIND(1D0)) :: pin !Rain per time interval
      REAL(KIND(1D0)) :: tlv !Latent heat of vapourisation per timestep [J kg-1 s-1]
      REAL(KIND(1D0)) :: state_building !aggregated surface water of building facets [mm]
      REAL(KIND(1D0)) :: soilstore_building !aggregated soilstore of building facets[mm]
      REAL(KIND(1D0)) :: capStore_builing ! aggregated storage capacity of building facets[mm]
      REAL(KIND(1D0)) :: runoff_building !aggregated Runoff of building facets [mm]
      REAL(KIND(1D0)) :: qe_building !aggregated qe of building facets[W m-2]
      REAL(KIND(1D0)), DIMENSION(nsurf) :: drain
      REAL(KIND(1D0)), DIMENSION(7) :: capStore_surf ! current storage capacity [mm]

      ! CALL hydroState_next%allocHydro(nlayer)
      ! ALLOCATE (hydroState%soilstore_roof(nlayer))
      ! ALLOCATE (hydroState%state_roof(nlayer))
      ! ALLOCATE (hydroState%soilstore_wall(nlayer))
      ! ALLOCATE (hydroState%state_wall(nlayer))

      ! load dim constants
      nlayer = siteInfo%nlayer

      ALLOCATE (rss_roof(nlayer))
      ALLOCATE (runoff_roof(nlayer))
      ALLOCATE (rss_wall(nlayer))
      ALLOCATE (runoff_wall(nlayer))
      ALLOCATE (qn_e_roof(nlayer))
      ALLOCATE (qn_e_wall(nlayer))
      ASSOCIATE ( &
         atmState => modState%atmState, &
         heatState => modState%heatState, &
         hydroState => modState%hydroState, &
         snowstate => modState%snowState, &
         phenState => modState%phenState &
         )

         ! save initial model states
         hydroState_in = hydroState

         ASSOCIATE ( &
            pavedPrm => siteInfo%lc_paved, &
            bldgPrm => siteInfo%lc_bldg, &
            evetrPrm => siteInfo%lc_evetr, &
            dectrPrm => siteInfo%lc_dectr, &
            grassPrm => siteInfo%lc_grass, &
            bsoilPrm => siteInfo%lc_bsoil, &
            waterPrm => siteInfo%lc_water, &
            ehcPrm => siteInfo%ehc, &
            sfr_surf => siteInfo%sfr_surf, &
            sfr_roof => siteInfo%sfr_roof, &
            sfr_wall => siteInfo%sfr_wall, &
            snowPrm => siteInfo%snow, &
            PipeCapacity => siteInfo%PipeCapacity, &
            RunoffToWater => siteInfo%RunoffToWater, &
            FlowChange => siteInfo%FlowChange, &
            PervFraction => siteInfo%PervFraction, &
            vegfraction => siteInfo%vegfraction, &
            NonWaterFraction => siteInfo%NonWaterFraction, &
            SurfaceArea => siteInfo%SurfaceArea, &
            avRh => forcing%RH, &
            Press_hPa => forcing%Pres, &
            Temp_C => forcing%Temp_C, &
            precip => forcing%rain, &
            xsmd => forcing%xsmd, &
            imin => timer%imin, &
            it => timer%it, &
            dectime => timer%dectime, &
            tstep => timer%tstep, &
            tstep_real => timer%tstep_real, &
            dayofWeek_id => timer%dayofWeek_id, &
            nsh_real => timer%nsh_real, &
            avdens => atmState%avdens, &
            avcp => atmState%avcp, &
            lv_J_kg => atmState%lv_J_kg, &
            psyc_hPa => atmState%psyc_hPa, &
            vpd_hPa => atmState%vpd_hPa, &
            s_hPa => atmState%s_hPa, &
            RS => atmState%RS, &
            RA_h => atmState%RA_h, &
            RB => atmState%RB, &
            rss_surf => atmState%rss_surf, &
            qf => heatState%qf, &
            qe => heatState%qe, &
            QN_surf => heatState%QN_surf, &
            QN_roof => heatState%QN_roof, &
            QN_wall => heatState%QN_wall, &
            QS_surf => heatState%QS_surf, &
            QS_roof => heatState%QS_roof, &
            QS_wall => heatState%QS_wall, &
            qe_surf => heatState%qe_surf, &
            qe_roof => heatState%qe_roof, &
            qe_wall => heatState%qe_wall, &
            qe0_surf => heatState%qe0_surf, &
            WU_surf => hydroState%WU_surf, &
            addVeg => hydroState%addVeg, &
            addWaterBody => hydroState%addWaterBody, &
            AddWater_surf => hydroState%AddWater, &
            drain_surf => hydroState%drain_surf, &
            frac_water2runoff_surf => hydroState%frac_water2runoff, &
            ev_surf => hydroState%ev_surf, &
            ev_roof => hydroState%ev_roof, &
            state_roof => hydroState%state_roof, &
            soilstore_roof => hydroState%soilstore_roof, &
            ev_wall => hydroState%ev_wall, &
            state_wall => hydroState%state_wall, &
            soilstore_wall => hydroState%soilstore_wall, &
            ev0_surf => hydroState%ev0_surf, &
            state_per_tstep => hydroState%state_per_tstep, &
            NWstate_per_tstep => hydroState%NWstate_per_tstep, &
            ev_per_tstep => hydroState%ev_per_tstep, &
            runoff_per_tstep => hydroState%runoff_per_tstep, &
            surf_chang_per_tstep => hydroState%surf_chang_per_tstep, &
            runoffPipes => hydroState%runoffPipes, &
            runoffwaterbody => hydroState%runoffwaterbody, &
            runoffAGveg => hydroState%runoffAGveg, &
            runoffAGimpervious => hydroState%runoffAGimpervious, &
            storageheatmethod => config%storageheatmethod, &
            addimpervious => hydroState%addimpervious, &
            state_surf_in => hydroState_in%state_surf, &
            soilstore_surf_in => hydroState_in%soilstore_surf, &
            state_roof_in => hydroState_in%state_roof, &
            soilstore_roof_in => hydroState_in%soilstore_roof, &
            state_wall_in => hydroState_in%state_wall, &
            soilstore_wall_in => hydroState_in%soilstore_wall, &
            state_surf => hydroState%state_surf, &
            soilstore_surf => hydroState%soilstore_surf, &
            runoffSoil_surf => hydroState%runoffSoil, &
            runoffSoil_per_tstep => hydroState%runoffSoil_per_tstep, &
            SoilMoistCap => hydroState%SoilMoistCap, &
            smd_surf => hydroState%smd_surf, &
            smd => hydroState%smd, &
            tot_chang_per_tstep => hydroState%tot_chang_per_tstep, &
            SoilState => hydroState%SoilState, &
            StoreDrainPrm => phenState%StoreDrainPrm, &
            snowfrac_in => snowstate%SnowFrac, &
            SMDMethod => config%SMDMethod, &
            EvapMethod => config%EvapMethod, &
            Diagnose => config%Diagnose &
            )

            ASSOCIATE ( &
               StateLimit_roof => ehcPrm%state_limit_roof, &
               SoilStoreCap_roof => ehcPrm%soil_storecap_roof, &
               WetThresh_roof => ehcPrm%wet_thresh_roof, &
               StateLimit_wall => ehcPrm%state_limit_wall, &
               SoilStoreCap_wall => ehcPrm%soil_storecap_wall, &
               WetThresh_wall => ehcPrm%wet_thresh_wall, &
               StateLimit_surf => [pavedPrm%statelimit, bldgPrm%statelimit, evetrPrm%statelimit, &
                                   dectrPrm%statelimit, grassPrm%statelimit, bsoilPrm%statelimit, waterPrm%statelimit], &
               SoilStoreCap_surf => [pavedPrm%soil%soilstorecap, bldgPrm%soil%soilstorecap, &
                                     evetrPrm%soil%soilstorecap, dectrPrm%soil%soilstorecap, &
                                     grassPrm%soil%soilstorecap, bsoilPrm%soil%soilstorecap, waterPrm%soil%soilstorecap], &
               SoilDepth_surf => [ &
               pavedPrm%soil%soildepth, bldgPrm%soil%soildepth, evetrPrm%soil%soildepth, &
               dectrPrm%soil%soildepth, &
               grassPrm%soil%soildepth, bsoilPrm%soil%soildepth, waterPrm%soil%soildepth], &
               SatHydraulicConduct_surf => [pavedPrm%soil%sathydraulicconduct, bldgPrm%soil%sathydraulicconduct, &
                                            evetrPrm%soil%sathydraulicconduct, dectrPrm%soil%sathydraulicconduct, &
                                            grassPrm%soil%sathydraulicconduct, bsoilPrm%soil%sathydraulicconduct, &
                                            waterPrm%soil%sathydraulicconduct], &
               WetThresh_surf => [pavedPrm%wetthresh, bldgPrm%wetthresh, evetrPrm%wetthresh, &
                                  dectrPrm%wetthresh, grassPrm%wetthresh, bsoilPrm%wetthresh, waterPrm%wetthresh] &
               )

               ! StoreDrainPrm = phenState_next%StoreDrainPrm

               ! state_surf_in = hydroState_prev%state_surf
               ! soilstore_surf_in = hydroState_prev%soilstore_surf
               ! state_roof_in = hydroState_prev%state_roof
               ! soilstore_roof_in = hydroState_prev%soilstore_roof
               ! state_wall_in = hydroState_prev%state_wall
               ! soilstore_wall_in = hydroState_prev%soilstore_wall

               ! runoff_per_interval = runoff_per_interval_in
               state_surf = state_surf_in
               ! soilstore_id = soilstore_surf_in

               ! nsh_real = 3600/tstep*1.D0

               tlv = lv_J_kg/tstep*1.D0 !Latent heat of vapourisation per timestep

               pin = MAX(0., Precip) !Initiate rain data [mm]

               ! force these facets to be totally dry
               ! TODO: need to consider their hydrologic dynamics
               qe_roof = 0
               qe_wall = 0
               qe0_surf = 0

               IF (Diagnose == 1) WRITE (*, *) 'Calling evap_SUEWS and SoilStore...'
               ! == calculate QE ==
               ! --- general suews surfaces ---
               ! net available energy for evaporation
               qn_e_surf = qn_surf + qf - qs_surf ! qn1 changed to qn1_snowfree, lj in May 2013

               ! soil store capacity
               capStore_surf = StoreDrainPrm(6, :)
               CALL cal_evap_multi( &
                  EvapMethod, & !input
                  sfr_surf, state_surf_in, WetThresh_surf, capStore_surf, & !input
                  vpd_hPa, avdens, avcp, qn_e_surf, s_hPa, psyc_hPa, RS, RA_h, RB, tlv, &
                  rss_surf, ev0_surf, qe0_surf) !output

               IF (storageheatmethod == 5) THEN
                  ! --- roofs ---
                  ! net available energy for evaporation
                  qn_e_roof = qn_roof + qf - qs_roof ! qn1 changed to qn1_snowfree, lj in May 2013
                  CALL cal_evap_multi( &
                     EvapMethod, & !input
                     sfr_roof, state_roof_in, WetThresh_roof, statelimit_roof, & !input
                     vpd_hPa, avdens, avcp, qn_e_roof, s_hPa, psyc_hPa, RS, RA_h, RB, tlv, &
                     rss_roof, ev_roof, qe_roof) !output

                  ! --- walls ---
                  ! net available energy for evaporation
                  qn_e_wall = qn_wall + qf - qs_wall ! qn1 changed to qn1_snowfree, lj in May 2013
                  CALL cal_evap_multi( &
                     EvapMethod, & !input
                     sfr_wall, state_wall_in, WetThresh_wall, statelimit_wall, & !input
                     vpd_hPa, avdens, avcp, qn_e_wall, s_hPa, psyc_hPa, RS, RA_h, RB, tlv, &
                     rss_wall, ev_wall, qe_wall) !output

                  ! == calculate water balance ==
                  ! --- building facets: roofs and walls ---
                  CALL cal_water_storage_building( &
                     pin, nsh_real, nlayer, &
                     sfr_roof, StateLimit_roof, SoilStoreCap_roof, WetThresh_roof, & ! input:
                     ev_roof, state_roof_in, soilstore_roof_in, & ! input:
                     sfr_wall, StateLimit_wall, SoilStoreCap_wall, WetThresh_wall, & ! input:
                     ev_wall, state_wall_in, soilstore_wall_in, & ! input:
                     ev_roof, state_roof, soilstore_roof, runoff_roof, & ! general output:
                     ev_wall, state_wall, soilstore_wall, runoff_wall, & ! general output:
                     state_building, soilstore_building, runoff_building, capStore_builing)

                  ! update QE based on the water balance
                  qe_roof = tlv*ev_roof
                  qe_wall = tlv*ev_wall

                  IF (sfr_surf(BldgSurf) < 1.0E-8) THEN
                     qe_building = 0.0
                  ELSE
                     qe_building = (DOT_PRODUCT(qe_roof, sfr_roof) + DOT_PRODUCT(qe_wall, sfr_wall))/sfr_surf(BldgSurf)
                  END IF
               END IF
               ! --- general suews surfaces ---
               CALL cal_water_storage_surf( &
                  pin, nsh_real, SnowFrac_in, &
                  PipeCapacity, RunoffToWater, & ! input:
                  addImpervious, addVeg, addWaterBody, FlowChange, &
                  SoilStoreCap_surf, StateLimit_surf, &
                  PervFraction, &
                  sfr_surf, drain_surf, AddWater_surf, frac_water2runoff_surf, WU_surf, &
                  ev0_surf, state_surf_in, soilstore_surf_in, &
                  runoffAGimpervious, runoffAGveg, runoffPipes, runoffwaterbody, & ! output:
                  ev_surf, state_surf, soilstore_surf, & ! output:
                  runoff_surf)

               ! update QE based on the water balance
               qe_surf = tlv*ev_surf

               ! --- update building related ---
               IF (storageheatmethod == 5) THEN
                  ! update building specific values
                  qe_surf(BldgSurf) = qe_building
                  state_surf(BldgSurf) = state_building
                  soilstore_surf(BldgSurf) = soilstore_building/capStore_builing*capStore_surf(BldgSurf)
                  runoff_surf(BldgSurf) = runoff_building
               END IF

               ! aggregate all surface water fluxes/amounts
               qe = DOT_PRODUCT(qe_surf, sfr_surf)

               ! Sum change from different surfaces to find total change to surface state_id
               surf_chang_per_tstep = DOT_PRODUCT(state_surf - state_surf_in, sfr_surf)

               ! Sum evaporation from different surfaces to find total evaporation [mm]
               ev_per_tstep = DOT_PRODUCT(ev_surf, sfr_surf)

               ! Sum runoff from different surfaces to find total runoff
               runoff_per_tstep = DOT_PRODUCT(runoff_surf, sfr_surf)

               ! Calculate total state_id (including water body)
               state_per_tstep = DOT_PRODUCT(state_surf, sfr_surf)

               IF (NonWaterFraction /= 0) THEN
                  NWstate_per_tstep = DOT_PRODUCT(state_surf(1:nsurf - 1), sfr_surf(1:nsurf - 1))/NonWaterFraction
               END IF
               ! Calculate volume of water that will move between grids
               ! Volume [m3] = Depth relative to whole area [mm] / 1000 [mm m-1] * SurfaceArea [m2]
               ! Need to use these volumes when converting back to addImpervious, AddVeg and AddWater
               ! runoffAGimpervious_m3 = runoffAGimpervious/1000*SurfaceArea
               ! runoffAGveg_m3 = runoffAGveg/1000*SurfaceArea
               ! runoffWaterBody_m3 = runoffWaterBody/1000*SurfaceArea
               ! runoffPipes_m3 = runoffPipes/1000*SurfaceArea

               ! state_id_out = state_id_out
               ! soilstore_id_out = soilstore_id
               IF (storageheatmethod == 5) THEN
                  IF (Diagnose == 1) PRINT *, 'in SUEWS_cal_QE soilstore_building = ', soilstore_building
                  IF (Diagnose == 1) PRINT *, 'in SUEWS_cal_QE capStore_builing = ', capStore_builing
                  IF (Diagnose == 1) PRINT *, 'in SUEWS_cal_QE capStore_surf(BldgSurf) = ', capStore_surf(BldgSurf)
               END IF
               IF (Diagnose == 1) PRINT *, 'in SUEWS_cal_QE soilstore_id = ', soilstore_surf

               !=== Horizontal movement between soil stores ===
               CALL SUEWS_cal_HorizontalSoilWater( &
                  sfr_surf, & ! input: ! surface fractions
                  SoilStoreCap_surf, & !Capacity of soil store for each surface [mm]
                  SoilDepth_surf, & !Depth of sub-surface soil store for each surface [mm]
                  SatHydraulicConduct_surf, & !Saturated hydraulic conductivity for each soil subsurface [mm s-1]
                  SurfaceArea, & !Surface area of the study area [m2]
                  NonWaterFraction, & ! sum of surface cover fractions for all except water surfaces
                  tstep_real, & !tstep cast as a real for use in calculations
                  soilstore_surf, & ! inout: !Soil moisture of each surface type [mm]
                  runoffSoil_surf, & !Soil runoff from each soil sub-surface [mm]
                  runoffSoil_per_tstep & !  output:!Runoff to deep soil per timestep [mm] (for whole surface, excluding water body)
                  )

               !========== Calculate soil moisture of a whole grid ============
               CALL SUEWS_cal_SoilState( &
                  SMDMethod, xsmd, NonWaterFraction, SoilMoistCap, & !input
                  SoilStoreCap_surf, surf_chang_per_tstep, &
                  soilstore_surf, soilstore_surf_in, sfr_surf, &
                  smd, smd_surf, tot_chang_per_tstep, SoilState) !output

            END ASSOCIATE
         END ASSOCIATE
      END ASSOCIATE
   END SUBROUTINE SUEWS_cal_QE
!========================================================================

!===============sensible heat flux======================================

   SUBROUTINE SUEWS_cal_QH( &
      timer, config, forcing, siteInfo, & ! input
      modState) ! input/output:
<<<<<<< HEAD
=======
      USE IEEE_ARITHMETIC
>>>>>>> 8919b911
      USE SUEWS_DEF_DTS, ONLY: SUEWS_CONFIG, SUEWS_FORCING, SUEWS_TIMER, SUEWS_SITE, LC_PAVED_PRM, LC_BLDG_PRM, &
                               LC_EVETR_PRM, LC_DECTR_PRM, LC_GRASS_PRM, &
                               LC_BSOIL_PRM, LC_WATER_PRM, HEAT_STATE, &
                               SUEWS_STATE

      IMPLICIT NONE

      TYPE(SUEWS_CONFIG), INTENT(IN) :: config
      TYPE(SUEWS_TIMER), INTENT(IN) :: timer
      TYPE(SUEWS_FORCING), INTENT(IN) :: forcing
      TYPE(SUEWS_SITE), INTENT(IN) :: siteInfo

      TYPE(SUEWS_STATE), INTENT(inout) :: modState

      INTEGER, PARAMETER :: qhMethod = 1 ! 1 = the redidual method; 2 = the resistance method

      REAL(KIND(1D0)), PARAMETER :: NAN = -999
      INTEGER :: is

      ASSOCIATE ( &
         snowState => modState%snowState, &
         heatState => modState%heatState, &
         atmState => modState%atmState &
         )

         ASSOCIATE ( &
            pavedPrm => siteInfo%lc_paved, &
            bldgPrm => siteInfo%lc_bldg, &
            evetrPrm => siteInfo%lc_evetr, &
            dectrPrm => siteInfo%lc_dectr, &
            grassPrm => siteInfo%lc_grass, &
            bsoilPrm => siteInfo%lc_bsoil, &
            waterPrm => siteInfo%lc_water, &
            ehcPrm => siteInfo%ehc, &
            nlayer => siteInfo%nlayer, &
            sfr_surf => siteInfo%sfr_surf, &
            sfr_roof => siteInfo%sfr_roof, &
            sfr_wall => siteInfo%sfr_wall, &
            SurfaceArea => siteInfo%SurfaceArea, &
            snowPrm => siteInfo%snow, &
            PipeCapacity => siteInfo%PipeCapacity, &
            RunoffToWater => siteInfo%RunoffToWater, &
            FlowChange => siteInfo%FlowChange, &
            PervFraction => siteInfo%PervFraction, &
            vegfraction => siteInfo%vegfraction, &
            NonWaterFraction => siteInfo%NonWaterFraction, &
            tstep_real => timer%tstep_real, &
            tsfc_surf => heatState%tsfc_surf, &
            tsfc_roof => heatState%tsfc_roof, &
            tsfc_wall => heatState%tsfc_wall, &
            qn => heatState%qn, &
            qf => heatState%qf, &
            qe => heatState%qe, &
            qs => heatState%qs, &
            QmRain => snowState%QmRain, &
            QmFreez => snowState%QmFreez, &
            qm => snowState%qm, &
            xsmd => forcing%xsmd, &
            Temp_C => forcing%Temp_C, &
            RA_h => atmState%RA_h, &
            avdens => atmState%avdens, &
            avcp => atmState%avcp, &
            qh_resist_surf => heatState%qh_resist_surf, &
            qh_resist_roof => heatState%qh_resist_roof, &
            qh_resist_wall => heatState%qh_resist_wall, &
            qh => heatState%qh, &
            qh_resist => heatState%qh_resist, &
            qh_residual => heatState%qh_residual, &
            qh_surf => heatState%qh_surf, &
            qh_roof => heatState%qh_roof, &
            qh_wall => heatState%qh_wall, &
            qe_surf => heatState%qe_surf, &
            qe_roof => heatState%qe_roof, &
            qe_wall => heatState%qe_wall, &
            qn_surf => heatState%qn_surf, &
            qn_roof => heatState%qn_roof, &
            qn_wall => heatState%qn_wall, &
            qs_surf => heatState%qs_surf, &
            qs_roof => heatState%qs_roof, &
            qs_wall => heatState%qs_wall, &
            SMDMethod => config%SMDMethod, &
            storageheatmethod => config%StorageHeatMethod, &
            Diagnose => config%Diagnose &
            )

            ! tsfc_surf = heatState_out%tsfc_surf
            ! tsfc_roof = heatState_out%tsfc_roof
            ! tsfc_wall = heatState_out%tsfc_wall

            ! sfr_surf = [pavedPrm%sfr, bldgPrm%sfr, evetrPrm%sfr, dectrPrm%sfr, grassPrm%sfr, bsoilPrm%sfr, waterPrm%sfr]
            ! Calculate sensible heat flux as a residual (Modified by LJ in Nov 2012)
            qh_residual = (qn + qf + QmRain) - (qe + qs + Qm + QmFreez) !qh=(qn1+qf+QmRain+QmFreez)-(qeOut+qs+Qm)

            ! ! Calculate QH using resistance method (for testing HCW 06 Jul 2016)
            ! Aerodynamic-Resistance-based method
            DO is = 1, nsurf
               IF (RA_h /= 0) THEN
                  qh_resist_surf(is) = avdens*avcp*(tsfc_surf(is) - Temp_C)/RA_h
               ELSE
                  qh_resist_surf(is) = NAN
               END IF
            END DO
            IF (storageheatmethod == 5) THEN
               DO is = 1, nlayer
                  IF (RA_h /= 0) THEN
                     qh_resist_roof(is) = avdens*avcp*(tsfc_roof(is) - Temp_C)/RA_h
                     qh_resist_wall(is) = avdens*avcp*(tsfc_wall(is) - Temp_C)/RA_h
                  ELSE
                     qh_resist_surf(is) = NAN
                  END IF
               END DO

               ! IF (RA /= 0) THEN
               !    qh_resist = avdens*avcp*(tsurf - Temp_C)/RA
               ! ELSE
               !    qh_resist = NAN
               ! END IF
               ! aggregate QH of roof and wall
               qh_resist_surf(BldgSurf) = (DOT_PRODUCT(qh_resist_roof, sfr_roof) + DOT_PRODUCT(qh_resist_wall, sfr_wall))/2.
            END IF

            qh_resist = DOT_PRODUCT(qh_resist_surf, sfr_surf)

            ! choose output QH
            SELECT CASE (QHMethod)
            CASE (1)
               qh = qh_residual
            CASE (2)
               qh = qh_resist
            END SELECT

            ! update QH of all facets
            QH_surf = QN_surf + qf - qs_surf - qe_surf
            QH_roof = QN_roof + qf - qs_roof - qe_roof
            QH_wall = QN_wall + qf - qs_wall - qe_wall

         END ASSOCIATE
      END ASSOCIATE

   END SUBROUTINE SUEWS_cal_QH
!========================================================================

!===============Resistance Calculations=======================

   SUBROUTINE SUEWS_cal_Resistance( &
      timer, config, forcing, siteInfo, & ! input
      modState) ! input/output:

      USE SUEWS_DEF_DTS, ONLY: SUEWS_CONFIG, SUEWS_TIMER, CONDUCTANCE_PRM, &
                               SUEWS_FORCING, &
                               LC_PAVED_PRM, LC_BLDG_PRM, &
                               LC_EVETR_PRM, LC_DECTR_PRM, LC_GRASS_PRM, &
                               LC_BSOIL_PRM, LC_WATER_PRM, &
                               PHENOLOGY_STATE, SNOW_STATE, SUEWS_FORCING, SUEWS_SITE, &
                               SUEWS_STATE

      IMPLICIT NONE

      TYPE(SUEWS_TIMER), INTENT(IN) :: timer
      TYPE(SUEWS_CONFIG), INTENT(IN) :: config
      TYPE(SUEWS_FORCING), INTENT(IN) :: forcing
      TYPE(SUEWS_SITE), INTENT(IN) :: siteInfo

      TYPE(SUEWS_STATE), INTENT(INout) :: modState

      INTEGER, PARAMETER :: AerodynamicResistanceMethod = 2 !method to calculate RA [-]

      REAL(KIND(1D0)) :: gfunc !gdq*gtemp*gs*gq for photosynthesis calculations
      REAL(KIND(1D0)) :: Tair ! air temperature [degC]

      ASSOCIATE ( &
         phenState => modState%phenState, &
         snowState => modState%snowState, &
         atmState => modState%atmState, &
         roughnessState => modState%roughnessState, &
         hydroState => modState%hydroState, &
         heatState => modState%heatState &
         )

         ASSOCIATE ( &
            pavedPrm => siteInfo%lc_paved, &
            bldgPrm => siteInfo%lc_bldg, &
            evetrPrm => siteInfo%lc_evetr, &
            dectrPrm => siteInfo%lc_dectr, &
            grassPrm => siteInfo%lc_grass, &
            bsoilPrm => siteInfo%lc_bsoil, &
            waterPrm => siteInfo%lc_water, &
            sfr_surf => siteInfo%sfr_surf, &
            conductancePrm => siteInfo%conductance, &
            NonWaterFraction => siteInfo%NonWaterFraction, &
            VegFraction => siteInfo%VegFraction, &
            nsh_real => timer%nsh_real, &
            id => timer%id, &
            it => timer%it, &
            avU1 => forcing%U, &
            Temp_C => forcing%Temp_C, &
            avkdn => forcing%kdown, &
            xsmd => forcing%xsmd, &
            vsmd => hydroState%vsmd, &
            avdens => atmState%avdens, &
            avcp => atmState%avcp, &
            dq => atmState%dq, &
            TStar => atmState%TStar, &
            UStar => atmState%UStar, &
            zL => atmState%zL, &
            RS => atmState%RS, &
            RA => atmState%RA_h, &
            L_mod => atmState%L_mod, &
            RB => atmState%RB, &
            T2_C => atmState%T2_C, &
            QH_init => heatState%QH_init, &
            z0v => roughnessState%z0v, &
            zzd => roughnessState%zzd, &
            z0m => roughnessState%z0m, &
            zdm => roughnessState%zdm, &
            g_kdown => phenState%g_kdown, &
            g_dq => phenState%g_dq, &
            g_ta => phenState%g_ta, &
            g_smd => phenState%g_smd, &
            g_lai => phenState%g_lai, &
            gsc => phenState%gsc, &
            LAI_id => phenState%LAI_id, &
            RASnow => snowState%RASnow, &
            z0vSnow => snowState%z0vSnow, &
            SnowFrac => snowState%SnowFrac, &
            Diagnose => config%Diagnose, &
            StabilityMethod => config%StabilityMethod, &
            RoughLenHeatMethod => config%RoughLenHeatMethod, &
            localClimateMethod => config%localClimateMethod, &
            SnowUse => config%SnowUse, &
            SMDMethod => config%SMDMethod &
            )
            ASSOCIATE ( &
               LAIMax => [evetrPrm%lai%laimax, dectrPrm%lai%laimax, grassPrm%lai%laimax], &
               MaxConductance => [evetrPrm%maxconductance, dectrPrm%maxconductance, grassPrm%maxconductance], &
               gsModel => conductancePrm%gsModel, &
               Kmax => conductancePrm%Kmax, &
               G_max => conductancePrm%g_max, &
               G_k => conductancePrm%g_k, &
               G_q_base => conductancePrm%g_q_base, &
               G_q_shape => conductancePrm%g_q_shape, &
               G_t => conductancePrm%g_t, &
               G_sm => conductancePrm%g_sm, &
               S1 => conductancePrm%s1, &
               S2 => conductancePrm%s2, &
               TH => conductancePrm%th, &
               TL => conductanceprm%tl &
               )

               RAsnow = 0.0

               IF (Diagnose == 1) WRITE (*, *) 'Calling STAB_lumps...'
               !u* and Obukhov length out
               CALL cal_Stab( &
                  StabilityMethod, & ! input
                  zzd, & !Active measurement height (meas. height-displac. height)
                  z0m, & !Aerodynamic roughness length
                  zdm, & !zero-plane displacement
                  avU1, & !Average wind speed
                  Temp_C, & !Air temperature
                  QH_init, & !sensible heat flux
                  avdens, & ! air density
                  avcp, & ! heat capacity of air
                  L_mod, & ! output: !Obukhov length
                  TStar, & !T*, temperature scale
                  UStar, & !Friction velocity
                  zL) !Stability scale

               IF (Diagnose == 1) WRITE (*, *) 'Calling AerodynamicResistance...'
               CALL AerodynamicResistance( &
                  ZZD, & ! input:
                  z0m, &
                  AVU1, &
                  L_mod, &
                  UStar, &
                  VegFraction, &
                  AerodynamicResistanceMethod, &
                  StabilityMethod, &
                  RoughLenHeatMethod, &
                  RA, z0v) ! output:

               IF (SnowUse == 1) THEN
                  IF (Diagnose == 1) WRITE (*, *) 'Calling AerodynamicResistance for snow...'
                  CALL AerodynamicResistance( &
                     ZZD, & ! input:
                     z0m, &
                     AVU1, &
                     L_mod, &
                     UStar, &
                     VegFraction, &
                     AerodynamicResistanceMethod, &
                     StabilityMethod, &
                     3, &
                     RASnow, z0vSnow) ! output:
               END IF

               IF (Diagnose == 1) WRITE (*, *) 'Calling SurfaceResistance...'
               ! CALL SurfaceResistance(id,it)   !qsc and surface resistance out
               Tair = MERGE(T2_C, Temp_C, localClimateMethod == 1)
               CALL SurfaceResistance( &
                  id, it, & ! input:
                  SMDMethod, SnowFrac, sfr_surf, avkdn, Tair, dq, xsmd, vsmd, MaxConductance, &
                  LAIMax, LAI_id, gsModel, Kmax, &
                  G_max, G_k, G_q_base, G_q_shape, G_t, G_sm, TH, TL, S1, S2, &
                  g_kdown, g_dq, g_ta, g_smd, g_lai, & ! output:
                  gfunc, gsc, RS) ! output:

               IF (Diagnose == 1) WRITE (*, *) 'Calling BoundaryLayerResistance...'
               CALL BoundaryLayerResistance( &
                  zzd, & ! input:     !Active measurement height (meas. height- zero-plane displacement)
                  z0m, & !Aerodynamic roughness length
                  avU1, & !Average wind speed
                  UStar, & ! input/output:
                  RB) ! output:
            END ASSOCIATE
         END ASSOCIATE
      END ASSOCIATE

   END SUBROUTINE SUEWS_cal_Resistance
!========================================================================

!==============Update output arrays=========================
   SUBROUTINE SUEWS_update_outputLine( &
      timer, config, forcing, siteInfo, & ! input
      modState, & ! input/output:
      datetimeLine, dataOutLineSUEWS) !output

      USE SUEWS_DEF_DTS, ONLY: SUEWS_SITE, SUEWS_TIMER, SUEWS_CONFIG, SUEWS_FORCING, &
                               LC_PAVED_PRM, LC_BLDG_PRM, LC_EVETR_PRM, LC_DECTR_PRM, &
                               LC_GRASS_PRM, LC_BSOIL_PRM, LC_WATER_PRM, &
                               HYDRO_STATE, SUEWS_STATE

      IMPLICIT NONE

      TYPE(SUEWS_TIMER), INTENT(IN) :: timer
      TYPE(SUEWS_CONFIG), INTENT(IN) :: config
      TYPE(SUEWS_FORCING), INTENT(IN) :: forcing
      TYPE(SUEWS_SITE), INTENT(IN) :: siteInfo

      TYPE(SUEWS_STATE), INTENT(inout) :: modState

      REAL(KIND(1D0)), PARAMETER :: NAN = -999

      REAL(KIND(1D0)), DIMENSION(5), INTENT(OUT) :: datetimeLine !date & time
      REAL(KIND(1D0)), DIMENSION(ncolumnsDataOutSUEWS - 5), INTENT(out) :: dataOutLineSUEWS
      REAL(KIND(1D0)) :: LAI_wt !area weighted LAI [m2 m-2]
      REAL(KIND(1D0)) :: RH2_pct ! RH2 in percentage [-]

      ! the variables below with '_x' endings stand for 'exported' values
      REAL(KIND(1D0)) :: ResistSurf_x !output surface resistance [s m-1]
      REAL(KIND(1D0)) :: surf_chang_per_tstep_x !output change in state_id (exluding snowpack) per timestep [mm]
      REAL(KIND(1D0)) :: l_mod_x !output  Obukhov length [m]
      REAL(KIND(1D0)) :: bulkalbedo !output area-weighted albedo [-]
      REAL(KIND(1D0)) :: smd_surf_x(nsurf) !output soil moisture deficit for each surface [mm]
      REAL(KIND(1D0)) :: state_x(nsurf) !output wetness status of each surfaces[mm]
      REAL(KIND(1D0)) :: wu_DecTr !water use for deciduous tree and shrubs [mm]
      REAL(KIND(1D0)) :: wu_EveTr !water use of evergreen tree and shrubs [mm]
      REAL(KIND(1D0)) :: wu_Grass !water use for grass [mm]

      !=====================================================================
      !====================== Prepare data for output ======================
      ! values outside of reasonable range are set as NAN-like numbers. TS 10 Jun 2018
      ASSOCIATE ( &
         phenState => modState%phenState, &
         snowState => modState%snowState, &
         atmState => modState%atmState, &
         roughnessState => modState%roughnessState, &
         hydroState => modState%hydroState, &
         solarState => modState%solarState, &
         anthroemisState => modState%anthroemisState, &
         heatState => modState%heatState &
         )
         ASSOCIATE ( &
            alb => phenState%alb, &
            LAI_id => phenState%LAI_id, &
            FlowChange => siteInfo%FlowChange, &
            sfr_surf => siteInfo%sfr_surf, &
            id => timer%id, &
            imin => timer%imin, &
            it => timer%it, &
            iy => timer%iy, &
            AdditionalWater => hydroState%AdditionalWater, &
            avU10_ms => atmState%U10_ms, &
            azimuth => solarState%azimuth_deg, &
            SnowAlb => snowState%SnowAlb, &
            chSnow_per_interval => snowState%chSnow_per_interval, &
            dectime => timer%dectime, &
            drain_per_tstep => hydroState%drain_per_tstep, &
            QE_LUMPS => heatState%QE_LUMPS, &
            ev_per_tstep => hydroState%ev_per_tstep, &
            wu_ext => hydroState%wu_ext, &
            fcld => forcing%fcld, &
            Fc => anthroemisState%Fc, &
            Fc_build => anthroemisState%Fc_build, &
            Fc_metab => anthroemisState%Fc_metab, &
            Fc_photo => anthroemisState%Fc_photo, &
            Fc_respi => anthroemisState%Fc_respi, &
            Fc_point => anthroemisState%Fc_point, &
            Fc_traff => anthroemisState%Fc_traff, &
            QH_LUMPS => heatState%QH_LUMPS, &
            wu_int => hydroState%wu_int, &
            kup => heatState%kup, &
            ldown => heatState%ldown, &
            l_mod => atmState%l_mod, &
            lup => heatState%lup, &
            mwh => snowState%mwh, &
            MwStore => snowState%MwStore, &
            nsh_real => timer%nsh_real, &
            NWstate_per_tstep => hydroState%NWstate_per_tstep, &
            q2_gkg => atmState%q2_gkg, &
            qe => heatState%qe, &
            qf => heatState%qf, &
            qh => heatState%qh, &
            qh_resist => heatState%qh_resist, &
            Qm => snowState%Qm, &
            QmFreez => snowState%QmFreez, &
            QmRain => snowState%QmRain, &
            qn => heatState%qn, &
            qn_snow => snowState%qn_snow, &
            qn_snowfree => heatState%qn_snowfree, &
            qs => heatState%qs, &
            RA => atmState%RA_h, &
            RS => atmState%RS, &
            RH2 => atmState%RH2, &
            runoffAGimpervious => hydroState%runoffAGimpervious, &
            runoffAGveg => hydroState%runoffAGveg, &
            runoff_per_tstep => hydroState%runoff_per_tstep, &
            runoffPipes => hydroState%runoffPipes, &
            runoffSoil_per_tstep => hydroState%runoffSoil_per_tstep, &
            runoffWaterBody => hydroState%runoffWaterBody, &
            smd => hydroState%smd, &
            smd_surf => hydroState%smd_surf, &
            SnowRemoval => snowState%SnowRemoval, &
            state_per_tstep => hydroState%state_per_tstep, &
            surf_chang_per_tstep => hydroState%surf_chang_per_tstep, &
            swe => snowState%swe, &
            t2_C => atmState%t2_C, &
            tsfc_C => heatState%tsfc_C, &
            tot_chang_per_tstep => hydroState%tot_chang_per_tstep, &
            tsurf => heatState%tsurf, &
            UStar => atmState%UStar, &
            wu_surf => hydroState%wu_surf, &
            z0m => roughnessState%z0m, &
            zdm => roughnessState%zdm, &
            zenith_deg => solarState%zenith_deg, &
            kdown => forcing%kdown, &
            rain => forcing%rain, &
            state_surf => hydroState%state_surf &
            )

            ! Remove non-existing surface type from surface and soil outputs   ! Added back in with NANs by HCW 24 Aug 2016
            state_x = UNPACK(SPREAD(NAN, dim=1, ncopies=SIZE(sfr_surf)), mask=(sfr_surf < 0.00001), field=state_surf)
            smd_surf_x = UNPACK(SPREAD(NAN, dim=1, ncopies=SIZE(sfr_surf)), mask=(sfr_surf < 0.00001), field=smd_surf)

            ResistSurf_x = MIN(9999., RS)

            surf_chang_per_tstep_x = MERGE(surf_chang_per_tstep, 0.D0, ABS(surf_chang_per_tstep) > 1E-6)

            l_mod_x = MAX(MIN(9999., l_mod), -9999.)

            LAI_wt = DOT_PRODUCT(LAI_id(:), sfr_surf(1 + 2:nvegsurf + 2)/SUM(sfr_surf(1 + 2:nvegsurf + 2)))

            ! Calculate areally-weighted albedo
            bulkalbedo = DOT_PRODUCT(alb, sfr_surf)

            ! convert RH2 to a percentage form
            RH2_pct = atmState%RH2*100.0

            ! translate water use to vegetated surfaces
            wu_DecTr = hydroState%wu_surf(3)
            wu_EveTr = hydroState%wu_surf(4)
            wu_Grass = hydroState%wu_surf(5)

            !====================== update output line ==============================
            ! date & time:
            datetimeLine = [ &
                           REAL(iy, KIND(1D0)), REAL(id, KIND(1D0)), &
                           REAL(it, KIND(1D0)), REAL(imin, KIND(1D0)), timer%dectime]
            !Define the overall output matrix to be printed out step by step
            dataOutLineSUEWS = [ &
                               kdown, kup, ldown, lup, tsurf, &
                               qn, qf, qs, qh, qe, &
                               QH_LUMPS, QE_LUMPS, qh_resist, &
                               rain, wu_ext, ev_per_tstep, runoff_per_tstep, tot_chang_per_tstep, &
                               surf_chang_per_tstep_x, state_per_tstep, NWstate_per_tstep, drain_per_tstep, smd, &
                               FlowChange/nsh_real, AdditionalWater, &
                               runoffSoil_per_tstep, runoffPipes, runoffAGimpervious, runoffAGveg, runoffWaterBody, &
                               wu_int, wu_EveTr, wu_DecTr, wu_Grass, &
                               smd_surf_x(1:nsurf - 1), &
                               state_x(1:nsurf), &
                               zenith_deg, azimuth, bulkalbedo, Fcld, &
                               LAI_wt, z0m, zdm, &
                               UStar, l_mod, RA, RS, &
                               Fc, &
                               Fc_photo, Fc_respi, Fc_metab, Fc_traff, Fc_build, Fc_point, &
                               qn_snowfree, qn_snow, SnowAlb, &
                               Qm, QmFreez, QmRain, swe, mwh, MwStore, chSnow_per_interval, &
                               SnowRemoval(1:2), &
                               tsfc_C, t2_C, q2_gkg, avU10_ms, RH2_pct & ! surface-level diagonostics
                               ]
            ! set invalid values to NAN
            ! dataOutLineSUEWS = set_nan(dataOutLineSUEWS)

            !====================update output line end==============================
         END ASSOCIATE
      END ASSOCIATE
   END SUBROUTINE SUEWS_update_outputLine
!========================================================================

!==============Update output arrays=========================
   SUBROUTINE EHC_update_outputLine( &
      timer, & !input
      modState, & ! input/output:
      datetimeLine, dataOutLineEHC) !output

      USE SUEWS_DEF_DTS, ONLY: SUEWS_TIMER, HEAT_STATE, HYDRO_STATE, SUEWS_STATE

      IMPLICIT NONE

      TYPE(SUEWS_TIMER), INTENT(IN) :: timer
      TYPE(SUEWS_STATE), INTENT(inout) :: modState

      ! TYPE(HEAT_STATE), INTENT(IN) :: heatState
      ! TYPE(HYDRO_STATE), INTENT(IN) :: hydroState

      REAL(KIND(1D0)), PARAMETER :: NAN = -999
      INTEGER, PARAMETER :: n_fill = 15

      REAL(KIND(1D0)), DIMENSION(5), INTENT(OUT) :: datetimeLine !date & time
      REAL(KIND(1D0)), DIMENSION(ncolumnsDataOutEHC - 5), INTENT(out) :: dataOutLineEHC

      ASSOCIATE ( &
         heatState => modState%heatState, &
         hydroState => modState%hydroState &
         )
         ASSOCIATE ( &
            iy => timer%iy, &
            id => timer%id, &
            it => timer%it, &
            imin => timer%imin, &
            dectime => timer%dectime, &
            tsfc_out_surf => heatState%tsfc_surf, &
            qs_surf => heatState%qs_surf, &
            tsfc_out_roof => heatState%tsfc_roof, &
            Qn_roof => heatState%Qn_roof, &
            QS_roof => heatState%QS_roof, &
            QE_roof => heatState%QE_roof, &
            QH_roof => heatState%QH_roof, &
            state_roof => hydroState%state_roof, &
            soilstore_roof => hydroState%soilstore_roof, &
            tsfc_out_wall => heatState%tsfc_wall, &
            Qn_wall => heatState%Qn_wall, &
            QS_wall => heatState%QS_wall, &
            QE_wall => heatState%QE_wall, &
            QH_wall => heatState%QH_wall, &
            state_wall => hydroState%state_wall, &
            soilstore_wall => hydroState%soilstore_wall &
            &)

            ! date & time:
            datetimeLine = [ &
                           REAL(iy, KIND(1D0)), REAL(id, KIND(1D0)), &
                           REAL(it, KIND(1D0)), REAL(imin, KIND(1D0)), dectime]

            !Define the overall output matrix to be printed out step by step
            dataOutLineEHC = [ &
                             tsfc_out_surf, qs_surf, & !output
                             fill_sim_res(tsfc_out_roof, n_fill), &
                             fill_sim_res(Qn_roof, n_fill), &
                             fill_sim_res(QS_roof, n_fill), &
                             fill_sim_res(QE_roof, n_fill), &
                             fill_sim_res(QH_roof, n_fill), &
                             fill_sim_res(state_roof, n_fill), &
                             fill_sim_res(soilstore_roof, n_fill), &
                             fill_sim_res(tsfc_out_wall, n_fill), &
                             fill_sim_res(Qn_wall, n_fill), &
                             fill_sim_res(QS_wall, n_fill), &
                             fill_sim_res(QE_wall, n_fill), &
                             fill_sim_res(QH_wall, n_fill), &
                             fill_sim_res(state_wall, n_fill), &
                             fill_sim_res(soilstore_wall, n_fill) &
                             ]

            ! set invalid values to NAN
            ! dataOutLineSUEWS = set_nan(dataOutLineSUEWS)

            !====================update output line end==============================
         END ASSOCIATE
      END ASSOCIATE
   END SUBROUTINE EHC_update_outputLine
!========================================================================

   FUNCTION fill_sim_res(res_valid, n_fill) RESULT(res_filled)
      IMPLICIT NONE
      REAL(KIND(1D0)), DIMENSION(:), INTENT(IN) :: res_valid
      INTEGER, INTENT(IN) :: n_fill
      REAL(KIND(1D0)), DIMENSION(n_fill) :: res_filled

      REAL(KIND(1D0)), PARAMETER :: NAN = -999

      res_filled = RESHAPE(res_valid, [n_fill], pad=[NAN])
   END FUNCTION fill_sim_res

!==============Update output arrays=========================
   SUBROUTINE SUEWS_update_output( &
      SnowUse, storageheatmethod, & !input
      ReadLinesMetdata, NumberOfGrids, &
      ir, gridiv, &
      dataOutLineSUEWS, dataOutLineSnow, dataOutLineESTM, dataoutLineRSL, dataOutLineBEERS, &
      dataoutlineDebug, dataoutlineSPARTACUS, dataOutLineEHC, &
      dataOutLineSTEBBS, &
      dataOutLineNHood, & !input
      dataOutSUEWS, dataOutSnow, dataOutESTM, dataOutRSL, dataOutBEERS, dataOutDebug, dataOutSPARTACUS, &
      dataOutEHC, &
      dataOutSTEBBS, &
      dataOutNHood &
      ) !inout
      IMPLICIT NONE

      INTEGER, INTENT(in) :: ReadLinesMetdata
      INTEGER, INTENT(in) :: NumberOfGrids
      INTEGER, INTENT(in) :: Gridiv
      INTEGER, INTENT(in) :: SnowUse
      INTEGER, INTENT(in) :: storageheatmethod
      INTEGER, INTENT(in) :: ir

      ! REAL(KIND(1D0)), DIMENSION(5), INTENT(in) :: datetimeLine
      REAL(KIND(1D0)), DIMENSION(ncolumnsDataOutSUEWS), INTENT(in) :: dataOutLineSUEWS
      REAL(KIND(1D0)), DIMENSION(ncolumnsDataOutESTM), INTENT(in) :: dataOutLineESTM
      REAL(KIND(1D0)), DIMENSION(ncolumnsDataOutEHC), INTENT(in) :: dataOutLineEHC
      REAL(KIND(1D0)), DIMENSION(ncolumnsDataOutSnow), INTENT(in) :: dataOutLineSnow
      REAL(KIND(1D0)), DIMENSION(ncolumnsDataOutRSL), INTENT(in) :: dataoutLineRSL
      REAL(KIND(1D0)), DIMENSION(ncolumnsdataOutBEERS), INTENT(in) :: dataOutLineBEERS
      REAL(KIND(1D0)), DIMENSION(ncolumnsdataOutDebug), INTENT(in) :: dataOutLineDebug
      REAL(KIND(1D0)), DIMENSION(ncolumnsdataOutSPARTACUS), INTENT(in) :: dataOutLineSPARTACUS
      REAL(KIND(1D0)), DIMENSION(ncolumnsDataOutSTEBBS), INTENT(in) :: dataOutLineSTEBBS
      REAL(KIND(1D0)), DIMENSION(ncolumnsDataOutNHood), INTENT(in) :: dataOutLineNHood

      REAL(KIND(1D0)), INTENT(inout) :: dataOutSUEWS(ReadLinesMetdata, ncolumnsDataOutSUEWS, NumberOfGrids)
      REAL(KIND(1D0)), INTENT(inout) :: dataOutSnow(ReadLinesMetdata, ncolumnsDataOutSnow, NumberOfGrids)
      REAL(KIND(1D0)), INTENT(inout) :: dataOutESTM(ReadLinesMetdata, ncolumnsDataOutESTM, NumberOfGrids)
      REAL(KIND(1D0)), INTENT(inout) :: dataOutEHC(ReadLinesMetdata, ncolumnsDataOutEHC, NumberOfGrids)
      REAL(KIND(1D0)), INTENT(inout) :: dataOutRSL(ReadLinesMetdata, ncolumnsDataOutRSL, NumberOfGrids)
      REAL(KIND(1D0)), INTENT(inout) :: dataOutBEERS(ReadLinesMetdata, ncolumnsdataOutBEERS, NumberOfGrids)
      REAL(KIND(1D0)), INTENT(inout) :: dataOutDebug(ReadLinesMetdata, ncolumnsDataOutDebug, NumberOfGrids)
      REAL(KIND(1D0)), INTENT(inout) :: dataOutSPARTACUS(ReadLinesMetdata, ncolumnsDataOutSPARTACUS, NumberOfGrids)
      REAL(KIND(1D0)), INTENT(inout) :: dataOutSTEBBS(ReadLinesMetdata, ncolumnsDataOutSTEBBS, NumberOfGrids)
      REAL(KIND(1D0)), INTENT(inout) :: dataOutNHood(ReadLinesMetdata, ncolumnsDataOutNHood, NumberOfGrids)

      !====================== update output arrays ==============================
      !Define the overall output matrix to be printed out step by step
      dataOutSUEWS(ir, 1:ncolumnsDataOutSUEWS, Gridiv) = [(dataOutLineSUEWS)]
      ! dataOutSUEWS(ir, 1:ncolumnsDataOutSUEWS, Gridiv) = [ set_nan(dataOutLineSUEWS)]
      dataOutRSL(ir, 1:ncolumnsDataOutRSL, Gridiv) = [(dataoutLineRSL)]
      dataOutDebug(ir, 1:ncolumnsDataOutDebug, Gridiv) = [(dataOutLineDebug)]
      dataOutSPARTACUS(ir, 1:ncolumnsDataOutSPARTACUS, Gridiv) = [(dataOutLineSPARTACUS)]
      ! dataOutRSL(ir, 1:ncolumnsDataOutRSL, Gridiv) = [ set_nan(dataoutLineRSL)]
      dataOutBEERS(ir, 1:ncolumnsdataOutBEERS, Gridiv) = [set_nan(dataOutLineBEERS)]
      ! ! set invalid values to NAN
      ! dataOutSUEWS(ir,6:ncolumnsDataOutSUEWS,Gridiv)=set_nan(dataOutSUEWS(ir,6:ncolumnsDataOutSUEWS,Gridiv))
      dataOutSTEBBS(ir, 1:ncolumnsDataOutSTEBBS, Gridiv) = [(dataOutLineSTEBBS)]

      IF (SnowUse == 1) THEN
         dataOutSnow(ir, 1:ncolumnsDataOutSnow, Gridiv) = [set_nan(dataOutLineSnow)]
      END IF

      IF (storageheatmethod == 4) THEN
         dataOutESTM(ir, 1:ncolumnsDataOutESTM, Gridiv) = [set_nan(dataOutLineESTM)]
      END IF

      IF (storageheatmethod == 5) THEN
         dataOutEHC(ir, 1:ncolumnsDataOutEHC, Gridiv) = [set_nan(dataOutLineEHC)]
      END IF

      dataOutNHood(ir, 1:ncolumnsDataOutNHood, Gridiv) = [set_nan(dataOutLineNHood)]
      !====================update output arrays end==============================

   END SUBROUTINE SUEWS_update_output

! calculate several surface fraction related parameters
   SUBROUTINE SUEWS_cal_surf( &
      StorageHeatMethod, NetRadiationMethod, & !input
      nlayer, &
      sfr_paved, sfr_bldg, sfr_evetr, sfr_dectr, sfr_grass, sfr_bsoil, sfr_water, & !input
      building_frac, building_scale, height, & !input
      vegfraction, ImpervFraction, PervFraction, NonWaterFraction, & ! output
      sfr_roof, sfr_wall) ! output
      IMPLICIT NONE

      INTEGER, INTENT(IN) :: StorageHeatMethod ! method for storage heat calculations [-]
      INTEGER, INTENT(IN) :: NetRadiationMethod ! method for net radiation calculations [-]
      INTEGER, INTENT(IN) :: nlayer !number of vertical layers[-]

      REAL(KIND(1D0)), INTENT(IN) :: sfr_paved
      REAL(KIND(1D0)), INTENT(IN) :: sfr_bldg
      REAL(KIND(1D0)), INTENT(IN) :: sfr_evetr
      REAL(KIND(1D0)), INTENT(IN) :: sfr_dectr
      REAL(KIND(1D0)), INTENT(IN) :: sfr_grass
      REAL(KIND(1D0)), INTENT(IN) :: sfr_bsoil
      REAL(KIND(1D0)), INTENT(IN) :: sfr_water
      REAL(KIND(1D0)), DIMENSION(NSURF) :: sfr_surf !surface fraction [-]

      REAL(KIND(1D0)), DIMENSION(nlayer), INTENT(IN) :: building_frac !cumulative surface fraction of buildings across vertical layers [-]
      REAL(KIND(1D0)), DIMENSION(nlayer), INTENT(IN) :: building_scale !building scales of each vertical layer  [m]
      REAL(KIND(1D0)), DIMENSION(nlayer + 1), INTENT(IN) :: height !building height of each layer[-]
      REAL(KIND(1D0)), INTENT(OUT) :: VegFraction ! fraction of vegetation [-]
      REAL(KIND(1D0)), INTENT(OUT) :: ImpervFraction !fractioin of impervious surface [-]
      REAL(KIND(1D0)), INTENT(OUT) :: PervFraction !fraction of pervious surfaces [-]
      REAL(KIND(1D0)), INTENT(OUT) :: NonWaterFraction !fraction of non-water [-]
      REAL(KIND(1D0)), DIMENSION(nlayer), INTENT(OUT) :: sfr_roof !fraction of roof facets [-]
      REAL(KIND(1D0)), DIMENSION(nlayer), INTENT(OUT) :: sfr_wall !fraction of wall facets [-]

      ! REAL(KIND(1D0)), DIMENSION(nlayer) :: sfr_roof ! individual building fraction at each layer
      REAL(KIND(1D0)), DIMENSION(nlayer) :: dz_ind ! individual net building height at each layer
      ! REAL(KIND(1D0)), DIMENSION(nlayer) :: sfr_wall ! individual net building height at each layer
      REAL(KIND(1D0)), DIMENSION(nlayer) :: perimeter_ind ! individual building perimeter at each layer

      sfr_surf = [sfr_paved, sfr_bldg, sfr_evetr, sfr_dectr, sfr_grass, sfr_bsoil, sfr_water]

      VegFraction = sfr_surf(ConifSurf) + sfr_surf(DecidSurf) + sfr_surf(GrassSurf)
      ImpervFraction = sfr_surf(PavSurf) + sfr_surf(BldgSurf)
      PervFraction = 1 - ImpervFraction
      NonWaterFraction = 1 - sfr_surf(WaterSurf)

      IF (StorageHeatMethod == 5 .OR. NetRadiationMethod > 1000) THEN
         ! get individual building fractions of each layer
         ! NB.: sum(sfr_roof) = building_frac(1)
         sfr_roof = 0.
         IF (nlayer > 1) sfr_roof(1:nlayer - 1) = &
            MAX( &
            building_frac(1:nlayer - 1) - building_frac(2:nlayer), &
            0.01) ! minimum value for sfr_roof to avoid zero fractions when adjacent layers have the same building fraction
         sfr_roof(nlayer) = building_frac(nlayer)

         ! get individual net building height of each layer
         dz_ind = 0.
         dz_ind(1:nlayer) = height(2:nlayer + 1) - height(1:nlayer)

         ! get individual building perimeter of each layer
         ! this is from eq. 8 in SS documentation:
         ! https://github.com/ecmwf/spartacus-surface/blob/master/doc/spartacus_surface_documentation.pdf
         perimeter_ind = 0.
         perimeter_ind(1:nlayer) = 4.*building_frac(1:nlayer)/building_scale(1:nlayer)

         ! sfr_wall stands for individual wall area
         ! get individual wall area at each layer
         sfr_wall = 0.
         ! this is from eq. 1 in SS documentation:
         ! https://github.com/ecmwf/spartacus-surface/blob/master/doc/spartacus_surface_documentation.pdf
         sfr_wall(1:nlayer) = perimeter_ind(1:nlayer)*dz_ind(1:nlayer)
      END IF

   END SUBROUTINE SUEWS_cal_surf

!===============set variable of invalid value to NAN=====================
   ELEMENTAL FUNCTION set_nan(x) RESULT(xx)
      IMPLICIT NONE
      REAL(KIND(1D0)), PARAMETER :: pNAN = 30000 ! 30000 to prevent water_state being filtered out as it can be large
      REAL(KIND(1D0)), PARAMETER :: pZERO = 1E-8 ! to prevent inconsistency caused by positive or negative zero
      REAL(KIND(1D0)), PARAMETER :: NAN = -999
      REAL(KIND(1D0)), INTENT(in) :: x
      REAL(KIND(1D0)) :: xx

      IF (ABS(x) > pNAN) THEN
         xx = NAN
      ELSEIF (ABS(x) < pZERO) THEN
         xx = 0
      ELSE
         xx = x
      END IF

   END FUNCTION set_nan
!========================================================================

!===============the functions below are only for test in f2py conversion===
   FUNCTION square(x) RESULT(xx)
      IMPLICIT NONE
      REAL(KIND(1D0)), PARAMETER :: pNAN = 9999
      REAL(KIND(1D0)), PARAMETER :: NAN = -999
      REAL(KIND(1D0)), INTENT(in) :: x
      REAL(KIND(1D0)) :: xx

      xx = x**2 + nan/pNAN
      xx = x**2

   END FUNCTION square

   FUNCTION square_real(x) RESULT(xx)
      IMPLICIT NONE
      REAL, PARAMETER :: pNAN = 9999
      REAL, PARAMETER :: NAN = -999
      REAL, INTENT(in) :: x
      REAL :: xx

      xx = x**2 + nan/pNAN
      xx = x**2

   END FUNCTION square_real

   SUBROUTINE output_name_n(i, name, group, aggreg, outlevel)
      ! used by f2py module  to handle output names
      IMPLICIT NONE
      ! the dimension is potentially incorrect,
      ! which should be consistent with that in output module
      INTEGER, INTENT(in) :: i
      CHARACTER(len=15), INTENT(out) :: name, group, aggreg
      INTEGER, INTENT(out) :: outlevel

      INTEGER :: nVar
      nVar = SIZE(varListAll, dim=1)
      IF (i < nVar .AND. i > 0) THEN
         name = TRIM(varListAll(i)%header)
         group = TRIM(varListAll(i)%group)
         aggreg = TRIM(varListAll(i)%aggreg)
         outlevel = varListAll(i)%level
      ELSE
         name = ''
         group = ''
         aggreg = ''
         outlevel = 0
      END IF

   END SUBROUTINE output_name_n

   SUBROUTINE output_size(nVar)
      ! used by f2py module  to get size of the output list
      IMPLICIT NONE
      ! the dimension is potentially incorrect,
      ! which should be consistent with that in output module
      INTEGER, INTENT(out) :: nVar

      nVar = SIZE(varListAll, dim=1)

   END SUBROUTINE output_size

   SUBROUTINE SUEWS_cal_multitsteps( &
      n_buildings, h_std, &
      flag_test, &
      MetForcingBlock, len_sim, &
      AH_MIN, AHProf_24hr, AH_SLOPE_Cooling, & ! input&inout in alphabetical order
      AH_SLOPE_Heating, &
      alb, AlbMax_DecTr, AlbMax_EveTr, AlbMax_Grass, &
      AlbMin_DecTr, AlbMin_EveTr, AlbMin_Grass, &
      alpha_bioCO2, alpha_enh_bioCO2, alt, BaseT, BaseTe, &
      beta_bioCO2, beta_enh_bioCO2, bldgH, CapMax_dec, CapMin_dec, &
      chAnOHM, CO2PointSource, cpAnOHM, CRWmax, CRWmin, DayWat, DayWatPer, &
      DecTreeH, DiagMethod, Diagnose, DRAINRT, &
      dt_since_start, dqndt, qn_av, dqnsdt, qn_s_av, &
      EF_umolCO2perJ, emis, EmissionsMethod, EnEF_v_Jkm, endDLS, EveTreeH, FAIBldg, &
      FAIDecTree, FAIEveTree, FAIMethod, Faut, FcEF_v_kgkm, FlowChange, &
      FrFossilFuel_Heat, FrFossilFuel_NonHeat, G_max, G_k, G_q_base, G_q_shape, G_t, G_sm, GDD_id, &
      GDDFull, Gridiv, gsModel, H_maintain, HDD_id, HumActivity_24hr, &
      IceFrac, Ie_a, Ie_end, Ie_m, Ie_start, &
      InternalWaterUse_h, &
      IrrFracPaved, IrrFracBldgs, &
      IrrFracEveTr, IrrFracDecTr, IrrFracGrass, &
      IrrFracBSoil, IrrFracWater, &
      kkAnOHM, Kmax, LAI_id, LAIMax, LAIMin, &
      LAIPower, LAIType, lat, lng, localClimateMethod, MaxConductance, MaxFCMetab, MaxQFMetab, &
      SnowWater, MinFCMetab, MinQFMetab, min_res_bioCO2, &
      NARP_EMIS_SNOW, NARP_TRANS_SITE, NetRadiationMethod, &
      OHM_coef, OHMIncQF, OHM_threshSW, &
      OHM_threshWD, PipeCapacity, PopDensDaytime, &
      PopDensNighttime, PopProf_24hr, PorMax_dec, PorMin_dec, &
      PrecipLimit, PrecipLimitAlb, &
      QF0_BEU, Qf_A, Qf_B, Qf_C, &
      nlayer, &
      n_vegetation_region_urban, &
      n_stream_sw_urban, n_stream_lw_urban, &
      sw_dn_direct_frac, air_ext_sw, air_ssa_sw, &
      veg_ssa_sw, air_ext_lw, air_ssa_lw, veg_ssa_lw, &
      veg_fsd_const, veg_contact_fraction_const, &
      ground_albedo_dir_mult_fact, use_sw_direct_albedo, & !input
      stebbsmethod, & ! stebbs building input
      buildingname, buildingtype, &
      BuildingCount, Occupants, &
      ! hhs0, age_0_4, age_5_11, age_12_18, age_19_64, age_65plus, ! NOT USED
      stebbs_Height, &
      FootprintArea, WallExternalArea, RatioInternalVolume, WWR, WallThickness, WallEffectiveConductivity, &
      WallDensity, WallCp, Wallx1, WallExternalEmissivity, WallInternalEmissivity, WallTransmissivity, &
      WallAbsorbtivity, WallReflectivity, FloorThickness, GroundFloorEffectiveConductivity, &
      GroundFloorDensity, GroundFloorCp, WindowThickness, WindowEffectiveConductivity, &
      WindowDensity, WindowCp, WindowExternalEmissivity, WindowInternalEmissivity, WindowTransmissivity, &
      WindowAbsorbtivity, WindowReflectivity, InternalMassDensity, InternalMassCp, InternalMassEmissivity, &
      MaxHeatingPower, WaterTankWaterVolume, MaximumHotWaterHeatingPower, HeatingSetpointTemperature, &
      CoolingSetpointTemperature, &
      WallInternalConvectionCoefficient, InternalMassConvectionCoefficient, & ! stebbs general input
      FloorInternalConvectionCoefficient, WindowInternalConvectionCoefficient, &
      WallExternalConvectionCoefficient, WindowExternalConvectionCoefficient, &
      GroundDepth, ExternalGroundConductivity, IndoorAirDensity, IndoorAirCp, &
      WallBuildingViewFactor, WallGroundViewFactor, WallSkyViewFactor, &
      MetabolicRate, LatentSensibleRatio, ApplianceRating, &
      TotalNumberofAppliances, ApplianceUsageFactor, HeatingSystemEfficiency, &
      MaxCoolingPower, CoolingSystemCOP, VentilationRate, IndoorAirStartTemperature, &
      IndoorMassStartTemperature, WallIndoorSurfaceTemperature, &
      WallOutdoorSurfaceTemperature, WindowIndoorSurfaceTemperature, &
      WindowOutdoorSurfaceTemperature, GroundFloorIndoorSurfaceTemperature, &
      GroundFloorOutdoorSurfaceTemperature, WaterTankTemperature, &
      InternalWallWaterTankTemperature, ExternalWallWaterTankTemperature, &
      WaterTankWallThickness, MainsWaterTemperature, WaterTankSurfaceArea, &
      HotWaterHeatingSetpointTemperature, HotWaterTankWallEmissivity, &
      DomesticHotWaterTemperatureInUseInBuilding, InternalWallDHWVesselTemperature, &
      ExternalWallDHWVesselTemperature, DHWVesselWallThickness, DHWWaterVolume, &
      DHWSurfaceArea, DHWVesselEmissivity, HotWaterFlowRate, DHWDrainFlowRate, &
      DHWSpecificHeatCapacity, HotWaterTankSpecificHeatCapacity, DHWVesselSpecificHeatCapacity, &
      DHWDensity, HotWaterTankWallDensity, DHWVesselDensity, HotWaterTankBuildingWallViewFactor, &
      HotWaterTankInternalMassViewFactor, HotWaterTankWallConductivity, HotWaterTankInternalWallConvectionCoefficient, &
      HotWaterTankExternalWallConvectionCoefficient, DHWVesselWallConductivity, DHWVesselInternalWallConvectionCoefficient, &
      DHWVesselExternalWallConvectionCoefficient, DHWVesselWallEmissivity, HotWaterHeatingEfficiency, &
      MinimumVolumeOfDHWinUse, &
      height, building_frac, veg_frac, building_scale, veg_scale, & !input: SPARTACUS
      alb_roof, emis_roof, alb_wall, emis_wall, &
      roof_albedo_dir_mult_fact, wall_specular_frac, &
      RadMeltFact, RAINCOVER, RainMaxRes, resp_a, resp_b, &
      RoughLenHeatMethod, RoughLenMomMethod, RunoffToWater, S1, S2, &
      SatHydraulicConduct, SDDFull, SDD_id, SMDMethod, SnowAlb, SnowAlbMax, &
      SnowAlbMin, SnowPackLimit, SnowDens, SnowDensMax, SnowDensMin, SnowfallCum, SnowFrac, &
      SnowLimBldg, SnowLimPaved, SnowPack, SnowProf_24hr, SnowUse, SoilDepth, &
      StabilityMethod, startDLS, &
      soilstore_surf, SoilStoreCap_surf, state_surf, StateLimit_surf, WetThresh_surf, &
      soilstore_roof, SoilStoreCap_roof, state_roof, StateLimit_roof, WetThresh_roof, &
      soilstore_wall, SoilStoreCap_wall, state_wall, StateLimit_wall, WetThresh_wall, &
      StorageHeatMethod, StoreDrainPrm, SurfaceArea, Tair_av, tau_a, tau_f, tau_r, &
      BaseT_Cooling, BaseT_Heating, TempMeltFact, TH, &
      theta_bioCO2, timezone, TL, TrafficRate, TrafficUnits, &
      sfr_surf, &
      tsfc_roof, tsfc_wall, tsfc_surf, &
      temp_roof, temp_wall, temp_surf, &
      tin_roof, tin_wall, tin_surf, &
      k_wall, k_roof, k_surf, &
      cp_wall, cp_roof, cp_surf, &
      dz_wall, dz_roof, dz_surf, &
      Tmin_id, Tmax_id, lenday_id, &
      TraffProf_24hr, Ts5mindata_ir, tstep, tstep_prev, veg_type, &
      WaterDist, WaterUseMethod, &
      WUDay_id, DecidCap_id, albDecTr_id, albEveTr_id, albGrass_id, porosity_id, &
      WUProfA_24hr, WUProfM_24hr, Z, z0m_in, zdm_in, &
      output_block_suews, debug_state) !output

      IMPLICIT NONE
      LOGICAL, INTENT(IN) :: flag_test

      ! ############# DTS variables (start) #############
      ! ---anthropogenic heat-related variables
      ! ---siteInfo-related variables
      TYPE(SUEWS_SITE) :: siteInfo
      REAL(KIND(1D0)), INTENT(IN) :: lat !latitude [deg]
      REAL(KIND(1D0)), INTENT(IN) :: lng !longitude [deg]
      REAL(KIND(1D0)), INTENT(IN) :: alt !solar altitude [deg]
      INTEGER, INTENT(IN) :: Gridiv ! grid id [-]
      REAL(KIND(1D0)), INTENT(IN) :: timezone !time zone, for site relative to UTC (east is positive) [h]
      REAL(KIND(1D0)), INTENT(IN) :: SurfaceArea !area of the grid [ha]
      REAL(KIND(1D0)), INTENT(IN) :: Z ! measurement height [m]
      REAL(KIND(1D0)), INTENT(IN) :: z0m_in !roughness length for momentum [m]
      REAL(KIND(1D0)), INTENT(IN) :: zdm_in !zero-plane displacement [m]
      REAL(KIND(1D0)), INTENT(IN) :: PipeCapacity !capacity of pipes to transfer water [mm]
      REAL(KIND(1D0)), INTENT(IN) :: RunoffToWater !fraction of above-ground runoff flowing to water surface during flooding [-]
      REAL(KIND(1D0)), INTENT(IN) :: NARP_TRANS_SITE !atmospheric transmissivity for NARP [-]
      REAL(KIND(1D0)), INTENT(IN) :: CO2PointSource ! point source [kgC day-1]
      REAL(KIND(1D0)), INTENT(IN) :: FlowChange !Difference between the input and output flow in the water body [mm]
      REAL(KIND(1D0)), INTENT(IN) :: n_buildings !Number of buildings [-]
      REAL(KIND(1D0)), INTENT(IN) :: h_std ! Standard deviation of buildins [m]

      ! ---forcing-related variables
      TYPE(SUEWS_FORCING) :: forcing

      ! ESTM related:
      REAL(KIND(1D0)), INTENT(INOUT) :: Tair_av !average air temperature [degC]

      ! ---timer-related variables
      TYPE(SUEWS_TIMER) :: timer

      INTEGER, INTENT(IN) :: tstep !timestep [s]
      INTEGER, INTENT(IN) :: tstep_prev ! tstep size of the previous step [s]
      INTEGER, INTENT(in) :: dt_since_start ! time since simulation starts [s]

      ! ---method-related variables
      TYPE(SUEWS_CONFIG) :: config
      INTEGER, INTENT(INOUT) :: Diagnose ! flag for printing diagnostic info during runtime [N/A]C
      INTEGER, INTENT(in) :: DiagMethod !Defines how near surface diagnostics are calculated
      INTEGER, INTENT(IN) :: EmissionsMethod !method to calculate anthropogenic heat [-]
      INTEGER, INTENT(IN) :: RoughLenHeatMethod ! method to calculate heat roughness length [-]
      INTEGER, INTENT(IN) :: RoughLenMomMethod ! Determines how aerodynamic roughness length (z0m) and zero displacement height (zdm) are calculated [-]
      INTEGER, INTENT(IN) :: FAIMethod !Determines how FAI is calculated [-]
      INTEGER, INTENT(IN) :: SMDMethod ! Determines method for calculating soil moisture deficit [-]
      INTEGER, INTENT(IN) :: WaterUseMethod !Defines how external water use is calculated[-]
      INTEGER, INTENT(IN) :: localClimateMethod !
      INTEGER, INTENT(IN) :: NetRadiationMethod ! method for calculation of radiation fluxes [-]
      INTEGER, INTENT(IN) :: StabilityMethod !method to calculate atmospheric stability [-]
      INTEGER, INTENT(IN) :: StorageHeatMethod
      INTEGER, INTENT(IN) :: SnowUse ! Determines whether the snow part of the model runs[-]
      LOGICAL, INTENT(IN) :: use_sw_direct_albedo !boolean, Specify ground and roof albedos separately for direct solar radiation [-]
      INTEGER, INTENT(IN) :: OHMIncQF ! Determines whether the storage heat flux calculation uses Q* or ( Q* +QF) [-]
      ! INTEGER, INTENT(IN) :: nbtype ! number of building types [-] STEBBS
      INTEGER, INTENT(IN) :: stebbsmethod ! method to calculate building energy use [-] STEBBS

      ! ---lumps-related variables
      TYPE(LUMPS_PRM) :: lumpsPrm
      REAL(KIND(1D0)), INTENT(IN) :: RAINCOVER !limit when surface totally covered with water for LUMPS [mm]
      REAL(KIND(1D0)), INTENT(IN) :: RainMaxRes !maximum water bucket reservoir. Used for LUMPS surface wetness control. [mm]
      REAL(KIND(1D0)), INTENT(IN) :: DRAINRT !Drainage rate of the water bucket [mm hr-1]
      INTEGER, INTENT(IN) :: veg_type !Defines how vegetation is calculated for LUMPS [-]

      ! ---ehc-related variables
      TYPE(EHC_PRM) :: ehcPrm
      REAL(KIND(1D0)), DIMENSION(nlayer), INTENT(IN) :: SoilStoreCap_roof !Capacity of soil store for roof [mm]
      REAL(KIND(1D0)), DIMENSION(nlayer), INTENT(IN) :: StateLimit_roof !Limit for state_id of roof [mm]
      REAL(KIND(1D0)), DIMENSION(nlayer), INTENT(IN) :: wetthresh_roof ! wetness threshold  of roof[mm]
      REAL(KIND(1D0)), DIMENSION(nlayer), INTENT(IN) :: SoilStoreCap_wall !Capacity of soil store for wall [mm]
      REAL(KIND(1D0)), DIMENSION(nlayer), INTENT(IN) :: StateLimit_wall !Limit for state_id of wall [mm]
      REAL(KIND(1D0)), DIMENSION(nlayer), INTENT(IN) :: wetthresh_wall ! wetness threshold  of wall[mm]
      REAL(KIND(1D0)), DIMENSION(nlayer), INTENT(in) :: tin_roof ! indoor temperature for roof [degC]
      REAL(KIND(1D0)), DIMENSION(nlayer, ndepth), INTENT(in) :: k_roof ! thermal conductivity of roof [W m-1 K]
      REAL(KIND(1D0)), DIMENSION(nlayer, ndepth), INTENT(in) :: cp_roof ! Heat capacity of roof [J m-3 K-1]
      REAL(KIND(1D0)), DIMENSION(nlayer, ndepth), INTENT(in) :: dz_roof ! thickness of each layer in roof [m]
      REAL(KIND(1D0)), DIMENSION(nlayer), INTENT(in) :: tin_wall ! indoor temperature for wall [degC]
      REAL(KIND(1D0)), DIMENSION(nlayer, ndepth), INTENT(in) :: k_wall ! thermal conductivity of wall [W m-1 K]
      REAL(KIND(1D0)), DIMENSION(nlayer, ndepth), INTENT(in) :: cp_wall ! Heat capacity of wall [J m-3 K-1]
      REAL(KIND(1D0)), DIMENSION(nlayer, ndepth), INTENT(in) :: dz_wall ! thickness of each layer in wall [m]
      REAL(KIND(1D0)), DIMENSION(nsurf), INTENT(in) :: tin_surf !deep bottom temperature for each surface [degC]
      REAL(KIND(1D0)), DIMENSION(nsurf, ndepth), INTENT(in) :: k_surf ! thermal conductivity of v [W m-1 K]
      REAL(KIND(1D0)), DIMENSION(nsurf, ndepth), INTENT(in) :: cp_surf ! Heat capacity of each surface [J m-3 K-1]
      REAL(KIND(1D0)), DIMENSION(nsurf, ndepth), INTENT(in) :: dz_surf ! thickness of each layer in each surface [m]

      ! ---spartacus-related variables
      TYPE(SPARTACUS_PRM) :: spartacusPrm
      REAL(KIND(1D0)), INTENT(IN) :: air_ext_lw
      REAL(KIND(1D0)), INTENT(IN) :: air_ext_sw
      REAL(KIND(1D0)), INTENT(IN) :: air_ssa_lw
      REAL(KIND(1D0)), INTENT(IN) :: air_ssa_sw
      REAL(KIND(1D0)), INTENT(IN) :: veg_ssa_lw
      REAL(KIND(1D0)), INTENT(IN) :: veg_ssa_sw
      REAL(KIND(1D0)), DIMENSION(nlayer + 1), INTENT(IN) :: height ! height in spartacus [m]
      REAL(KIND(1D0)), INTENT(IN) :: ground_albedo_dir_mult_fact
      INTEGER, INTENT(IN) :: n_stream_lw_urban ! LW streams per hemisphere [-]
      INTEGER, INTENT(IN) :: n_stream_sw_urban ! shortwave diffuse streams per hemisphere [-]
      INTEGER, INTENT(IN) :: n_vegetation_region_urban !Number of regions used to describe vegetation [-]
      REAL(KIND(1D0)), INTENT(IN) :: sw_dn_direct_frac
      REAL(KIND(1D0)), INTENT(IN) :: veg_contact_fraction_const
      REAL(KIND(1D0)), INTENT(IN) :: veg_fsd_const

      ! ---spartacusLayer-related variables
      TYPE(SPARTACUS_LAYER_PRM) :: spartacusLayerPrm
      REAL(KIND(1D0)), DIMENSION(nlayer), INTENT(IN) :: building_frac !building fraction [-]
      REAL(KIND(1D0)), DIMENSION(nlayer), INTENT(IN) :: building_scale ! diameter of buildings [[m]
      REAL(KIND(1D0)), DIMENSION(nlayer), INTENT(IN) :: veg_frac !vegetation fraction [-]
      REAL(KIND(1D0)), DIMENSION(nlayer), INTENT(IN) :: veg_scale ! scale of tree crowns [m]
      REAL(KIND(1D0)), DIMENSION(nlayer), INTENT(IN) :: alb_roof !albedo of roof [-]
      REAL(KIND(1D0)), DIMENSION(nlayer), INTENT(IN) :: emis_roof ! emissivity of roof [-]
      REAL(KIND(1D0)), DIMENSION(nlayer), INTENT(IN) :: alb_wall !albedo of wall [-]
      REAL(KIND(1D0)), DIMENSION(nlayer), INTENT(IN) :: emis_wall ! emissivity of wall [-]
      REAL(KIND(1D0)), DIMENSION(nspec, nlayer), INTENT(IN) :: roof_albedo_dir_mult_fact !Ratio of the direct and diffuse albedo of the roof[-]
      REAL(KIND(1D0)), DIMENSION(nspec, nlayer), INTENT(IN) :: wall_specular_frac ! Fraction of wall reflection that is specular [-]

      ! ---anthropogenic heat-related variables
      TYPE(anthroEMIS_PRM) :: ahemisPrm
      INTEGER, INTENT(IN) :: startDLS !start of daylight saving  [DOY]
      INTEGER, INTENT(IN) :: endDLS !end of daylight saving [DOY]
      REAL(KIND(1D0)), DIMENSION(2), INTENT(IN) :: QF0_BEU ! Fraction of base value coming from buildings [-]
      REAL(KIND(1D0)), DIMENSION(2), INTENT(IN) :: Qf_A ! Base value for QF [W m-2]
      REAL(KIND(1D0)), DIMENSION(2), INTENT(IN) :: Qf_B ! Parameter related to heating degree days [W m-2 K-1 (Cap ha-1 )-1]
      REAL(KIND(1D0)), DIMENSION(2), INTENT(IN) :: Qf_C ! Parameter related to cooling degree days [W m-2 K-1 (Cap ha-1 )-1]
      REAL(KIND(1D0)), DIMENSION(2), INTENT(IN) :: BaseT_Cooling ! base temperature for cooling degree day [degC]
      REAL(KIND(1D0)), DIMENSION(2), INTENT(IN) :: BaseT_Heating ! base temperatrue for heating degree day [degC]
      REAL(KIND(1D0)), DIMENSION(2), INTENT(IN) :: PopDensDaytime ! Daytime population density [people ha-1] (i.e. workers)
      REAL(KIND(1D0)), INTENT(IN) :: PopDensNighttime ! nighttime population density (i.e. residents) [ha-1]
      REAL(KIND(1D0)), DIMENSION(0:23, 2), INTENT(IN) :: PopProf_24hr !Hourly profile values used in dynamic population estimation[-]
      REAL(KIND(1D0)), DIMENSION(2), INTENT(IN) :: AH_MIN ! [x] minimum QF values [W m-2]
      REAL(KIND(1D0)), DIMENSION(0:23, 2), INTENT(IN) :: AHProf_24hr ! [x] Hourly profile values used in energy use calculation [-]
      REAL(KIND(1D0)), DIMENSION(2), INTENT(IN) :: AH_SLOPE_Cooling ! [x] cooling slope for the anthropogenic heat flux calculation [W m-2 K-1]
      REAL(KIND(1D0)), DIMENSION(2), INTENT(IN) :: AH_SLOPE_Heating ! [x] heating slope for the anthropogenic heat flux calculation [W m-2 K-1]
      REAL(KIND(1D0)), INTENT(IN) :: EF_umolCO2perJ !co2 emission factor [umol J-1]
      REAL(KIND(1D0)), INTENT(IN) :: EnEF_v_Jkm ! energy emission factor [J K m-1]
      REAL(KIND(1D0)), INTENT(IN) :: FrFossilFuel_Heat ! fraction of fossil fuel heat [-]
      REAL(KIND(1D0)), INTENT(IN) :: FrFossilFuel_NonHeat ! fraction of fossil fuel non heat [-]
      REAL(KIND(1D0)), DIMENSION(2), INTENT(IN) :: FcEF_v_kgkm ! CO2 Emission factor [kg km-1]
      REAL(KIND(1D0)), DIMENSION(0:23, 2), INTENT(IN) :: HumActivity_24hr !Hourly profile values used in human activity calculation[-]
      REAL(KIND(1D0)), INTENT(IN) :: MaxFCMetab ! maximum FC metabolism [umol m-2 s-1]
      REAL(KIND(1D0)), INTENT(IN) :: MaxQFMetab ! maximum QF Metabolism [W m-2]
      REAL(KIND(1D0)), INTENT(IN) :: MinFCMetab ! minimum QF metabolism [umol m-2 s-1]
      REAL(KIND(1D0)), INTENT(IN) :: MinQFMetab ! minimum FC metabolism [W m-2]
      REAL(KIND(1D0)), DIMENSION(2), INTENT(IN) :: TrafficRate ! Traffic rate [veh km m-2 s-1]
      REAL(KIND(1D0)), INTENT(IN) :: TrafficUnits ! traffic units choice [-]
      REAL(KIND(1D0)), DIMENSION(0:23, 2), INTENT(IN) :: TraffProf_24hr !Hourly profile values used in traffic activity calculation[-]

      ! ---irrigation-related variables
      TYPE(IRRIGATION_PRM) :: irrPrm
      REAL(KIND(1D0)), INTENT(IN) :: H_maintain ! ponding water depth to maintain [mm]
      REAL(KIND(1D0)), INTENT(IN) :: Faut !Fraction of irrigated area using automatic irrigation [-]
      REAL(KIND(1D0)), DIMENSION(3), INTENT(IN) :: Ie_a !Coefficient for automatic irrigation model
      REAL(KIND(1D0)), DIMENSION(3), INTENT(IN) :: Ie_m !Coefficients for manual irrigation models
      INTEGER, INTENT(IN) :: Ie_end !ending time of water use [DOY]
      INTEGER, INTENT(IN) :: Ie_start !starting time of water use [DOY]
      REAL(KIND(1D0)), INTENT(IN) :: InternalWaterUse_h !Internal water use [mm h-1]
      REAL(KIND(1D0)), DIMENSION(7), INTENT(IN) :: DayWat !Irrigation flag: 1 for on and 0 for off [-]
      REAL(KIND(1D0)), DIMENSION(7), INTENT(IN) :: DayWatPer !Fraction of properties using irrigation for each day of a week [-]
      REAL(KIND(1D0)), DIMENSION(0:23, 2), INTENT(IN) :: WUProfA_24hr !Hourly profile values used in automatic irrigation[-]
      REAL(KIND(1D0)), DIMENSION(0:23, 2), INTENT(IN) :: WUProfM_24hr !Hourly profile values used in manual irrigation[-]

      ! ---snow-related variables
      TYPE(SNOW_PRM) :: snowPrm
      REAL(KIND(1D0)), INTENT(IN) :: CRWmax !maximum water holding capacity of snow [mm]
      REAL(KIND(1D0)), INTENT(IN) :: CRWmin !minimum water holding capacity of snow [mm]
      REAL(KIND(1D0)), INTENT(IN) :: NARP_EMIS_SNOW ! snow emissivity in NARP model [-]
      REAL(KIND(1D0)), INTENT(IN) :: PrecipLimit !temperature limit when precipitation falls as snow [degC]
      REAL(KIND(1D0)), INTENT(IN) :: PrecipLimitAlb !Limit for hourly precipitation when the ground is fully covered with snow [mm]
      REAL(KIND(1D0)), INTENT(IN) :: SnowAlbMax !effective surface albedo (middle of the day value) for summertime [-]
      REAL(KIND(1D0)), INTENT(IN) :: SnowAlbMin !effective surface albedo (middle of the day value) for wintertime (not including snow) [-]
      REAL(KIND(1D0)), INTENT(IN) :: SnowDensMax !maximum snow density [kg m-3]
      REAL(KIND(1D0)), INTENT(IN) :: SnowDensMin !fresh snow density [kg m-3]
      REAL(KIND(1D0)), INTENT(IN) :: SnowLimBldg !Limit of the snow water equivalent for snow removal from building roofs [mm]
      REAL(KIND(1D0)), INTENT(IN) :: SnowLimPaved !limit of the snow water equivalent for snow removal from roads[mm]
      REAL(KIND(1D0)), DIMENSION(NSURF), INTENT(IN) :: SnowPackLimit !Limit for the snow water equivalent when snow cover starts to be patchy [mm]
      REAL(KIND(1D0)), DIMENSION(0:23, 2), INTENT(IN) :: SnowProf_24hr !Hourly profile values used in snow clearing [-]
      REAL(KIND(1D0)), INTENT(IN) :: tau_a !time constant for snow albedo aging in cold snow [-]
      REAL(KIND(1D0)), INTENT(IN) :: tau_f !time constant for snow albedo aging in melting snow [-]
      REAL(KIND(1D0)), INTENT(IN) :: tau_r !time constant for snow density ageing [-]
      REAL(KIND(1D0)), INTENT(IN) :: TempMeltFact !hourly temperature melt factor of snow [mm K-1 h-1]
      REAL(KIND(1D0)), INTENT(IN) :: RadMeltFact !hourly radiation melt factor of snow [mm W-1 h-1]

      ! ---conductance-related variables
      TYPE(CONDUCTANCE_PRM) :: conductancePrm
      REAL(KIND(1D0)), INTENT(IN) :: g_max !Fitted parameters related to surface res. calculations
      REAL(KIND(1D0)), INTENT(IN) :: g_k !Fitted parameters related to surface res. calculations
      REAL(KIND(1D0)), INTENT(IN) :: g_q_base !Fitted parameters related to surface res. calculations
      REAL(KIND(1D0)), INTENT(IN) :: g_q_shape !Fitted parameters related to surface res. calculations
      REAL(KIND(1D0)), INTENT(IN) :: g_t !Fitted parameters related to surface res. calculations
      REAL(KIND(1D0)), INTENT(IN) :: g_sm !Fitted parameters related to surface res. calculations
      REAL(KIND(1D0)), INTENT(IN) :: Kmax !annual maximum hourly solar radiation [W m-2]
      INTEGER, INTENT(IN) :: gsModel !choice of gs parameterisation (1 = Ja11, 2 = Wa16) [-]
      REAL(KIND(1D0)), INTENT(IN) :: S1 !a parameter related to soil moisture dependence [-]
      REAL(KIND(1D0)), INTENT(IN) :: S2 !a parameter related to soil moisture dependence [mm]
      REAL(KIND(1D0)), INTENT(IN) :: TH !upper air temperature limit [degC]
      REAL(KIND(1D0)), INTENT(IN) :: TL !lower air temperature limit [degC]

      ! ---land cover related variables
      TYPE(LC_PAVED_PRM) :: pavedPrm
      TYPE(LC_BLDG_PRM) :: bldgPrm
      TYPE(LC_DECTR_PRM) :: dectrPrm
      TYPE(LC_EVETR_PRM) :: evetrPrm
      TYPE(LC_GRASS_PRM) :: grassPrm
      TYPE(LC_BSOIL_PRM) :: bsoilPrm
      TYPE(LC_WATER_PRM) :: waterPrm

      REAL(KIND(1D0)), DIMENSION(NSURF), INTENT(IN) :: sfr_surf !surface cover fraction[-]
      REAL(KIND(1D0)), DIMENSION(NSURF), INTENT(IN) :: emis !Effective surface emissivity[-]
      REAL(KIND(1D0)), DIMENSION(NSURF), INTENT(IN) :: chAnOHM !Bulk transfer coefficient for this surface to use in AnOHM [-]
      REAL(KIND(1D0)), DIMENSION(NSURF), INTENT(IN) :: cpAnOHM !Volumetric heat capacity for this surface to use in AnOHM [J m-3]
      REAL(KIND(1D0)), DIMENSION(NSURF), INTENT(IN) :: kkAnOHM !Thermal conductivity for this surface to use in AnOHM [W m K-1]
      REAL(KIND(1D0)), DIMENSION(nsurf + 1), INTENT(IN) :: OHM_threshSW !Temperature threshold determining whether summer/winter OHM coefficients are applied [degC]
      REAL(KIND(1D0)), DIMENSION(nsurf + 1), INTENT(IN) :: OHM_threshWD !Soil moisture threshold determining whether wet/dry OHM coefficients are applied [-]
      REAL(KIND(1D0)), DIMENSION(nsurf + 1, 4, 3), INTENT(IN) :: OHM_coef !Coefficients for OHM calculation
      REAL(KIND(1D0)), DIMENSION(NSURF), INTENT(IN) :: SoilDepth !Depth of soil beneath the surface [mm]
      REAL(KIND(1D0)), DIMENSION(NSURF), INTENT(IN) :: SoilStoreCap_surf !Capacity of soil store for each surface [mm]
      REAL(KIND(1D0)), DIMENSION(NSURF), INTENT(IN) :: SatHydraulicConduct !Hydraulic conductivity for saturated soil [mm s-1]
      REAL(KIND(1D0)), DIMENSION(NSURF), INTENT(IN) :: StateLimit_surf !Upper limit to the surface state [mm]
      REAL(KIND(1D0)), DIMENSION(NSURF), INTENT(IN) :: WetThresh_surf ! !surface wetness threshold [mm], When State > WetThresh, RS=0 limit in SUEWS_evap [mm]
      REAL(KIND(1D0)), DIMENSION(NSURF + 1, NSURF - 1), INTENT(IN) :: WaterDist !Fraction of water redistribution [-]

      REAL(KIND(1D0)), INTENT(IN) :: IrrFracPaved !fraction of paved which are irrigated [-]
      REAL(KIND(1D0)), INTENT(IN) :: IrrFracBldgs !fraction of buildings (e.g., green roofs) which are irrigated [-]
      REAL(KIND(1D0)), INTENT(IN) :: IrrFracDecTr !fraction of deciduous trees which are irrigated [-]
      REAL(KIND(1D0)), INTENT(IN) :: IrrFracEveTr !fraction of evergreen trees which are irrigated [-]
      REAL(KIND(1D0)), INTENT(IN) :: IrrFracGrass !fraction of grass which are irrigated [-]
      REAL(KIND(1D0)), INTENT(IN) :: IrrFracBSoil !fraction of bare soil trees which are irrigated [-]
      REAL(KIND(1D0)), INTENT(IN) :: IrrFracWater !fraction of water which are irrigated [-]

      REAL(KIND(1D0)), INTENT(IN) :: bldgH !average building height [m]
      REAL(KIND(1D0)), INTENT(IN) :: FAIBldg ! frontal area index for buildings [-]

      REAL(KIND(1D0)), INTENT(IN) :: DecTreeH !average height of deciduous tree and shrub [-]
      REAL(KIND(1D0)), INTENT(IN) :: FAIDecTree ! frontal area index for deciduous tree [-]
      REAL(KIND(1D0)), INTENT(IN) :: CapMax_dec !maximum water storage capacity for upper surfaces (i.e. canopy)
      REAL(KIND(1D0)), INTENT(IN) :: CapMin_dec !minimum water storage capacity for upper surfaces (i.e. canopy)
      REAL(KIND(1D0)), INTENT(IN) :: PorMax_dec !full leaf-on summertime value used only for DecTr
      REAL(KIND(1D0)), INTENT(IN) :: PorMin_dec !leaf-off wintertime value used only for DecTr
      REAL(KIND(1D0)), INTENT(IN) :: AlbMax_DecTr !maximum albedo for deciduous tree and shrub [-]
      REAL(KIND(1D0)), INTENT(IN) :: AlbMin_DecTr !minimum albedo for deciduous tree and shrub [-]

      REAL(KIND(1D0)), INTENT(IN) :: EveTreeH !height of evergreen tree [m]
      REAL(KIND(1D0)), INTENT(IN) :: FAIEveTree ! frontal area index for evergreen tree [-]
      REAL(KIND(1D0)), INTENT(IN) :: AlbMax_EveTr !maximum albedo for evergreen tree and shrub [-]
      REAL(KIND(1D0)), INTENT(IN) :: AlbMin_EveTr !minimum albedo for evergreen tree and shrub [-]

      REAL(KIND(1D0)), INTENT(IN) :: AlbMax_Grass !maximum albedo for grass [-]
      REAL(KIND(1D0)), INTENT(IN) :: AlbMin_Grass !minimum albedo for grass [-]

      REAL(KIND(1D0)), DIMENSION(NVEGSURF), INTENT(IN) :: beta_bioCO2 !The light-saturated gross photosynthesis of the canopy [umol m-2 s-1 ]
      REAL(KIND(1D0)), DIMENSION(NVEGSURF), INTENT(IN) :: beta_enh_bioCO2 !Part of the beta coefficient related to the fraction of vegetation [umol m-2 s-1 ]
      REAL(KIND(1D0)), DIMENSION(NVEGSURF), INTENT(IN) :: alpha_bioCO2 !The mean apparent ecosystem quantum. Represents the initial slope of the light-response curve [-]
      REAL(KIND(1D0)), DIMENSION(NVEGSURF), INTENT(IN) :: alpha_enh_bioCO2 !Part of the alpha coefficient related to the fraction of vegetation[-]
      REAL(KIND(1D0)), DIMENSION(NVEGSURF), INTENT(IN) :: resp_a !Respiration coefficient a
      REAL(KIND(1D0)), DIMENSION(NVEGSURF), INTENT(IN) :: resp_b !Respiration coefficient b - related to air temperature dependency
      REAL(KIND(1D0)), DIMENSION(NVEGSURF), INTENT(IN) :: min_res_bioCO2 !Minimum soil respiration rate (for cold-temperature limit) [umol m-2 s-1]
      REAL(KIND(1D0)), DIMENSION(NVEGSURF), INTENT(IN) :: theta_bioCO2 !The convexity of the curve at light saturation [-]

      REAL(KIND(1D0)), DIMENSION(NVEGSURF), INTENT(IN) :: BaseT !Base Temperature for initiating growing degree days (GDD) for leaf growth [degC]
      REAL(KIND(1D0)), DIMENSION(NVEGSURF), INTENT(IN) :: BaseTe !Base temperature for initiating sensesance degree days (SDD) for leaf off [degC]
      REAL(KIND(1D0)), DIMENSION(NVEGSURF), INTENT(IN) :: SDDFull !the sensesence degree days (SDD) needed to initiate leaf off [degC]
      REAL(KIND(1D0)), DIMENSION(NVEGSURF), INTENT(IN) :: GDDFull !the growing degree days (GDD) needed for full capacity of the leaf area index [degC]
      REAL(KIND(1D0)), DIMENSION(NVEGSURF), INTENT(IN) :: LAIMax !full leaf-on summertime value [m2 m-2]
      REAL(KIND(1D0)), DIMENSION(NVEGSURF), INTENT(IN) :: LAIMin !leaf-off wintertime value [m2 m-2]
      REAL(KIND(1D0)), DIMENSION(4, NVEGSURF), INTENT(IN) :: LAIPower !parameters required by LAI calculation
      INTEGER, DIMENSION(NVEGSURF), INTENT(IN) :: LAIType !LAI calculation choice[-]

      REAL(KIND(1D0)), DIMENSION(3), INTENT(IN) :: MaxConductance !the maximum conductance of each vegetation or surface type. [mm s-1]

      ! ********** SUEWS_stateVariables **********
      ! ---anthropogenic heat-related states
      TYPE(anthroEmis_STATE) :: anthroEmisState
      TYPE(atm_STATE) :: atmState
      REAL(KIND(1D0)), DIMENSION(12), INTENT(INOUT) :: HDD_id !Heating Degree Days [degC d]

      ! ---water balance related states
      TYPE(HYDRO_STATE) :: hydroState
      REAL(KIND(1D0)), DIMENSION(nlayer), INTENT(INOUT) :: soilstore_roof !Soil moisture of roof [mm]
      REAL(KIND(1D0)), DIMENSION(nlayer), INTENT(INOUT) :: state_roof !wetness status of roof [mm]
      REAL(KIND(1D0)), DIMENSION(nlayer), INTENT(INOUT) :: soilstore_wall !Soil moisture of wall [mm]
      REAL(KIND(1D0)), DIMENSION(nlayer), INTENT(INOUT) :: state_wall !wetness status of wall [mm]
      REAL(KIND(1D0)), DIMENSION(NSURF), INTENT(INOUT) :: soilstore_surf !soil moisture of each surface type [mm]
      REAL(KIND(1D0)), DIMENSION(NSURF), INTENT(INOUT) :: state_surf !wetness status of each surface type [mm]
      REAL(KIND(1D0)), DIMENSION(9), INTENT(INOUT) :: WUDay_id !Daily water use for EveTr, DecTr, Grass [mm]

      ! ---heat storage related states
      TYPE(HEAT_STATE) :: heatState
      REAL(KIND(1D0)), DIMENSION(nlayer, ndepth), INTENT(INOUT) :: temp_roof !interface temperature between depth layers in roof [degC]
      REAL(KIND(1D0)), DIMENSION(nlayer), INTENT(INOUT) :: tsfc_roof !roof surface temperature [degC]
      REAL(KIND(1D0)), DIMENSION(nlayer, ndepth), INTENT(INOUT) :: temp_wall !interface temperature between depth layers in wall [degC]
      REAL(KIND(1D0)), DIMENSION(nlayer), INTENT(INOUT) :: tsfc_wall !wall surface temperature [degC]
      REAL(KIND(1D0)), DIMENSION(nsurf), INTENT(INOUT) :: tsfc_surf !surface temperature [degC]
      REAL(KIND(1D0)), DIMENSION(nsurf, ndepth), INTENT(INOUT) :: temp_surf !interface temperature between depth layers [degC]

      ! ---OHM related states
      TYPE(OHM_STATE) :: ohmState
      REAL(KIND(1D0)), INTENT(INOUT) :: qn_av ! weighted average of net all-wave radiation [W m-2]
      REAL(KIND(1D0)), INTENT(INOUT) :: dqndt ! rate of change of net radiation [W m-2 h-1]
      REAL(KIND(1D0)), INTENT(INOUT) :: qn_s_av ! weighted average of qn over snow [W m-2]
      REAL(KIND(1D0)), INTENT(INOUT) :: dqnsdt ! Rate of change of net radiation [W m-2 h-1]

      ! ---snow related states
      TYPE(SNOW_STATE) :: snowState
      REAL(KIND(1D0)), INTENT(INOUT) :: SnowfallCum !cumulated snow falling [mm]
      REAL(KIND(1D0)), INTENT(INOUT) :: SnowAlb !albedo of know [-]
      REAL(KIND(1D0)), DIMENSION(NSURF), INTENT(INOUT) :: IceFrac !fraction of ice in snowpack [-]
      REAL(KIND(1D0)), DIMENSION(NSURF), INTENT(INOUT) :: SnowWater ! snow water[mm]
      REAL(KIND(1D0)), DIMENSION(NSURF), INTENT(INOUT) :: SnowDens !snow density [kg m-3]
      REAL(KIND(1D0)), DIMENSION(NSURF), INTENT(INOUT) :: SnowFrac !snow fraction [-]
      REAL(KIND(1D0)), DIMENSION(NSURF), INTENT(INOUT) :: SnowPack !snow water equivalent on each land cover [mm]

      ! ---phenology related states
      TYPE(PHENOLOGY_STATE) :: phenState
      REAL(KIND(1D0)), DIMENSION(NSURF), INTENT(INOUT) :: alb !albedo [-]
      REAL(KIND(1D0)), DIMENSION(nvegsurf), INTENT(INOUT) :: GDD_id !Growing Degree Days [degC d]
      REAL(KIND(1D0)), DIMENSION(nvegsurf), INTENT(INout) :: SDD_id !Senescence Degree Days[degC d]
      REAL(KIND(1D0)), DIMENSION(nvegsurf), INTENT(INOUT) :: LAI_id !LAI for each veg surface [m2 m-2]
      REAL(KIND(1D0)), INTENT(INout) :: Tmin_id !Daily minimum temperature [degC]
      REAL(KIND(1D0)), INTENT(INout) :: Tmax_id !Daily maximum temperature [degC]
      REAL(KIND(1D0)), INTENT(INout) :: lenDay_id !daytime length [h]
      REAL(KIND(1D0)), INTENT(INOUT) :: DecidCap_id !Moisture storage capacity of deciduous trees [mm]
      REAL(KIND(1D0)), INTENT(INOUT) :: albDecTr_id !Albedo of deciduous trees [-]
      REAL(KIND(1D0)), INTENT(INOUT) :: albEveTr_id !Albedo of evergreen trees [-]
      REAL(KIND(1D0)), INTENT(INOUT) :: albGrass_id !Albedo of grass  [-]
      REAL(KIND(1D0)), INTENT(INOUT) :: porosity_id !Porosity of deciduous trees [-]
      REAL(KIND(1D0)), DIMENSION(6, NSURF), INTENT(INOUT) :: StoreDrainPrm !coefficients used in drainage calculation [-]

      ! ---stebbs related states
      TYPE(STEBBS_STATE) :: stebbsState
      REAL(KIND(1D0)) :: WallInternalConvectionCoefficient
      REAL(KIND(1D0)) :: InternalMassConvectionCoefficient
      REAL(KIND(1D0)) :: FloorInternalConvectionCoefficient
      REAL(KIND(1D0)) :: WindowInternalConvectionCoefficient
      REAL(KIND(1D0)) :: WallExternalConvectionCoefficient
      REAL(KIND(1D0)) :: WindowExternalConvectionCoefficient
      REAL(KIND(1D0)) :: GroundDepth
      REAL(KIND(1D0)) :: ExternalGroundConductivity
      REAL(KIND(1D0)) :: IndoorAirDensity
      REAL(KIND(1D0)) :: IndoorAirCp
      REAL(KIND(1D0)) :: WallBuildingViewFactor
      REAL(KIND(1D0)) :: WallGroundViewFactor
      REAL(KIND(1D0)) :: WallSkyViewFactor
      REAL(KIND(1D0)) :: MetabolicRate
      REAL(KIND(1D0)) :: LatentSensibleRatio
      REAL(KIND(1D0)) :: ApplianceRating
      REAL(KIND(1D0)) :: TotalNumberofAppliances
      REAL(KIND(1D0)) :: ApplianceUsageFactor
      REAL(KIND(1D0)) :: HeatingSystemEfficiency
      REAL(KIND(1D0)) :: MaxCoolingPower
      REAL(KIND(1D0)) :: CoolingSystemCOP
      REAL(KIND(1D0)) :: VentilationRate
      REAL(KIND(1D0)) :: IndoorAirStartTemperature
      REAL(KIND(1D0)) :: IndoorMassStartTemperature
      REAL(KIND(1D0)) :: WallIndoorSurfaceTemperature
      REAL(KIND(1D0)) :: WallOutdoorSurfaceTemperature
      REAL(KIND(1D0)) :: WindowIndoorSurfaceTemperature
      REAL(KIND(1D0)) :: WindowOutdoorSurfaceTemperature
      REAL(KIND(1D0)) :: GroundFloorIndoorSurfaceTemperature
      REAL(KIND(1D0)) :: GroundFloorOutdoorSurfaceTemperature
      REAL(KIND(1D0)) :: WaterTankTemperature
      REAL(KIND(1D0)) :: InternalWallWaterTankTemperature
      REAL(KIND(1D0)) :: ExternalWallWaterTankTemperature
      REAL(KIND(1D0)) :: WaterTankWallThickness
      REAL(KIND(1D0)) :: MainsWaterTemperature
      REAL(KIND(1D0)) :: WaterTankSurfaceArea
      REAL(KIND(1D0)) :: HotWaterHeatingSetpointTemperature
      REAL(KIND(1D0)) :: HotWaterTankWallEmissivity
      REAL(KIND(1D0)) :: DomesticHotWaterTemperatureInUseInBuilding
      REAL(KIND(1D0)) :: InternalWallDHWVesselTemperature
      REAL(KIND(1D0)) :: ExternalWallDHWVesselTemperature
      REAL(KIND(1D0)) :: DHWVesselWallThickness
      REAL(KIND(1D0)) :: DHWWaterVolume
      REAL(KIND(1D0)) :: DHWSurfaceArea
      REAL(KIND(1D0)) :: DHWVesselEmissivity
      REAL(KIND(1D0)) :: HotWaterFlowRate
      REAL(KIND(1D0)) :: DHWDrainFlowRate
      REAL(KIND(1D0)) :: DHWSpecificHeatCapacity
      REAL(KIND(1D0)) :: HotWaterTankSpecificHeatCapacity
      REAL(KIND(1D0)) :: DHWVesselSpecificHeatCapacity
      REAL(KIND(1D0)) :: DHWDensity
      REAL(KIND(1D0)) :: HotWaterTankWallDensity
      REAL(KIND(1D0)) :: DHWVesselDensity
      REAL(KIND(1D0)) :: HotWaterTankBuildingWallViewFactor
      REAL(KIND(1D0)) :: HotWaterTankInternalMassViewFactor
      REAL(KIND(1D0)) :: HotWaterTankWallConductivity
      REAL(KIND(1D0)) :: HotWaterTankInternalWallConvectionCoefficient
      REAL(KIND(1D0)) :: HotWaterTankExternalWallConvectionCoefficient
      REAL(KIND(1D0)) :: DHWVesselWallConductivity
      REAL(KIND(1D0)) :: DHWVesselInternalWallConvectionCoefficient
      REAL(KIND(1D0)) :: DHWVesselExternalWallConvectionCoefficient
      REAL(KIND(1D0)) :: DHWVesselWallEmissivity
      REAL(KIND(1D0)) :: HotWaterHeatingEfficiency
      REAL(KIND(1D0)) :: MinimumVolumeOfDHWinUse

      ! ---stebbs building related states
      TYPE(BUILDING_ARCHETYPE_PRM) :: building_archtype
      CHARACTER(LEN=10) :: buildingname
      CHARACTER(LEN=10) :: buildingtype
      REAL(KIND(1D0)) :: BuildingCount
      REAL(KIND(1D0)) :: Occupants
      ! REAL(KIND(1D0)) :: hhs0
      ! REAL(KIND(1D0)) :: age_0_4
      ! REAL(KIND(1D0)) :: age_5_11
      ! REAL(KIND(1D0)) :: age_12_18
      ! REAL(KIND(1D0)) :: age_19_64
      ! REAL(KIND(1D0)) :: age_65plus
      REAL(KIND(1D0)) :: stebbs_Height
      REAL(KIND(1D0)) :: FootprintArea
      REAL(KIND(1D0)) :: WallExternalArea
      REAL(KIND(1D0)) :: RatioInternalVolume
      REAL(KIND(1D0)) :: WWR
      REAL(KIND(1D0)) :: WallThickness
      REAL(KIND(1D0)) :: WallEffectiveConductivity
      REAL(KIND(1D0)) :: WallDensity
      REAL(KIND(1D0)) :: WallCp
      REAL(KIND(1D0)) :: Wallx1
      REAL(KIND(1D0)) :: WallExternalEmissivity
      REAL(KIND(1D0)) :: WallInternalEmissivity
      REAL(KIND(1D0)) :: WallTransmissivity
      REAL(KIND(1D0)) :: WallAbsorbtivity
      REAL(KIND(1D0)) :: WallReflectivity
      REAL(KIND(1D0)) :: FloorThickness
      REAL(KIND(1D0)) :: GroundFloorEffectiveConductivity
      REAL(KIND(1D0)) :: GroundFloorDensity
      REAL(KIND(1D0)) :: GroundFloorCp
      REAL(KIND(1D0)) :: WindowThickness
      REAL(KIND(1D0)) :: WindowEffectiveConductivity
      REAL(KIND(1D0)) :: WindowDensity
      REAL(KIND(1D0)) :: WindowCp
      REAL(KIND(1D0)) :: WindowExternalEmissivity
      REAL(KIND(1D0)) :: WindowInternalEmissivity
      REAL(KIND(1D0)) :: WindowTransmissivity
      REAL(KIND(1D0)) :: WindowAbsorbtivity
      REAL(KIND(1D0)) :: WindowReflectivity
      REAL(KIND(1D0)) :: InternalMassDensity
      REAL(KIND(1D0)) :: InternalMassCp
      REAL(KIND(1D0)) :: InternalMassEmissivity
      REAL(KIND(1D0)) :: MaxHeatingPower
      REAL(KIND(1D0)) :: WaterTankWaterVolume
      REAL(KIND(1D0)) :: MaximumHotWaterHeatingPower
      REAL(KIND(1D0)) :: HeatingSetpointTemperature
      REAL(KIND(1D0)) :: CoolingSetpointTemperature

      TYPE(STEBBS_PRM) :: stebbsPrm

      ! lumped states
      TYPE(SUEWS_DEBUG), INTENT(OUT) :: debug_state
      TYPE(SUEWS_STATE) :: mod_state
      ! ############# DTS variables (end) #############

      ! input:
      ! met forcing block
      REAL(KIND(1D0)), DIMENSION(len_sim, 24), INTENT(IN) :: MetForcingBlock
      INTEGER, INTENT(IN) :: len_sim
      ! input variables
      INTEGER, INTENT(IN) :: nlayer ! number of vertical layers in urban canyon
      REAL(KIND(1D0)), DIMENSION(:), INTENT(IN) :: Ts5mindata_ir !surface temperature input data[degC]
      ! ########################################################################################

      ! ########################################################################################
      ! inout variables
      ! ########################################################################################
      ! output variables
      TYPE(output_line) :: output_line_suews
      ! REAL(KIND(1D0)),DIMENSION(:,:,:),ALLOCATABLE,INTENT(OUT) ::datetimeBlock
      REAL(KIND(1D0)), DIMENSION(len_sim, ncolumnsDataOutSUEWS) :: dataOutBlockSUEWS
      REAL(KIND(1D0)), DIMENSION(len_sim, ncolumnsDataOutSnow) :: dataOutBlockSnow
      REAL(KIND(1D0)), DIMENSION(len_sim, ncolumnsDataOutESTM) :: dataOutBlockESTM
      REAL(KIND(1D0)), DIMENSION(len_sim, ncolumnsDataOutEHC) :: dataOutBlockEHC
      REAL(KIND(1D0)), DIMENSION(len_sim, ncolumnsDataOutRSL) :: dataOutBlockRSL
      REAL(KIND(1D0)), DIMENSION(len_sim, ncolumnsdataOutBEERS) :: dataOutBlockBEERS
      REAL(KIND(1D0)), DIMENSION(len_sim, ncolumnsDataOutDebug) :: dataOutBlockDebug
      REAL(KIND(1D0)), DIMENSION(len_sim, ncolumnsDataOutSPARTACUS) :: dataOutBlockSPARTACUS
      REAL(KIND(1D0)), DIMENSION(len_sim, ncolumnsDataOutDailyState) :: dataOutBlockDailyState
      REAL(KIND(1D0)), DIMENSION(len_sim, ncolumnsDataOutSTEBBS) :: dataOutBlockSTEBBS
      REAL(KIND(1D0)), DIMENSION(len_sim, ncolumnsDataOutNHood) :: dataOutBlockNHood
      ! ########################################################################################

      ! internal temporal iteration related variables
      ! INTEGER::dt_since_start ! time since simulation starts [s]

      ! model output blocks of the same size as met forcing block

      ! local variables
      ! length of met forcing block
      INTEGER :: ir
      ! met forcing variables
      INTEGER, PARAMETER :: gridiv_x = 1 ! a dummy gridiv as this routine is only one grid

      REAL(KIND(1D0)), DIMENSION(5) :: datetimeLine
      REAL(KIND(1D0)), DIMENSION(ncolumnsDataOutSUEWS - 5) :: dataOutLineSUEWS
      REAL(KIND(1D0)), DIMENSION(ncolumnsDataOutSnow - 5) :: dataOutLineSnow
      REAL(KIND(1D0)), DIMENSION(ncolumnsDataOutESTM - 5) :: dataOutLineESTM
      REAL(KIND(1D0)), DIMENSION(ncolumnsDataOutEHC - 5) :: dataOutLineEHC
      REAL(KIND(1D0)), DIMENSION(ncolumnsDataOutRSL - 5) :: dataOutLineRSL
      ! REAL(KIND(1D0)), DIMENSION(ncolumnsdataOutSOLWEIG - 5) :: dataOutLineSOLWEIG
      REAL(KIND(1D0)), DIMENSION(ncolumnsDataOutBEERS - 5) :: dataOutLineBEERS
      REAL(KIND(1D0)), DIMENSION(ncolumnsDataOutDebug - 5) :: dataOutLinedebug
      REAL(KIND(1D0)), DIMENSION(ncolumnsDataOutSPARTACUS - 5) :: dataOutLineSPARTACUS
      REAL(KIND(1D0)), DIMENSION(ncolumnsDataOutDailyState - 5) :: dataOutLineDailyState
      REAL(KIND(1D0)), DIMENSION(ncolumnsDataOutSTEBBS - 5) :: dataOutLineSTEBBS
      REAL(KIND(1D0)), DIMENSION(ncolumnsDataOutNHood - 5) :: dataOutLineNHood

      REAL(KIND(1D0)), DIMENSION(len_sim, ncolumnsDataOutSUEWS, 1) :: dataOutBlockSUEWS_X
      REAL(KIND(1D0)), DIMENSION(len_sim, ncolumnsDataOutSnow, 1) :: dataOutBlockSnow_X
      REAL(KIND(1D0)), DIMENSION(len_sim, ncolumnsDataOutESTM, 1) :: dataOutBlockESTM_X
      REAL(KIND(1D0)), DIMENSION(len_sim, ncolumnsDataOutEHC, 1) :: dataOutBlockEHC_X
      REAL(KIND(1D0)), DIMENSION(len_sim, ncolumnsDataOutRSL, 1) :: dataOutBlockRSL_X
      REAL(KIND(1D0)), DIMENSION(len_sim, ncolumnsdataOutBEERS, 1) :: dataOutBlockBEERS_X
      REAL(KIND(1D0)), DIMENSION(len_sim, ncolumnsDataOutDebug, 1) :: dataOutBlockDebug_X
      REAL(KIND(1D0)), DIMENSION(len_sim, ncolumnsDataOutSPARTACUS, 1) :: dataOutBlockSPARTACUS_X
      REAL(KIND(1D0)), DIMENSION(len_sim, ncolumnsDataOutDailyState, 1) :: dataOutBlockDailyState_X
      REAL(KIND(1D0)), DIMENSION(len_sim, ncolumnsDataOutSTEBBS, 1) :: dataOutBlockSTEBBS_X
      REAL(KIND(1D0)), DIMENSION(len_sim, ncolumnsDataOutNHood, 1) :: dataOutBlockNHood_X

      ! REAL(KIND(1D0)), DIMENSION(10) :: MetForcingData_grid ! fake array as a placeholder

      TYPE(output_block), INTENT(OUT) :: output_block_suews

      ! ############# evaluation for DTS variables (start) #############
      siteInfo%lat = lat
      siteInfo%lon = lng
      siteInfo%alt = alt
      siteInfo%gridiv = Gridiv
      siteInfo%timezone = timezone
      siteInfo%surfacearea = SurfaceArea
      siteInfo%z = Z
      siteInfo%z0m_in = z0m_in
      siteInfo%zdm_in = zdm_in
      siteInfo%pipecapacity = PipeCapacity
      siteInfo%runofftowater = RunoffToWater
      siteInfo%narp_trans_site = NARP_TRANS_SITE
      siteInfo%CO2PointSource = CO2PointSource
      siteInfo%flowchange = FlowChange
      siteInfo%sfr_surf = sfr_surf
      siteInfo%nlayer = nlayer
      siteInfo%n_buildings = n_buildings
      siteInfo%h_std = h_std
      ! siteInfo%nlayer = nlayer

      ! forcing%kdown = kdown
      ! forcing%ldown = ldown_obs
      !forcing%RH = avRh
      ! forcing%pres = Press_hPa
      !forcing%U = avU1
      ! forcing%rain = Precip
      ! forcing%Wuh = wu_m3
      ! forcing%fcld = fcld_obs
      ! forcing%LAI_obs = LAI_obs
      ! forcing%snowfrac = snowFrac_obs
      ! forcing%xsmd = xsmd
      !forcing%qn1_obs = qn1_obs
      !forcing%qs_obs = qs_obs
      !forcing%qf_obs = qf_obs
      ! forcing%Tair_av_5d = Tair_av
      ! forcing%temp_c = Temp_C

      ! timer%id = id
      ! timer%imin = imin
      ! timer%isec = isec
      ! timer%it = it
      ! timer%iy = iy
      timer%tstep = tstep
      timer%tstep_prev = tstep_prev
      timer%dt_since_start = dt_since_start

      config%Diagnose = Diagnose
      config%DiagMethod = DiagMethod
      config%EmissionsMethod = EmissionsMethod
      config%RoughLenHeatMethod = RoughLenHeatMethod
      config%RoughLenMomMethod = RoughLenMomMethod
      config%FAIMethod = FAIMethod
      config%SMDMethod = SMDMethod
      config%WaterUseMethod = WaterUseMethod
      config%NetRadiationMethod = NetRadiationMethod
      config%StabilityMethod = StabilityMethod
      config%StorageHeatMethod = StorageHeatMethod
      config%SnowUse = SnowUse
      config%use_sw_direct_albedo = use_sw_direct_albedo
      config%ohmIncQF = OHMIncQF
      config%localClimateMethod = localClimateMethod
      ! these options are fixed
      config%DiagQS = 0
      config%EvapMethod = 2
      config%LAImethod = 1
      config%stebbsmethod = stebbsmethod

      ! testing flag
      config%flag_test = flag_test

      ! lumps parameters
      lumpsPrm%raincover = RAINCOVER
      lumpsPrm%rainmaxres = RainMaxRes
      lumpsPrm%drainrt = DRAINRT
      lumpsPrm%veg_type = veg_type

      ! ESTM_ehc
      CALL ehcPrm%ALLOCATE(nlayer, ndepth)
      ehcPrm%soil_storecap_roof = SoilStoreCap_roof
      ehcPrm%soil_storecap_wall = SoilStoreCap_wall
      ehcPrm%state_limit_roof = StateLimit_roof
      ehcPrm%state_limit_wall = StateLimit_wall
      ehcPrm%wet_thresh_roof = WetThresh_roof
      ehcPrm%wet_thresh_wall = WetThresh_wall
      ehcPrm%tin_roof = tin_roof
      ehcPrm%tin_wall = tin_wall
      ehcPrm%tin_surf = tin_surf
      ehcPrm%k_roof = k_roof
      ehcPrm%k_wall = k_wall
      ehcPrm%k_surf = k_surf
      ehcPrm%cp_roof = cp_roof
      ehcPrm%cp_wall = cp_wall
      ehcPrm%cp_surf = cp_surf
      ehcPrm%dz_roof = dz_roof
      ehcPrm%dz_wall = dz_wall
      ehcPrm%dz_surf = dz_surf

      ALLOCATE (spartacusPrm%height(nlayer + 1))
      spartacusPrm%air_ext_lw = air_ext_lw
      spartacusPrm%air_ext_sw = air_ext_sw
      spartacusPrm%air_ssa_lw = air_ssa_lw
      spartacusPrm%air_ssa_sw = air_ssa_sw
      spartacusPrm%veg_ssa_lw = veg_ssa_lw
      spartacusPrm%veg_ssa_sw = veg_ssa_sw
      spartacusPrm%height = height
      spartacusPrm%ground_albedo_dir_mult_fact = ground_albedo_dir_mult_fact
      spartacusPrm%n_stream_lw_urban = n_stream_lw_urban
      spartacusPrm%n_stream_sw_urban = n_stream_sw_urban
      spartacusPrm%n_vegetation_region_urban = n_vegetation_region_urban
      spartacusPrm%sw_dn_direct_frac = sw_dn_direct_frac
      spartacusPrm%veg_contact_fraction_const = veg_contact_fraction_const
      spartacusPrm%veg_fsd_const = veg_fsd_const

      CALL spartacusLayerPrm%ALLOCATE(nlayer)

      spartacusLayerPrm%building_frac = building_frac
      spartacusLayerPrm%building_scale = building_scale
      spartacusLayerPrm%veg_frac = veg_frac
      spartacusLayerPrm%veg_scale = veg_scale
      spartacusLayerPrm%alb_roof = alb_roof
      spartacusLayerPrm%emis_roof = emis_roof
      spartacusLayerPrm%alb_wall = alb_wall
      spartacusLayerPrm%emis_wall = emis_wall
      spartacusLayerPrm%roof_albedo_dir_mult_fact = roof_albedo_dir_mult_fact
      spartacusLayerPrm%wall_specular_frac = wall_specular_frac

      ahemisPrm%startdls = startDLS
      ahemisPrm%enddls = endDLS
      ahemisPrm%anthroheat%qf0_beu_working = QF0_BEU(1)
      ahemisPrm%anthroheat%qf0_beu_holiday = QF0_BEU(2)
      ahemisPrm%anthroheat%qf_a_working = Qf_A(1)
      ahemisPrm%anthroheat%qf_a_holiday = Qf_A(2)
      ahemisPrm%anthroheat%qf_b_working = Qf_B(1)
      ahemisPrm%anthroheat%qf_b_holiday = Qf_B(2)
      ahemisPrm%anthroheat%qf_c_working = Qf_C(1)
      ahemisPrm%anthroheat%qf_c_holiday = Qf_C(2)
      ahemisPrm%anthroheat%baset_cooling_working = BaseT_Cooling(1)
      ahemisPrm%anthroheat%baset_cooling_holiday = BaseT_Cooling(2)
      ahemisPrm%anthroheat%baset_heating_working = BaseT_Heating(1)
      ahemisPrm%anthroheat%baset_heating_holiday = BaseT_Heating(2)
      ahemisPrm%anthroheat%popdensdaytime_working = PopDensDaytime(1)
      ahemisPrm%anthroheat%popdensdaytime_holiday = PopDensDaytime(2)
      ahemisPrm%anthroheat%popdensnighttime = PopDensNighttime
      ahemisPrm%anthroheat%popprof_24hr_working = PopProf_24hr(:, 1)
      ahemisPrm%anthroheat%popprof_24hr_holiday = PopProf_24hr(:, 2)
      ahemisPrm%anthroheat%ah_min_working = AH_MIN(1)
      ahemisPrm%anthroheat%ah_min_holiday = AH_MIN(2)
      ahemisPrm%anthroheat%ahprof_24hr_working = AHProf_24hr(:, 1)
      ahemisPrm%anthroheat%ahprof_24hr_holiday = AHProf_24hr(:, 2)
      ahemisPrm%anthroheat%ah_slope_cooling_working = AH_SLOPE_Cooling(1)
      ahemisPrm%anthroheat%ah_slope_cooling_holiday = AH_SLOPE_Cooling(2)
      ahemisPrm%anthroheat%ah_slope_heating_working = AH_SLOPE_Heating(1)
      ahemisPrm%anthroheat%ah_slope_heating_holiday = AH_SLOPE_Heating(2)
      ahemisPrm%EF_umolCO2perJ = EF_umolCO2perJ
      ahemisPrm%EnEF_v_Jkm = EnEF_v_Jkm
      ahemisPrm%FrFossilFuel_Heat = FrFossilFuel_Heat
      ahemisPrm%FrFossilFuel_NonHeat = FrFossilFuel_NonHeat
      ahemisPrm%FcEF_v_kgkm = FcEF_v_kgkm
      ahemisPrm%HumActivity_24hr_working = HumActivity_24hr(:, 1)
      ahemisPrm%HumActivity_24hr_holiday = HumActivity_24hr(:, 2)
      ahemisPrm%MaxFCMetab = MaxFCMetab
      ahemisPrm%MaxQFMetab = MaxQFMetab
      ahemisPrm%MinFCMetab = MinFCMetab
      ahemisPrm%MinQFMetab = MinQFMetab
      ahemisPrm%TrafficRate_working = TrafficRate(1)
      ahemisPrm%TrafficRate_holiday = TrafficRate(2)
      ahemisPrm%TrafficUnits = TrafficUnits
      ahemisPrm%TraffProf_24hr_working = TraffProf_24hr(:, 1)
      ahemisPrm%TraffProf_24hr_holiday = TraffProf_24hr(:, 2)

      irrPrm%h_maintain = H_maintain
      irrPrm%faut = Faut
      irrPrm%ie_a = Ie_a
      irrPrm%ie_m = Ie_m
      irrPrm%ie_start = Ie_start
      irrPrm%ie_end = Ie_end
      irrPrm%internalwateruse_h = InternalWaterUse_h
      irrPrm%irr_daywater%monday_flag = DayWat(1)
      irrPrm%irr_daywater%monday_percent = DayWatPer(1)
      irrPrm%irr_daywater%tuesday_flag = DayWat(2)
      irrPrm%irr_daywater%tuesday_percent = DayWatPer(2)
      irrPrm%irr_daywater%wednesday_flag = DayWat(3)
      irrPrm%irr_daywater%wednesday_percent = DayWatPer(3)
      irrPrm%irr_daywater%thursday_flag = DayWat(4)
      irrPrm%irr_daywater%thursday_percent = DayWatPer(4)
      irrPrm%irr_daywater%friday_flag = DayWat(5)
      irrPrm%irr_daywater%friday_percent = DayWatPer(5)
      irrPrm%irr_daywater%saturday_flag = DayWat(6)
      irrPrm%irr_daywater%saturday_percent = DayWatPer(6)
      irrPrm%irr_daywater%sunday_flag = DayWat(7)
      irrPrm%irr_daywater%sunday_percent = DayWatPer(7)
      irrPrm%wuprofa_24hr_working = WUProfA_24hr(:, 1)
      irrPrm%wuprofa_24hr_holiday = WUProfA_24hr(:, 2)
      irrPrm%wuprofm_24hr_working = WUProfM_24hr(:, 1)
      irrPrm%wuprofm_24hr_holiday = WUProfM_24hr(:, 2)

      snowPrm%crwmax = CRWmax
      snowPrm%crwmin = CRWmin
      snowPrm%narp_emis_snow = NARP_EMIS_SNOW
      snowPrm%preciplimit = PrecipLimit
      snowPrm%preciplimitalb = PrecipLimitAlb
      snowPrm%snowalbmax = SnowAlbMax
      snowPrm%snowalbmin = SnowAlbMin
      snowPrm%snowdensmax = SnowDensMax
      snowPrm%snowdensmin = SnowDensMin
      snowPrm%snowlimbldg = SnowLimBldg
      snowPrm%snowlimpaved = SnowLimPaved
      snowPrm%snowpacklimit = SnowPackLimit
      snowPrm%snowprof_24hr_working = SnowProf_24hr(:, 1)
      snowPrm%snowprof_24hr_holiday = SnowProf_24hr(:, 2)
      snowPrm%tau_a = tau_a
      snowPrm%tau_f = tau_f
      snowPrm%tau_r = tau_r
      snowPrm%tempmeltfact = TempMeltFact
      snowPrm%radmeltfact = RadMeltFact

      conductancePrm%g_max = g_max
      conductancePrm%g_k = g_k
      conductancePrm%g_q_base = g_q_base
      conductancePrm%g_q_shape = g_q_shape
      conductancePrm%g_t = g_t
      conductancePrm%g_sm = g_sm
      conductancePrm%kmax = Kmax
      conductancePrm%gsmodel = gsModel
      conductancePrm%s1 = S1
      conductancePrm%s2 = S2
      conductancePrm%TH = TH
      conductancePrm%TL = TL

      pavedPrm%sfr = sfr_surf(PavSurf)
      pavedPrm%emis = emis(PavSurf)
      pavedPrm%ohm%chanohm = chAnOHM(PavSurf)
      pavedPrm%ohm%cpanohm = cpAnOHM(PavSurf)
      pavedPrm%ohm%kkanohm = kkAnOHM(PavSurf)
      pavedPrm%ohm%ohm_threshsw = OHM_threshSW(PavSurf)
      pavedPrm%ohm%ohm_threshwd = OHM_threshWD(PavSurf)

      !WRITE(*, *) 'OHM_COEF_pav', OHM_coef

      pavedPrm%ohm%ohm_coef_lc(1)%summer_wet = OHM_coef(PavSurf, 1, 1)
      pavedPrm%ohm%ohm_coef_lc(1)%summer_dry = OHM_coef(PavSurf, 2, 1)
      pavedPrm%ohm%ohm_coef_lc(1)%winter_wet = OHM_coef(PavSurf, 3, 1)
      pavedPrm%ohm%ohm_coef_lc(1)%winter_dry = OHM_coef(PavSurf, 4, 1)

      pavedPrm%ohm%ohm_coef_lc(2)%summer_wet = OHM_coef(PavSurf, 1, 2)
      pavedPrm%ohm%ohm_coef_lc(2)%summer_dry = OHM_coef(PavSurf, 2, 2)
      pavedPrm%ohm%ohm_coef_lc(2)%winter_wet = OHM_coef(PavSurf, 3, 2)
      pavedPrm%ohm%ohm_coef_lc(2)%winter_dry = OHM_coef(PavSurf, 4, 2)

      pavedPrm%ohm%ohm_coef_lc(3)%summer_wet = OHM_coef(PavSurf, 1, 3)
      pavedPrm%ohm%ohm_coef_lc(3)%summer_dry = OHM_coef(PavSurf, 2, 3)
      pavedPrm%ohm%ohm_coef_lc(3)%winter_wet = OHM_coef(PavSurf, 3, 3)
      pavedPrm%ohm%ohm_coef_lc(3)%winter_dry = OHM_coef(PavSurf, 4, 3)
      ! WRITE(*,*) 'PavSurf_OHM_COEF_A3', pavedPrm%ohm%ohm_coef_lc(3)

      pavedPrm%soil%soildepth = SoilDepth(PavSurf)
      pavedPrm%soil%soilstorecap = SoilStoreCap_surf(PavSurf)
      pavedPrm%soil%sathydraulicconduct = SatHydraulicConduct(PavSurf)
      pavedPrm%statelimit = StateLimit_surf(PavSurf)
      pavedPrm%irrfracpaved = IrrFracPaved
      pavedPrm%wetthresh = WetThresh_surf(PavSurf)
      pavedPrm%waterdist%to_paved = WaterDist(1, PavSurf)
      pavedPrm%waterdist%to_bldg = WaterDist(2, PavSurf)
      pavedPrm%waterdist%to_evetr = WaterDist(3, PavSurf)
      pavedPrm%waterdist%to_dectr = WaterDist(4, PavSurf)
      pavedPrm%waterdist%to_grass = WaterDist(5, PavSurf)
      pavedPrm%waterdist%to_bsoil = WaterDist(6, PavSurf)
      pavedPrm%waterdist%to_water = WaterDist(7, PavSurf)
      pavedPrm%waterdist%to_soilstore = WaterDist(8, PavSurf)

      bldgPrm%sfr = sfr_surf(BldgSurf)
      bldgPrm%faibldg = FAIBldg
      bldgPrm%bldgh = bldgH
      bldgPrm%emis = emis(BldgSurf)
      bldgPrm%ohm%chanohm = chAnOHM(BldgSurf)
      bldgPrm%ohm%cpanohm = cpAnOHM(BldgSurf)
      bldgPrm%ohm%kkanohm = kkAnOHM(BldgSurf)
      bldgPrm%ohm%ohm_threshsw = OHM_threshSW(BldgSurf)
      bldgPrm%ohm%ohm_threshwd = OHM_threshWD(BldgSurf)
      bldgPrm%ohm%ohm_coef_lc(1)%summer_wet = OHM_coef(BldgSurf, 1, 1)
      bldgPrm%ohm%ohm_coef_lc(1)%summer_dry = OHM_coef(BldgSurf, 2, 1)
      bldgPrm%ohm%ohm_coef_lc(1)%winter_wet = OHM_coef(BldgSurf, 3, 1)
      bldgPrm%ohm%ohm_coef_lc(1)%winter_dry = OHM_coef(BldgSurf, 4, 1)

      bldgPrm%ohm%ohm_coef_lc(2)%summer_wet = OHM_coef(BldgSurf, 1, 2)
      bldgPrm%ohm%ohm_coef_lc(2)%summer_dry = OHM_coef(BldgSurf, 2, 2)
      bldgPrm%ohm%ohm_coef_lc(2)%winter_wet = OHM_coef(BldgSurf, 3, 2)
      bldgPrm%ohm%ohm_coef_lc(2)%winter_dry = OHM_coef(BldgSurf, 4, 2)

      bldgPrm%ohm%ohm_coef_lc(3)%summer_wet = OHM_coef(BldgSurf, 1, 3)
      bldgPrm%ohm%ohm_coef_lc(3)%summer_dry = OHM_coef(BldgSurf, 2, 3)
      bldgPrm%ohm%ohm_coef_lc(3)%winter_wet = OHM_coef(BldgSurf, 3, 3)
      bldgPrm%ohm%ohm_coef_lc(3)%winter_dry = OHM_coef(BldgSurf, 4, 3)

      bldgPrm%soil%soildepth = SoilDepth(BldgSurf)
      bldgPrm%soil%soilstorecap = SoilStoreCap_surf(BldgSurf)
      bldgPrm%soil%sathydraulicconduct = SatHydraulicConduct(BldgSurf)
      bldgPrm%statelimit = StateLimit_surf(BldgSurf)
      bldgPrm%irrfracbldgs = IrrFracBldgs
      bldgPrm%wetthresh = WetThresh_surf(BldgSurf)
      bldgPrm%waterdist%to_paved = WaterDist(1, BldgSurf)
      bldgPrm%waterdist%to_bldg = WaterDist(2, BldgSurf)
      bldgPrm%waterdist%to_evetr = WaterDist(3, BldgSurf)
      bldgPrm%waterdist%to_dectr = WaterDist(4, BldgSurf)
      bldgPrm%waterdist%to_grass = WaterDist(5, BldgSurf)
      bldgPrm%waterdist%to_bsoil = WaterDist(6, BldgSurf)
      bldgPrm%waterdist%to_water = WaterDist(7, BldgSurf)
      bldgPrm%waterdist%to_soilstore = WaterDist(8, BldgSurf)

      dectrPrm%sfr = sfr_surf(DecidSurf)
      dectrPrm%emis = emis(DecidSurf)
      dectrPrm%faidectree = FAIDecTree
      dectrPrm%dectreeh = DecTreeH
      dectrPrm%pormin_dec = PorMin_dec
      dectrPrm%pormax_dec = PorMax_dec
      dectrPrm%alb_min = AlbMin_DecTr
      dectrPrm%alb_max = AlbMax_DecTr
      dectrPrm%ohm%chanohm = chAnOHM(DecidSurf)
      dectrPrm%ohm%cpanohm = cpAnOHM(DecidSurf)
      dectrPrm%ohm%kkanohm = kkAnOHM(DecidSurf)
      dectrPrm%ohm%ohm_threshsw = OHM_threshSW(DecidSurf)
      dectrPrm%ohm%ohm_threshwd = OHM_threshWD(DecidSurf)

      dectrPrm%ohm%ohm_coef_lc(1)%summer_wet = OHM_coef(DecidSurf, 1, 1)
      dectrPrm%ohm%ohm_coef_lc(1)%summer_dry = OHM_coef(DecidSurf, 2, 1)
      dectrPrm%ohm%ohm_coef_lc(1)%winter_wet = OHM_coef(DecidSurf, 3, 1)
      dectrPrm%ohm%ohm_coef_lc(1)%winter_dry = OHM_coef(DecidSurf, 4, 1)
      ! WRITE(*,*) 'dectrPrm_OHM_COEF_A1', dectrPrm%ohm%ohm_coef_lc(1)

      dectrPrm%ohm%ohm_coef_lc(2)%summer_wet = OHM_coef(DecidSurf, 1, 2)
      dectrPrm%ohm%ohm_coef_lc(2)%summer_dry = OHM_coef(DecidSurf, 2, 2)
      dectrPrm%ohm%ohm_coef_lc(2)%winter_wet = OHM_coef(DecidSurf, 3, 2)
      dectrPrm%ohm%ohm_coef_lc(2)%winter_dry = OHM_coef(DecidSurf, 4, 2)
      ! WRITE(*,*) 'dectrPrm_OHM_COEF_A2', dectrPrm%ohm%ohm_coef_lc(2)

      dectrPrm%ohm%ohm_coef_lc(3)%summer_wet = OHM_coef(DecidSurf, 1, 3)
      dectrPrm%ohm%ohm_coef_lc(3)%summer_dry = OHM_coef(DecidSurf, 2, 3)
      dectrPrm%ohm%ohm_coef_lc(3)%winter_wet = OHM_coef(DecidSurf, 3, 3)
      dectrPrm%ohm%ohm_coef_lc(3)%winter_dry = OHM_coef(DecidSurf, 4, 3)
      ! WRITE(*,*) 'dectrPrm_OHM_COEF_A3', dectrPrm%ohm%ohm_coef_lc(3)

      dectrPrm%soil%soildepth = SoilDepth(DecidSurf)
      dectrPrm%soil%soilstorecap = SoilStoreCap_surf(DecidSurf)
      dectrPrm%soil%sathydraulicconduct = SatHydraulicConduct(DecidSurf)
      ! dectrPrm%statelimit = StateLimit_surf(DecidSurf)
      dectrPrm%capmax_dec = CapMax_dec
      dectrPrm%capmin_dec = CapMin_dec
      dectrPrm%irrfracdectr = IrrFracDecTr
      dectrPrm%wetthresh = WetThresh_surf(DecidSurf)
      dectrPrm%bioco2%beta_bioco2 = beta_bioCO2(ivDecid)
      dectrPrm%bioco2%beta_enh_bioco2 = beta_enh_bioCO2(ivDecid)
      dectrPrm%bioco2%alpha_bioco2 = alpha_bioCO2(ivDecid)
      dectrPrm%bioco2%alpha_enh_bioco2 = alpha_enh_bioCO2(ivDecid)
      dectrPrm%bioco2%resp_a = resp_a(ivDecid)
      dectrPrm%bioco2%resp_b = resp_b(ivDecid)
      dectrPrm%bioco2%min_res_bioCO2 = min_res_bioCO2(ivDecid)
      dectrPrm%bioco2%theta_bioco2 = theta_bioCO2(ivDecid)
      dectrPrm%maxconductance = MaxConductance(ivDecid)
      dectrPrm%lai%baset = BaseT(ivDecid)
      dectrPrm%lai%gddfull = GDDFull(ivDecid)
      dectrPrm%lai%basete = BaseTe(ivDecid)
      dectrPrm%lai%sddfull = SDDFull(ivDecid)
      dectrPrm%lai%laimin = LAIMin(ivDecid)
      dectrPrm%lai%laimax = LAIMax(ivDecid)
      dectrPrm%lai%laipower = LAIPower(:, ivDecid)
      dectrPrm%lai%laitype = LAIType(ivDecid)
      dectrPrm%waterdist%to_paved = WaterDist(1, DecidSurf)
      dectrPrm%waterdist%to_bldg = WaterDist(2, DecidSurf)
      dectrPrm%waterdist%to_evetr = WaterDist(3, DecidSurf)
      dectrPrm%waterdist%to_dectr = WaterDist(4, DecidSurf)
      dectrPrm%waterdist%to_grass = WaterDist(5, DecidSurf)
      dectrPrm%waterdist%to_bsoil = WaterDist(6, DecidSurf)
      dectrPrm%waterdist%to_water = WaterDist(7, DecidSurf)
      dectrPrm%waterdist%to_soilstore = WaterDist(8, DecidSurf)

      evetrPrm%sfr = sfr_surf(ConifSurf)
      evetrPrm%emis = emis(ConifSurf)
      evetrPrm%faievetree = FAIEveTree
      evetrPrm%evetreeh = EveTreeH
      evetrPrm%alb_min = AlbMin_EveTr
      evetrPrm%alb_max = AlbMax_EveTr
      evetrPrm%ohm%chanohm = chAnOHM(ConifSurf)
      evetrPrm%ohm%cpanohm = cpAnOHM(ConifSurf)
      evetrPrm%ohm%kkanohm = kkAnOHM(ConifSurf)
      evetrPrm%ohm%ohm_threshsw = OHM_threshSW(ConifSurf)
      evetrPrm%ohm%ohm_threshwd = OHM_threshWD(ConifSurf)
      evetrPrm%ohm%ohm_coef_lc(1)%summer_wet = OHM_coef(ConifSurf, 1, 1)
      evetrPrm%ohm%ohm_coef_lc(1)%summer_dry = OHM_coef(ConifSurf, 2, 1)
      evetrPrm%ohm%ohm_coef_lc(1)%winter_wet = OHM_coef(ConifSurf, 3, 1)
      evetrPrm%ohm%ohm_coef_lc(1)%winter_dry = OHM_coef(ConifSurf, 4, 1)
      ! WRITE(*,*) 'evetrPrm_OHM_COEF_A1', evetrPrm%ohm%ohm_coef_lc(1)

      evetrPrm%ohm%ohm_coef_lc(2)%summer_wet = OHM_coef(ConifSurf, 1, 2)
      evetrPrm%ohm%ohm_coef_lc(2)%summer_dry = OHM_coef(ConifSurf, 2, 2)
      evetrPrm%ohm%ohm_coef_lc(2)%winter_wet = OHM_coef(ConifSurf, 3, 2)
      evetrPrm%ohm%ohm_coef_lc(2)%winter_dry = OHM_coef(ConifSurf, 4, 2)
      ! WRITE(*,*) 'evetrPrm_OHM_COEF_A2', evetrPrm%ohm%ohm_coef_lc(2)

      evetrPrm%ohm%ohm_coef_lc(3)%summer_wet = OHM_coef(ConifSurf, 1, 3)
      evetrPrm%ohm%ohm_coef_lc(3)%summer_dry = OHM_coef(ConifSurf, 2, 3)
      evetrPrm%ohm%ohm_coef_lc(3)%winter_wet = OHM_coef(ConifSurf, 3, 3)
      evetrPrm%ohm%ohm_coef_lc(3)%winter_dry = OHM_coef(ConifSurf, 4, 3)
      ! WRITE(*,*) 'evetrPrm_OHM_COEF_A3', evetrPrm%ohm%ohm_coef_lc(3)

      evetrPrm%soil%soildepth = SoilDepth(ConifSurf)
      evetrPrm%soil%soilstorecap = SoilStoreCap_surf(ConifSurf)
      evetrPrm%soil%sathydraulicconduct = SatHydraulicConduct(ConifSurf)
      evetrPrm%statelimit = StateLimit_surf(ConifSurf)
      evetrPrm%irrfracevetr = IrrFracEveTr
      evetrPrm%wetthresh = WetThresh_surf(ConifSurf)
      evetrPrm%bioco2%beta_bioco2 = beta_bioCO2(ivConif)
      evetrPrm%bioco2%beta_enh_bioco2 = beta_enh_bioCO2(ivConif)
      evetrPrm%bioco2%alpha_bioco2 = alpha_bioCO2(ivConif)
      evetrPrm%bioco2%alpha_enh_bioco2 = alpha_enh_bioCO2(ivConif)
      evetrPrm%bioco2%resp_a = resp_a(ivConif)
      evetrPrm%bioco2%resp_b = resp_b(ivConif)
      evetrPrm%bioco2%min_res_bioCO2 = min_res_bioCO2(ivConif)
      evetrPrm%bioco2%theta_bioco2 = theta_bioCO2(ivConif)
      evetrPrm%maxconductance = MaxConductance(ivConif)
      evetrPrm%lai%baset = BaseT(ivConif)
      evetrPrm%lai%gddfull = GDDFull(ivConif)
      evetrPrm%lai%basete = BaseTe(ivConif)
      evetrPrm%lai%sddfull = SDDFull(ivConif)
      evetrPrm%lai%laimin = LAIMin(ivConif)
      evetrPrm%lai%laimax = LAIMax(ivConif)
      evetrPrm%lai%laipower = LAIPower(:, ivConif)
      evetrPrm%lai%laitype = LAIType(ivConif)
      evetrPrm%waterdist%to_paved = WaterDist(1, ConifSurf)
      evetrPrm%waterdist%to_bldg = WaterDist(2, ConifSurf)
      evetrPrm%waterdist%to_evetr = WaterDist(3, ConifSurf)
      evetrPrm%waterdist%to_dectr = WaterDist(4, ConifSurf)
      evetrPrm%waterdist%to_grass = WaterDist(5, ConifSurf)
      evetrPrm%waterdist%to_bsoil = WaterDist(6, ConifSurf)
      evetrPrm%waterdist%to_water = WaterDist(7, ConifSurf)
      evetrPrm%waterdist%to_soilstore = WaterDist(8, ConifSurf)

      grassPrm%sfr = sfr_surf(GrassSurf)
      grassPrm%emis = emis(GrassSurf)
      grassPrm%alb_min = AlbMin_Grass
      grassPrm%alb_max = AlbMax_Grass
      grassPrm%ohm%chanohm = chAnOHM(GrassSurf)
      grassPrm%ohm%cpanohm = cpAnOHM(GrassSurf)
      grassPrm%ohm%kkanohm = kkAnOHM(GrassSurf)
      grassPrm%ohm%ohm_threshsw = OHM_threshSW(GrassSurf)
      grassPrm%ohm%ohm_threshwd = OHM_threshWD(GrassSurf)
      grassPrm%ohm%ohm_coef_lc(1)%summer_wet = OHM_coef(GrassSurf, 1, 1)
      grassPrm%ohm%ohm_coef_lc(1)%summer_dry = OHM_coef(GrassSurf, 2, 1)
      grassPrm%ohm%ohm_coef_lc(1)%winter_wet = OHM_coef(GrassSurf, 3, 1)
      grassPrm%ohm%ohm_coef_lc(1)%winter_dry = OHM_coef(GrassSurf, 4, 1)
      !WRITE(*,*) 'grassPrm_OHM_COEF_A1', grassPrm%ohm%ohm_coef_lc(1)

      grassPrm%ohm%ohm_coef_lc(2)%summer_wet = OHM_coef(GrassSurf, 1, 2)
      grassPrm%ohm%ohm_coef_lc(2)%summer_dry = OHM_coef(GrassSurf, 2, 2)
      grassPrm%ohm%ohm_coef_lc(2)%winter_wet = OHM_coef(GrassSurf, 3, 2)
      grassPrm%ohm%ohm_coef_lc(2)%winter_dry = OHM_coef(GrassSurf, 4, 2)
      !WRITE(*,*) 'grassPrm_OHM_COEF_A2', grassPrm%ohm%ohm_coef_lc(2)

      grassPrm%ohm%ohm_coef_lc(3)%summer_wet = OHM_coef(GrassSurf, 1, 3)
      grassPrm%ohm%ohm_coef_lc(3)%summer_dry = OHM_coef(GrassSurf, 2, 3)
      grassPrm%ohm%ohm_coef_lc(3)%winter_wet = OHM_coef(GrassSurf, 3, 3)
      grassPrm%ohm%ohm_coef_lc(3)%winter_dry = OHM_coef(GrassSurf, 4, 3)
      !WRITE(*,*) 'grassPrm_OHM_COEF_A3', grassPrm%ohm%ohm_coef_lc(3)

      grassPrm%soil%soildepth = SoilDepth(GrassSurf)
      grassPrm%soil%soilstorecap = SoilStoreCap_surf(GrassSurf)
      grassPrm%soil%sathydraulicconduct = SatHydraulicConduct(GrassSurf)
      grassPrm%statelimit = StateLimit_surf(GrassSurf)
      grassPrm%irrfracgrass = IrrFracGrass
      grassPrm%wetthresh = WetThresh_surf(GrassSurf)
      grassPrm%bioco2%beta_bioco2 = beta_bioCO2(ivGrass)
      grassPrm%bioco2%beta_enh_bioco2 = beta_enh_bioCO2(ivGrass)
      grassPrm%bioco2%alpha_bioco2 = alpha_bioCO2(ivGrass)
      grassPrm%bioco2%alpha_enh_bioco2 = alpha_enh_bioCO2(ivGrass)
      grassPrm%bioco2%resp_a = resp_a(ivGrass)
      grassPrm%bioco2%resp_b = resp_b(ivGrass)
      grassPrm%bioco2%min_res_bioCO2 = min_res_bioCO2(ivGrass)
      grassPrm%bioco2%theta_bioco2 = theta_bioCO2(ivGrass)
      grassPrm%maxconductance = MaxConductance(ivGrass)
      grassPrm%lai%baset = BaseT(ivGrass)
      grassPrm%lai%gddfull = GDDFull(ivGrass)
      grassPrm%lai%basete = BaseTe(ivGrass)
      grassPrm%lai%sddfull = SDDFull(ivGrass)
      grassPrm%lai%laimin = LAIMin(ivGrass)
      grassPrm%lai%laimax = LAIMax(ivGrass)
      grassPrm%lai%laipower = LAIPower(:, ivGrass)
      grassPrm%lai%laitype = LAIType(ivGrass)
      grassPrm%waterdist%to_paved = WaterDist(1, GrassSurf)
      grassPrm%waterdist%to_bldg = WaterDist(2, GrassSurf)
      grassPrm%waterdist%to_evetr = WaterDist(3, GrassSurf)
      grassPrm%waterdist%to_dectr = WaterDist(4, GrassSurf)
      grassPrm%waterdist%to_grass = WaterDist(5, GrassSurf)
      grassPrm%waterdist%to_bsoil = WaterDist(6, GrassSurf)
      grassPrm%waterdist%to_water = WaterDist(7, GrassSurf)
      grassPrm%waterdist%to_soilstore = WaterDist(8, GrassSurf)

      bsoilPrm%sfr = sfr_surf(BSoilSurf)
      bsoilPrm%emis = emis(BSoilSurf)
      bsoilPrm%ohm%chanohm = chAnOHM(BSoilSurf)
      bsoilPrm%ohm%cpanohm = cpAnOHM(BSoilSurf)
      bsoilPrm%ohm%kkanohm = kkAnOHM(BSoilSurf)
      bsoilPrm%ohm%ohm_threshsw = OHM_threshSW(BSoilSurf)
      bsoilPrm%ohm%ohm_threshwd = OHM_threshWD(BSoilSurf)
      bsoilPrm%ohm%ohm_coef_lc(1)%summer_wet = OHM_coef(BSoilSurf, 1, 1)
      bsoilPrm%ohm%ohm_coef_lc(1)%summer_dry = OHM_coef(BSoilSurf, 2, 1)
      bsoilPrm%ohm%ohm_coef_lc(1)%winter_wet = OHM_coef(BSoilSurf, 3, 1)
      bsoilPrm%ohm%ohm_coef_lc(1)%winter_dry = OHM_coef(BSoilSurf, 4, 1)
      !WRITE(*,*) 'bsoilPrm_OHM_COEF_A1', bsoilPrm%ohm%ohm_coef_lc(1)

      bsoilPrm%ohm%ohm_coef_lc(2)%summer_wet = OHM_coef(BSoilSurf, 1, 2)
      bsoilPrm%ohm%ohm_coef_lc(2)%summer_dry = OHM_coef(BSoilSurf, 2, 2)
      bsoilPrm%ohm%ohm_coef_lc(2)%winter_wet = OHM_coef(BSoilSurf, 3, 2)
      bsoilPrm%ohm%ohm_coef_lc(2)%winter_dry = OHM_coef(BSoilSurf, 4, 2)
      !WRITE(*,*) 'bsoilPrm_OHM_COEF_A2', bsoilPrm%ohm%ohm_coef_lc(2)

      bsoilPrm%ohm%ohm_coef_lc(3)%summer_wet = OHM_coef(BSoilSurf, 1, 3)
      bsoilPrm%ohm%ohm_coef_lc(3)%summer_dry = OHM_coef(BSoilSurf, 2, 3)
      bsoilPrm%ohm%ohm_coef_lc(3)%winter_wet = OHM_coef(BSoilSurf, 3, 3)
      bsoilPrm%ohm%ohm_coef_lc(3)%winter_dry = OHM_coef(BSoilSurf, 4, 3)
      !WRITE(*,*) 'bsoilPrm_OHM_COEF_A3', bsoilPrm%ohm%ohm_coef_lc(3)

      bsoilPrm%soil%soildepth = SoilDepth(BSoilSurf)
      bsoilPrm%soil%soilstorecap = SoilStoreCap_surf(BSoilSurf)
      bsoilPrm%soil%sathydraulicconduct = SatHydraulicConduct(BSoilSurf)
      bsoilPrm%statelimit = StateLimit_surf(BSoilSurf)
      bsoilPrm%irrfracbsoil = IrrFracBSoil
      bsoilPrm%wetthresh = WetThresh_surf(BSoilSurf)
      ! bsoilPrm%storedrainprm%store_min = StoreDrainPrm(1, BSoilSurf)
      ! bsoilPrm%storedrainprm%drain_eq = StoreDrainPrm(2, BSoilSurf)
      ! bsoilPrm%storedrainprm%drain_coef_1 = StoreDrainPrm(3, BSoilSurf)
      ! bsoilPrm%storedrainprm%drain_coef_2 = StoreDrainPrm(4, BSoilSurf)
      ! bsoilPrm%storedrainprm%store_max = StoreDrainPrm(5, BSoilSurf)
      ! bsoilPrm%storedrainprm%store_cap = StoreDrainPrm(6, BSoilSurf)
      bsoilPrm%waterdist%to_paved = WaterDist(1, BSoilSurf)
      bsoilPrm%waterdist%to_bldg = WaterDist(2, BSoilSurf)
      bsoilPrm%waterdist%to_evetr = WaterDist(3, BSoilSurf)
      bsoilPrm%waterdist%to_dectr = WaterDist(4, BSoilSurf)
      bsoilPrm%waterdist%to_grass = WaterDist(5, BSoilSurf)
      bsoilPrm%waterdist%to_bsoil = WaterDist(6, BSoilSurf)
      bsoilPrm%waterdist%to_water = WaterDist(7, BSoilSurf)
      bsoilPrm%waterdist%to_soilstore = WaterDist(8, BSoilSurf)

      waterPrm%sfr = sfr_surf(WaterSurf)
      waterPrm%emis = emis(WaterSurf)
      waterPrm%ohm%chanohm = chAnOHM(WaterSurf)
      waterPrm%ohm%cpanohm = cpAnOHM(WaterSurf)
      waterPrm%ohm%kkanohm = kkAnOHM(WaterSurf)
      waterPrm%ohm%ohm_threshsw = OHM_threshSW(WaterSurf)
      waterPrm%ohm%ohm_threshwd = OHM_threshWD(WaterSurf)
      waterPrm%ohm%ohm_coef_lc(1)%summer_wet = OHM_coef(WaterSurf, 1, 1)
      waterPrm%ohm%ohm_coef_lc(1)%summer_dry = OHM_coef(WaterSurf, 2, 1)
      waterPrm%ohm%ohm_coef_lc(1)%winter_wet = OHM_coef(WaterSurf, 3, 1)
      waterPrm%ohm%ohm_coef_lc(1)%winter_dry = OHM_coef(WaterSurf, 4, 1)
      !WRITE(*,*) 'waterPrm_OHM_COEF_A1', waterPrm%ohm%ohm_coef_lc(1)

      waterPrm%ohm%ohm_coef_lc(2)%summer_wet = OHM_coef(WaterSurf, 1, 2)
      waterPrm%ohm%ohm_coef_lc(2)%summer_dry = OHM_coef(WaterSurf, 2, 2)
      waterPrm%ohm%ohm_coef_lc(2)%winter_wet = OHM_coef(WaterSurf, 3, 2)
      waterPrm%ohm%ohm_coef_lc(2)%winter_dry = OHM_coef(WaterSurf, 4, 2)
      !WRITE(*,*) 'waterPrm_OHM_COEF_A2', waterPrm%ohm%ohm_coef_lc(2)

      waterPrm%ohm%ohm_coef_lc(3)%summer_wet = OHM_coef(WaterSurf, 1, 3)
      waterPrm%ohm%ohm_coef_lc(3)%summer_dry = OHM_coef(WaterSurf, 2, 3)
      waterPrm%ohm%ohm_coef_lc(3)%winter_wet = OHM_coef(WaterSurf, 3, 3)
      waterPrm%ohm%ohm_coef_lc(3)%winter_dry = OHM_coef(WaterSurf, 4, 3)
      !WRITE(*,*) 'waterPrm_OHM_COEF_A3', waterPrm%ohm%ohm_coef_lc(3)

      waterPrm%soil%soildepth = SoilDepth(WaterSurf)
      waterPrm%soil%soilstorecap = SoilStoreCap_surf(WaterSurf)
      waterPrm%soil%sathydraulicconduct = SatHydraulicConduct(WaterSurf)
      waterPrm%statelimit = StateLimit_surf(WaterSurf)
      waterPrm%irrfracwater = IrrFracWater
      ! waterPrm%wetthresh = WetThresh_surf(WaterSurf)
      ! waterPrm%storedrainprm%store_min = StoreDrainPrm(1, WaterSurf)
      ! waterPrm%storedrainprm%drain_eq = StoreDrainPrm(2, WaterSurf)
      ! waterPrm%storedrainprm%drain_coef_1 = StoreDrainPrm(3, WaterSurf)
      ! waterPrm%storedrainprm%drain_coef_2 = StoreDrainPrm(4, WaterSurf)
      ! waterPrm%storedrainprm%store_max = StoreDrainPrm(5, WaterSurf)
      ! waterPrm%storedrainprm%store_cap = StoreDrainPrm(6, WaterSurf)

      ! ********** SUEWS_stateVariables **********
      atmState%Tair_av = Tair_av
      anthroEmisState%HDD_id = HDD_id

      ! ESTM_ehc related:
      ! water balance related:
      CALL hydroState%ALLOCATE(nlayer)
      hydroState%soilstore_roof = soilstore_roof
      hydroState%state_roof = state_roof
      hydroState%soilstore_wall = soilstore_wall
      hydroState%state_wall = state_wall
      hydroState%soilstore_surf = soilstore_surf
      hydroState%state_surf = state_surf
      hydroState%WUDay_id = WUDay_id

      CALL heatState%ALLOCATE(nsurf, nlayer, ndepth)
      heatState%temp_roof = temp_roof
      heatState%temp_wall = temp_wall
      heatState%temp_surf = temp_surf
      heatState%tsfc_roof = tsfc_roof
      heatState%tsfc_wall = tsfc_wall
      heatState%tsfc_surf = tsfc_surf

      ! OHM related:
      ohmState%qn_av = qn_av
      ohmState%dqndt = dqndt
      ohmState%qn_s_av = qn_s_av
      ohmState%dqnsdt = dqnsdt

      ! snow related:
      snowState%snowfallCum = SnowfallCum
      snowState%snowalb = SnowAlb
      snowState%icefrac = IceFrac
      snowState%snowdens = SnowDens
      snowState%snowfrac = SnowFrac
      snowState%snowpack = SnowPack
      snowState%snowwater = SnowWater

      ! phenology related:
      phenState%alb = alb
      phenState%lai_id = LAI_id
      phenState%SDD_id = SDD_id
      phenState%GDD_id = GDD_id
      phenState%porosity_id = porosity_id
      phenState%decidcap_id = DecidCap_id
      phenState%albDecTr_id = albDecTr_id
      phenState%albEveTr_id = albEveTr_id
      phenState%albGrass_id = albGrass_id
      phenState%Tmin_id = Tmin_id
      phenState%Tmax_id = Tmax_id
      phenState%lenDay_id = lenDay_id
      phenState%StoreDrainPrm = StoreDrainPrm

      ! assign stebbs values
      ! parameters - invariant during the simulation
      stebbsPrm%WallInternalConvectionCoefficient = WallInternalConvectionCoefficient
      stebbsPrm%InternalMassConvectionCoefficient = InternalMassConvectionCoefficient
      stebbsPrm%FloorInternalConvectionCoefficient = FloorInternalConvectionCoefficient
      stebbsPrm%WindowInternalConvectionCoefficient = WindowInternalConvectionCoefficient
      stebbsPrm%WallExternalConvectionCoefficient = WallExternalConvectionCoefficient
      stebbsPrm%WindowExternalConvectionCoefficient = WindowExternalConvectionCoefficient
      stebbsPrm%GroundDepth = GroundDepth
      stebbsPrm%ExternalGroundConductivity = ExternalGroundConductivity
      stebbsPrm%IndoorAirDensity = IndoorAirDensity
      stebbsPrm%IndoorAirCp = IndoorAirCp
      stebbsPrm%WallBuildingViewFactor = WallBuildingViewFactor
      stebbsPrm%WallGroundViewFactor = WallGroundViewFactor
      stebbsPrm%WallSkyViewFactor = WallSkyViewFactor
      stebbsPrm%MetabolicRate = MetabolicRate
      stebbsPrm%LatentSensibleRatio = LatentSensibleRatio
      stebbsPrm%ApplianceRating = ApplianceRating
      stebbsPrm%TotalNumberofAppliances = TotalNumberofAppliances
      stebbsPrm%ApplianceUsageFactor = ApplianceUsageFactor
      stebbsPrm%HeatingSystemEfficiency = HeatingSystemEfficiency
      stebbsPrm%MaxCoolingPower = MaxCoolingPower
      stebbsPrm%CoolingSystemCOP = CoolingSystemCOP
      stebbsPrm%VentilationRate = VentilationRate
      stebbsPrm%WaterTankWallThickness = WaterTankWallThickness
      stebbsPrm%WaterTankSurfaceArea = WaterTankSurfaceArea
      stebbsPrm%HotWaterHeatingSetpointTemperature = HotWaterHeatingSetpointTemperature
      stebbsPrm%HotWaterTankWallEmissivity = HotWaterTankWallEmissivity
      stebbsPrm%DHWVesselWallThickness = DHWVesselWallThickness
      stebbsPrm%DHWWaterVolume = DHWWaterVolume
      stebbsPrm%DHWSurfaceArea = DHWSurfaceArea
      stebbsPrm%DHWVesselEmissivity = DHWVesselEmissivity
      stebbsPrm%HotWaterFlowRate = HotWaterFlowRate
      stebbsPrm%DHWDrainFlowRate = DHWDrainFlowRate
      stebbsPrm%DHWSpecificHeatCapacity = DHWSpecificHeatCapacity
      stebbsPrm%HotWaterTankSpecificHeatCapacity = HotWaterTankSpecificHeatCapacity
      stebbsPrm%DHWVesselSpecificHeatCapacity = DHWVesselSpecificHeatCapacity
      stebbsPrm%DHWDensity = DHWDensity
      stebbsPrm%HotWaterTankWallDensity = HotWaterTankWallDensity
      stebbsPrm%DHWVesselDensity = DHWVesselDensity
      stebbsPrm%HotWaterTankBuildingWallViewFactor = HotWaterTankBuildingWallViewFactor
      stebbsPrm%HotWaterTankInternalMassViewFactor = HotWaterTankInternalMassViewFactor
      stebbsPrm%HotWaterTankWallConductivity = HotWaterTankWallConductivity
      stebbsPrm%HotWaterTankInternalWallConvectionCoefficient = HotWaterTankInternalWallConvectionCoefficient
      stebbsPrm%HotWaterTankExternalWallConvectionCoefficient = HotWaterTankExternalWallConvectionCoefficient
      stebbsPrm%DHWVesselWallConductivity = DHWVesselWallConductivity
      stebbsPrm%DHWVesselInternalWallConvectionCoefficient = DHWVesselInternalWallConvectionCoefficient
      stebbsPrm%DHWVesselExternalWallConvectionCoefficient = DHWVesselExternalWallConvectionCoefficient
      stebbsPrm%DHWVesselWallEmissivity = DHWVesselWallEmissivity
      stebbsPrm%HotWaterHeatingEfficiency = HotWaterHeatingEfficiency
      stebbsPrm%MinimumVolumeOfDHWinUse = MinimumVolumeOfDHWinUse

      ! states - updated during the simulation
      stebbsState%IndoorAirStartTemperature = IndoorAirStartTemperature
      stebbsState%IndoorMassStartTemperature = IndoorMassStartTemperature
      stebbsState%WallIndoorSurfaceTemperature = WallIndoorSurfaceTemperature
      stebbsState%WallOutdoorSurfaceTemperature = WallOutdoorSurfaceTemperature
      stebbsState%WindowIndoorSurfaceTemperature = WindowIndoorSurfaceTemperature
      stebbsState%WindowOutdoorSurfaceTemperature = WindowOutdoorSurfaceTemperature
      stebbsState%GroundFloorIndoorSurfaceTemperature = GroundFloorIndoorSurfaceTemperature
      stebbsState%GroundFloorOutdoorSurfaceTemperature = GroundFloorOutdoorSurfaceTemperature
      stebbsState%WaterTankTemperature = WaterTankTemperature
      stebbsState%InternalWallWaterTankTemperature = InternalWallWaterTankTemperature
      stebbsState%ExternalWallWaterTankTemperature = ExternalWallWaterTankTemperature
      stebbsState%MainsWaterTemperature = MainsWaterTemperature
      stebbsState%DomesticHotWaterTemperatureInUseInBuilding = DomesticHotWaterTemperatureInUseInBuilding
      stebbsState%InternalWallDHWVesselTemperature = InternalWallDHWVesselTemperature
      stebbsState%ExternalWallDHWVesselTemperature = ExternalWallDHWVesselTemperature

      ! ! transfer states into modState
      mod_State%anthroemisState = anthroEmisState
      mod_State%hydroState = hydroState
      mod_State%heatState = heatState
      mod_State%ohmState = ohmState
      mod_State%snowState = snowState
      mod_State%phenState = phenState
      mod_State%stebbsState = stebbsState
      ! mod_State%bldgState = bldgState

      ! ############# evaluation for DTS variables (end) #############
      CALL siteInfo%ALLOCATE(nlayer)
      siteInfo%lumps = lumpsPrm
      siteInfo%ehc = ehcPrm
      siteInfo%spartacus = spartacusPrm
      siteInfo%spartacus_Layer = spartacusLayerPrm
      siteInfo%anthroemis = ahemisPrm
      siteInfo%irrigation = irrPrm
      siteInfo%snow = snowPrm
      siteInfo%conductance = conductancePrm
      siteInfo%lc_paved = pavedPrm
      siteInfo%lc_bldg = bldgPrm
      siteInfo%lc_dectr = dectrPrm
      siteInfo%lc_evetr = evetrPrm
      siteInfo%lc_grass = grassPrm
      siteInfo%lc_bsoil = bsoilPrm
      siteInfo%lc_water = waterPrm
      CALL siteInfo%cal_surf(config)

      ! assign stebbs parameters
      siteInfo%stebbs = stebbsPrm

      ! assign stebbs building parameters
      building_archtype%BuildingCount = BuildingCount
      building_archtype%Occupants = Occupants
      building_archtype%stebbs_Height = stebbs_Height
      building_archtype%FootprintArea = FootprintArea
      building_archtype%WallExternalArea = WallExternalArea
      building_archtype%RatioInternalVolume = RatioInternalVolume
      building_archtype%WWR = WWR
      building_archtype%WallThickness = WallThickness
      building_archtype%WallEffectiveConductivity = WallEffectiveConductivity
      building_archtype%WallDensity = WallDensity
      building_archtype%WallCp = WallCp
      building_archtype%Wallx1 = Wallx1
      building_archtype%WallExternalEmissivity = WallExternalEmissivity
      building_archtype%WallInternalEmissivity = WallInternalEmissivity
      building_archtype%WallTransmissivity = WallTransmissivity
      building_archtype%WallAbsorbtivity = WallAbsorbtivity
      building_archtype%WallReflectivity = WallReflectivity
      building_archtype%FloorThickness = FloorThickness
      building_archtype%GroundFloorEffectiveConductivity = GroundFloorEffectiveConductivity
      building_archtype%GroundFloorDensity = GroundFloorDensity
      building_archtype%GroundFloorCp = GroundFloorCp
      building_archtype%WindowThickness = WindowThickness
      building_archtype%WindowEffectiveConductivity = WindowEffectiveConductivity
      building_archtype%WindowDensity = WindowDensity
      building_archtype%WindowCp = WindowCp
      building_archtype%WindowExternalEmissivity = WindowExternalEmissivity
      building_archtype%WindowInternalEmissivity = WindowInternalEmissivity
      building_archtype%WindowTransmissivity = WindowTransmissivity
      building_archtype%WindowAbsorbtivity = WindowAbsorbtivity
      building_archtype%WindowReflectivity = WindowReflectivity
      building_archtype%InternalMassDensity = InternalMassDensity
      building_archtype%InternalMassCp = InternalMassCp
      building_archtype%InternalMassEmissivity = InternalMassEmissivity
      building_archtype%MaxHeatingPower = MaxHeatingPower
      building_archtype%WaterTankWaterVolume = WaterTankWaterVolume
      building_archtype%MaximumHotWaterHeatingPower = MaximumHotWaterHeatingPower
      building_archtype%HeatingSetpointTemperature = HeatingSetpointTemperature
      building_archtype%CoolingSetpointTemperature = CoolingSetpointTemperature
      siteInfo%building_archtype = building_archtype
      !   allocate output arrays

      Diagnose = 0

      DO ir = 1, len_sim, 1
         ! =============================================================================
         ! === Translate met data from MetForcingBlock to variable names used in model ==
         ! =============================================================================
         timer%iy = INT(MetForcingBlock(ir, 1)) !Integer variables
         timer%id = INT(MetForcingBlock(ir, 2))
         timer%it = INT(MetForcingBlock(ir, 3))
         timer%imin = INT(MetForcingBlock(ir, 4))
         timer%isec = 0 ! NOT used by SUEWS but by WRF-SUEWS via the cal_main interface
         ! calculate dectime
         CALL SUEWS_cal_dectime_DTS( &
            timer, & ! input
            timer%dectime) ! output
         ! calculate tstep related VARIABLES
         CALL SUEWS_cal_tstep_DTS( &
            timer, & ! input
            timer%nsh, timer%nsh_real, timer%tstep_real) ! output

         ! calculate dayofweek information
         CALL SUEWS_cal_weekday_DTS( &
            timer, siteInfo, & !input
            timer%dayofWeek_id) !output

         ! calculate dayofweek information
         CALL SUEWS_cal_DLS_DTS( &
            timer, ahemisPrm, & !input
            timer%DLS) !output

         ! CALL NARP_cal_SunPosition_DTS( &
         !    timer, & !input:
         !    siteInfo, &
         !    timer%azimuth, timer%zenith_deg) !output:
         ! print *, 'azimuth, zenith_deg', timer%azimuth, timer%zenith_deg

         forcing%qn1_obs = MetForcingBlock(ir, 5) !Real values (kind(1d0))
         forcing%qs_obs = MetForcingBlock(ir, 8)
         forcing%qf_obs = MetForcingBlock(ir, 9)
         forcing%U = MetForcingBlock(ir, 10)
         forcing%RH = MetForcingBlock(ir, 11)
         forcing%temp_c = MetForcingBlock(ir, 12)
         forcing%pres = MetForcingBlock(ir, 13)
         forcing%rain = MetForcingBlock(ir, 14)
         forcing%kdown = MetForcingBlock(ir, 15)
         forcing%snowfrac = MetForcingBlock(ir, 16)
         forcing%ldown = MetForcingBlock(ir, 17)
         forcing%fcld = MetForcingBlock(ir, 18)
         forcing%Wuh = MetForcingBlock(ir, 19)
         forcing%xsmd = MetForcingBlock(ir, 20)
         forcing%LAI_obs = MetForcingBlock(ir, 21)

         !CALL SUEWS_cal_Main( &
         CALL SUEWS_cal_Main( &
            timer, forcing, config, siteInfo, &
            mod_State, &
            debug_state, &
            output_line_suews) !output

         ! update dt_since_start_x for next iteration, dt_since_start_x is used for Qn averaging. TS 28 Nov 2018
         timer%dt_since_start = timer%dt_since_start + timer%tstep

         !============ update DailyStateBlock ===============
         dataOutBlockDailyState(ir, :) = [output_line_suews%dataOutLineDailyState]

         !============ write out results ===============
         ! works at each timestep
         CALL SUEWS_update_output( &
            SnowUse, storageheatmethod, & !input
            len_sim, 1, &
            ir, gridiv_x, &
            output_line_suews%dataOutLineSUEWS, &
            output_line_suews%dataOutLineSnow, &
            output_line_suews%dataOutLineESTM, & !input
            output_line_suews%dataoutLineRSL, &
            output_line_suews%dataOutLineBEERS, &
            output_line_suews%dataOutLinedebug, &
            output_line_suews%dataOutLineSPARTACUS, &
            output_line_suews%dataOutLineEHC, &
            output_line_suews%dataOutLineSTEBBS, &
            output_line_suews%dataOutLineNHood, & !input
            dataOutBlockSUEWS_X, dataOutBlockSnow_X, dataOutBlockESTM_X, & !
            dataOutBlockRSL_X, dataOutBlockBEERS_X, dataOutBlockDebug_X, dataOutBlockSPARTACUS_X, dataOutBlockEHC_X, &
            dataOutBlockSTEBBS_X, &
            dataOutBlockNHood_X &
            ) !inout

      END DO

      ! update INOUT variables
      ! Tair_av = forcing%Tair_av_5d
      Tair_av = atmState%Tair_av

      ! ! transfer modState back into individual states
      anthroEmisState = mod_State%anthroemisState
      hydroState = mod_State%hydrostate
      heatState = mod_State%heatstate
      ohmState = mod_State%ohmstate
      snowState = mod_State%snowstate
      phenState = mod_State%phenstate

      ! mod_state_out = mod_State

      HDD_id = anthroEmisState%HDD_id

      qn_av = ohmState%qn_av
      dqndt = ohmState%dqndt
      qn_s_av = ohmState%qn_s_av
      dqnsdt = ohmState%dqnsdt

      SnowfallCum = snowState%SnowfallCum
      SnowAlb = snowState%SnowAlb
      IceFrac = snowState%IceFrac
      SnowWater = snowState%SnowWater
      SnowDens = snowState%SnowDens
      SnowFrac = snowState%SnowFrac
      SnowPack = snowState%SnowPack

      soilstore_surf = hydroState%soilstore_surf
      state_surf = hydroState%state_surf
      temp_surf = heatState%temp_surf
      tsfc_surf = heatState%tsfc_surf
      WUDay_id = hydroState%WUDay_id

      alb = phenState%alb
      GDD_id = phenState%GDD_id
      SDD_id = phenState%SDD_id
      LAI_id = phenState%LAI_id
      Tmin_id = phenState%Tmin_id
      Tmax_id = phenState%Tmax_id
      lenday_id = phenState%lenday_id
      DecidCap_id = phenState%DecidCap_id
      albDecTr_id = phenState%albDecTr_id
      albEveTr_id = phenState%albEveTr_id
      albGrass_id = phenState%albGrass_id
      porosity_id = phenState%porosity_id
      StoreDrainPrm = phenState%StoreDrainPrm

      IF (config%StorageHeatMethod == 5) THEN
         ! ESTM_ehc related
         temp_roof = heatState%temp_roof
         temp_wall = heatState%temp_wall
         tsfc_roof = heatState%tsfc_roof
         tsfc_wall = heatState%tsfc_wall

         soilstore_roof = hydroState%soilstore_roof
         state_roof = hydroState%state_roof
         soilstore_wall = hydroState%soilstore_wall
         state_wall = hydroState%state_wall
      END IF

      dataOutBlockSUEWS = dataOutBlockSUEWS_X(:, :, 1)
      dataOutBlockSnow = dataOutBlockSnow_X(:, :, 1)
      dataOutBlockESTM = dataOutBlockESTM_X(:, :, 1)
      dataOutBlockEHC = dataOutBlockEHC_X(:, :, 1)
      dataOutBlockRSL = dataOutBlockRSL_X(:, :, 1)
      dataOutBlockBEERS = dataOutBlockBEERS_X(:, :, 1)
      dataOutBlockDebug = dataOutBlockDebug_X(:, :, 1)
      dataOutBlockSPARTACUS = dataOutBlockSPARTACUS_X(:, :, 1)
      ! dataOutBlockDailyState = dataOutBlockDailyState_X(:, :, 1)
      dataOutBlockSTEBBS = dataOutBlockSTEBBS_X(:, :, 1)

      ! initialize output block
      CALL output_block_suews%cleanup()
      CALL output_block_suews%init(len_sim)
      ! CALL output_block_finalize(output_block_suews)
      ! CALL output_block_init(output_block_suews, len_sim)
      ! transfer data to output block
      output_block_suews%dataOutBlockSUEWS = dataOutBlockSUEWS
      output_block_suews%dataOutBlockSnow = dataOutBlockSnow
      output_block_suews%dataOutBlockESTM = dataOutBlockESTM
      output_block_suews%dataOutBlockEHC = dataOutBlockEHC
      output_block_suews%dataOutBlockRSL = dataOutBlockRSL
      output_block_suews%dataOutBlockBEERS = dataOutBlockBEERS
      output_block_suews%dataOutBlockDebug = dataOutBlockDebug
      output_block_suews%dataOutBlockSPARTACUS = dataOutBlockSPARTACUS
      output_block_suews%dataOutBlockDailyState = dataOutBlockDailyState
      output_block_suews%dataOutBlockSTEBBS = dataOutBlockSTEBBS

   END SUBROUTINE SUEWS_cal_multitsteps

! a wrapper of NARP_cal_SunPosition used by supy
   SUBROUTINE SUEWS_cal_sunposition( &
      year, idectime, UTC, locationlatitude, locationlongitude, locationaltitude, & !input
      sunazimuth, sunzenith) !output
      IMPLICIT NONE

      REAL(KIND(1D0)), INTENT(in) :: year, idectime, UTC, &
                                     locationlatitude, locationlongitude, locationaltitude
      REAL(KIND(1D0)), INTENT(out) :: sunazimuth, sunzenith

      CALL NARP_cal_SunPosition( &
         year, idectime, UTC, locationlatitude, locationlongitude, locationaltitude, &
         sunazimuth, sunzenith)

   END SUBROUTINE SUEWS_cal_sunposition

   FUNCTION cal_tair_av(tair_av_prev, dt_since_start, tstep, temp_c) RESULT(tair_av_next)
      ! calculate mean air temperature of past 24 hours
      ! TS, 17 Sep 2019
      IMPLICIT NONE
      REAL(KIND(1D0)), INTENT(in) :: tair_av_prev
      REAL(KIND(1D0)), INTENT(in) :: temp_c
      INTEGER, INTENT(in) :: dt_since_start
      INTEGER, INTENT(in) :: tstep

      REAL(KIND(1D0)) :: tair_av_next

      REAL(KIND(1D0)), PARAMETER :: len_day_s = 24*3600 ! day length in seconds
      REAL(KIND(1D0)) :: len_cal_s ! length of average period in seconds
      REAL(KIND(1D0)) :: temp_k ! temp in K

      ! determine the average period
      IF (dt_since_start > len_day_s) THEN
         ! if simulation has been running over one day
         len_cal_s = len_day_s
      ELSE
         ! if simulation has been running less than one day
         len_cal_s = dt_since_start + tstep
      END IF
      temp_k = temp_c + 273.15
      tair_av_next = tair_av_prev*(len_cal_s - tstep*1.)/len_cal_s + temp_k*tstep/len_cal_s

   END FUNCTION cal_tair_av

   FUNCTION cal_tsfc(qh, dens_air, vcp_air, RA, temp_c) RESULT(tsfc_C)
      ! calculate surface/skin temperature
      ! TS, 23 Oct 2019
      IMPLICIT NONE
      REAL(KIND(1D0)), INTENT(in) :: qh ! sensible heat flux [W m-2]
      REAL(KIND(1D0)), INTENT(in) :: dens_air ! air density [kg m-3]
      REAL(KIND(1D0)), INTENT(in) :: vcp_air !air volumetric heat capacity [J m-3 K-1]
      REAL(KIND(1D0)), INTENT(in) :: RA !Aerodynamic resistance [s m^-1]
      REAL(KIND(1D0)), INTENT(in) :: temp_C ! air temperature [C]

      REAL(KIND(1D0)) :: tsfc_C ! surface temperature [C]

      tsfc_C = qh/(dens_air*vcp_air)*RA + temp_C
   END FUNCTION cal_tsfc

   SUBROUTINE restore_state(mod_state, mod_state_stepstart)
      ! restore model state from the beginning of the time step while keeping the surface temperature updated from last iteration
      ! TS, 03 Mar 2025
      IMPLICIT NONE
      TYPE(SUEWS_STATE), INTENT(INOUT) :: mod_state ! model state being updated during the time step
      TYPE(SUEWS_STATE), INTENT(IN) :: mod_state_stepstart ! model state saved at the beginning of the time step

      REAL(KIND(1D0)), DIMENSION(:), ALLOCATABLE :: tsfc_roof_tmp ! temporary surface temperature of roof saved at the beginning of the time step
      REAL(KIND(1D0)), DIMENSION(:), ALLOCATABLE :: tsfc_wall_tmp ! temporary surface temperature of wall saved at the beginning of the time step
      REAL(KIND(1D0)), DIMENSION(:), ALLOCATABLE :: tsfc_surf_tmp ! temporary surface temperature saved at the beginning of the time step
      TYPE(HEAT_STATE) :: heatstate_tmp ! temporary heat state saved at the beginning of the time step
      TYPE(ATM_STATE) :: atmstate_tmp ! temporary atmosphere state saved at the beginning of the time step
      TYPE(ROUGHNESS_STATE) :: roughnessstate_tmp ! temporary roughness state saved at the beginning of the time step
      INTEGER :: nlayer ! number of vertical layers
      INTEGER :: nsurf ! number of surfaces

      ! get dimension information from surface temperature variables
      nlayer = SIZE(mod_state%heatstate%tsfc_roof)
      nsurf = SIZE(mod_state%heatstate%tsfc_surf)

      ! allocate temporary surface temperature arrays
      ALLOCATE (tsfc_roof_tmp(nlayer))
      ALLOCATE (tsfc_wall_tmp(nlayer))
      ALLOCATE (tsfc_surf_tmp(nsurf))

      ! save surface temperature updated from last iteration and use it as initial surface temperature for the next iteration
      tsfc_roof_tmp = mod_state%heatstate%tsfc_roof
      tsfc_wall_tmp = mod_state%heatstate%tsfc_wall
      tsfc_surf_tmp = mod_state%heatstate%tsfc_surf

      heatstate_tmp = mod_state%heatstate
      atmstate_tmp = mod_state%atmstate
      roughnessstate_tmp = mod_state%roughnessstate

      ! restore model state from the beginning of the time step
      mod_state = mod_state_stepstart

      ! restore surface temperature
      mod_state%heatstate%tsfc_roof = tsfc_roof_tmp
      mod_state%heatstate%tsfc_wall = tsfc_wall_tmp
      mod_state%heatstate%tsfc_surf = tsfc_surf_tmp

      mod_state%heatstate = heatstate_tmp
      mod_state%atmstate = atmstate_tmp
      mod_state%roughnessstate = roughnessstate_tmp

      ! deallocate temporary surface temperature arrays
      DEALLOCATE (tsfc_roof_tmp)
      DEALLOCATE (tsfc_wall_tmp)
      DEALLOCATE (tsfc_surf_tmp)

   END SUBROUTINE restore_state

END MODULE SUEWS_Driver<|MERGE_RESOLUTION|>--- conflicted
+++ resolved
@@ -2711,10 +2711,6 @@
    SUBROUTINE SUEWS_cal_QH( &
       timer, config, forcing, siteInfo, & ! input
       modState) ! input/output:
-<<<<<<< HEAD
-=======
-      USE IEEE_ARITHMETIC
->>>>>>> 8919b911
       USE SUEWS_DEF_DTS, ONLY: SUEWS_CONFIG, SUEWS_FORCING, SUEWS_TIMER, SUEWS_SITE, LC_PAVED_PRM, LC_BLDG_PRM, &
                                LC_EVETR_PRM, LC_DECTR_PRM, LC_GRASS_PRM, &
                                LC_BSOIL_PRM, LC_WATER_PRM, HEAT_STATE, &
