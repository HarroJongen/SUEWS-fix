!
!
!
!
MODULE modulestebbsprecision
!
   USE ISO_FORTRAN_ENV, ONLY: REAL64
!
   IMPLICIT NONE
!
   INTEGER, PARAMETER :: rprc = REAL64
!
END MODULE
!
!
!
!
MODULE modulestebbs
!
   USE modulestebbsprecision
!
   REAL(rprc), PARAMETER :: sigma = 5.670E-8
!
   INTEGER, SAVE :: flgtimecheck = 1
   INTEGER :: resolution
   INTEGER :: time_st, time_ed, count_p_sec, count_max ! Time check
!
   INTEGER :: nbtype
!
   CHARACTER(len=256), ALLOCATABLE, DIMENSION(:) :: fnmls, cases
!
   TYPE :: LBM
!
      CHARACTER(len=256) :: &
         BuildingType, &
         BuildingName, &
         fnmlLBM, &
         CASE
!
      INTEGER :: idLBM
      INTEGER :: flginit = 0
      INTEGER :: appliance_totalnumber
!
      REAL(rprc) :: &
         Qtotal_heating, &
         Qtotal_cooling, &
         Qmetabolic_sensible, &
         Qmetabolic_latent, &
         Qtotal_water_tank, &
         qhwtDrain, &
         ratio_window_wall, &
         Afootprint, &
         height_building, &
         wallExternalArea, &
         ratioInternalVolume, &
         thickness_wallroof, &
         thickness_groundfloor, &
         depth_ground, &
         thickness_window, &
         conv_coeff_intwallroof, &
         conv_coeff_indoormass, &
         conv_coeff_intgroundfloor, &
         conv_coeff_intwindow, &
         conv_coeff_extwallroof, &
         conv_coeff_extwindow, &
         conductivity_wallroof, &
         conductivity_groundfloor, &
         conductivity_window, &
         conductivity_ground, &
         density_wallroof, &
         weighting_factor_heatcapacity_wallroof, &
         density_groundfloor, &
         density_window, &
         density_indoormass, &
         density_air_ind, &
         cp_wallroof, &
         cp_groundfloor, &
         cp_window, &
         cp_indoormass, &
         cp_air_ind, &
         emissivity_extwallroof, &
         emissivity_intwallroof, &
         emissivity_indoormass, &
         emissivity_extwindow, &
         emissivity_intwindow, &
         windowTransmissivity, &
         windowAbsorbtivity, &
         windowReflectivity, &
         wallTransmisivity, &
         wallAbsorbtivity, &
         wallReflectivity, &
         BVF_extwall, &
         GVF_extwall, &
         SVF_extwall, &
         occupants, &
         metabolic_rate, &
         ratio_metabolic_latent_sensible, &
         appliance_power_rating, &
         appliance_usage_factor, &
         maxheatingpower_air, &
         heating_efficiency_air, &
         maxcoolingpower_air, &
         coeff_performance_cooling, &
         Vair_ind, &
         ventilation_rate, &
         Awallroof, &
         Vwallroof, &
         Vgroundfloor, &
         Awindow, &
         Vwindow, &
         Vindoormass, &
         Aindoormass, &
         Tair_ind, &
         Tindoormass, &
         Tintwallroof, &
         Textwallroof, &
         Tintwindow, &
         Textwindow, &
         Tintgroundfloor, &
         Textgroundfloor, &
         Twater_tank, &
         Tintwall_tank, &
         Textwall_tank, &
         thickness_tankwall, &
         Tincomingwater_tank, &
         Vwater_tank, &
         Asurf_tank, &
         Vwall_tank, &
         setTwater_tank, &
         init_wtTs, &
         Twater_vessel, &
         Tintwall_vessel, &
         Textwall_vessel, &
         thickness_wall_vessel, &
         Vwater_vessel, &
         Awater_vessel, &
         Vwall_vessel, &
         flowrate_water_supply, &
         flowrate_water_drain, &
         single_flowrate_water_supply, &
         single_flowrate_water_drain, &
         cp_water, &
         cp_water_tank, &
         cp_wall_tank, &
         cp_wall_vessel, &
         density_water, &
         density_wall_tank, &
         density_wall_vessel, &
         BVF_tank, &
         MVF_tank, &
         conductivity_wall_tank, &
         conv_coeff_intwall_tank, &
         conv_coeff_extwall_tank, &
         emissivity_extwall_tank, &
         conductivity_wall_vessel, &
         conv_coeff_intwall_vessel, &
         conv_coeff_extwall_vessel, &
         emissivity_extwall_vessel, &
         maxheatingpower_water, &
         heating_efficiency_water, &
         minVwater_vessel, &
         minHeatingPower_DHW, &
         HeatingPower_DHW
!
!
!
!   STEBBS output
!
      REAL(rprc) :: &
         qfm_dom, & ! Metabolic sensible and latent heat
         qheat_dom, & ! Hourly heating load  [W]
         qcool_dom, & ! Hourly cooling load  [W]
         qfb_hw_dom, & ! Hot water
         qfb_dom_air, & ! Sensible heat to air [W]
         dom_temp, & ! Domain temperature   [W]
         QStar, & ! Net radiation        [W m-2]
         QEC, & ! Energy use           [W m-2]
         QH, & ! Sensible heat flux   [W m-2]
         QS, & ! Storage heat flux    [W m-2]
         QBAE, & ! Building exchange    [W m-2]
         QWaste ! Waste heating        [W m-2]
!
!
!
      REAL(rprc), DIMENSION(2) :: Ts, initTs
      REAL(rprc), DIMENSION(4) :: h_i, k_eff
      REAL(rprc), DIMENSION(2) :: h_o
      REAL(rprc), DIMENSION(5) :: rho
      REAL(rprc), DIMENSION(5) :: Cp
      REAL(rprc), DIMENSION(5) :: emis
      REAL(rprc), DIMENSION(3) :: wiTAR, waTAR
      REAL(rprc), DIMENSION(3) :: viewFactors
      REAL(rprc), DIMENSION(3) :: occupantData
      REAL(rprc), DIMENSION(3) :: HTsAverage, HWTsAverage
      REAL(rprc), DIMENSION(3) :: HWPowerAverage
!
      REAL(rprc), DIMENSION(25) :: EnergyExchanges = 0.0
!
!
!
   END TYPE
!
   TYPE(LBM), ALLOCATABLE, DIMENSION(:) :: blds
!
END MODULE modulestebbs
!
!
!
!
MODULE modulestebbsfunc
!
   USE modulestebbsprecision
!
   IMPLICIT NONE
!
CONTAINS
!
!
!
!/**************** Water lost to drains *****************/
!// rho - density of water
!// Cp - specific heat capacity
!// vFR - volume Flow Rate
!// Tout - temperature (K) of water in vessel lost to drains
   FUNCTION waterUseEnergyLossToDrains(rho, Cp, vFRo, Tout, timeResolution) RESULT(q_wt)
!
      USE modulestebbsprecision
!
      IMPLICIT NONE
!
      INTEGER, INTENT(in) :: timeResolution
      REAL(rprc), INTENT(in) :: rho, Cp, vFRo, Tout
      REAL(rprc) :: q_wt
!
      q_wt = rho*Cp*Tout*(vFRo*timeResolution) ! // kg/m3 . J/K.kg . K . (m3/s . s) (units cancel to J)
!
   END FUNCTION
!
!
!
!
   FUNCTION indoorConvectionHeatTransfer(h, A, Twi, Ti) RESULT(ind_cht)
!
      USE modulestebbsprecision
!
      IMPLICIT NONE
!
      REAL(rprc), INTENT(in) :: h, A, Twi, Ti
      REAL(rprc) :: ind_cht
!
      ind_cht = h*A*(Ti - Twi)
!
   END FUNCTION indoorConvectionHeatTransfer
!
!
!
!
   FUNCTION internalConvectionHeatTransfer(h, A, Tio, Ti) RESULT(int_cht)
!
      USE modulestebbsprecision
!
      IMPLICIT NONE
!
      REAL(rprc), INTENT(in) :: h, A, Tio, Ti
      REAL(rprc) :: int_cht
!
      int_cht = h*A*(Ti - Tio)
!
   END FUNCTION internalConvectionHeatTransfer
!
!
!
!
   FUNCTION indoorRadiativeHeatTransfer() RESULT(q)
!
      USE modulestebbsprecision
!
      IMPLICIT NONE
!
      REAL(rprc) :: q
!
      q = 0.0
!
      RETURN
!
   END FUNCTION indoorRadiativeHeatTransfer
!
!
!
!
   FUNCTION outdoorConvectionHeatTransfer(h, A, Two, Ta) RESULT(out_cht)
!
      USE modulestebbsprecision
!
      IMPLICIT NONE
!
      REAL(rprc), INTENT(in) :: h, A, Two, Ta
      REAL(rprc) :: out_cht
!
      out_cht = h*A*(Two - Ta)
!
      RETURN
!
   END FUNCTION outdoorConvectionHeatTransfer
!
!
!
!
   FUNCTION outdoorRadiativeHeatTransfer(f, A, emis, Two, Ts) RESULT(q)
!
      USE modulestebbsprecision
      USE modulestebbs, ONLY: sigma
!
      IMPLICIT NONE
!
      REAL(rprc), INTENT(in) :: f, A, emis, Two, Ts
      REAL(rprc) :: q
!
      q = A*f*sigma*emis*(Two**4.0 - Ts**4.0)
!
      RETURN
!
   END FUNCTION outdoorRadiativeHeatTransfer
!
!
!
!
   FUNCTION lwoutdoorRadiativeHeatTransfer(A, emis, Two, lw) RESULT(q)
!
      USE modulestebbsprecision
      USE modulestebbs, ONLY: sigma
!
      IMPLICIT NONE
!
      REAL(rprc), INTENT(in) :: A, emis, Two, lw
      REAL(rprc) :: q
!
      q = A*sigma*emis*(Two**4.0) - emis*lw*a ! Revised based on Yiqing's discovery
!
      RETURN
!
   END FUNCTION lwoutdoorRadiativeHeatTransfer
!
!
!
!/************************************************************/
!// Window Solar Insolation
!// Kwall - Irradiance incident on vertical window/wall
!// Tr - Effective Transmissivity
!// NOTE: This should be added as heat gain to internal single mass object
!
   FUNCTION windowInsolation(Irr, Tr, A) RESULT(wi_in)
!
      USE modulestebbsprecision
!
      IMPLICIT NONE
!
      REAL(rprc), INTENT(in) :: Irr, Tr, A
      REAL(rprc) :: wi_in
!
      wi_in = Irr*Tr*A
!
      RETURN
!
   END FUNCTION windowInsolation
!
!
!
!/************************************************************/
!//  Solar Insolation on surface
!// Irr - Irradiance incident horiozntal roof or vertical wall (irr2)
!// Ab - Effective Absorptance of surface
!// NOTE: This should be added as heat gain to external surface of wall
!
   FUNCTION wallInsolation(Irr, Ab, A) RESULT(wa_in)
!
      USE modulestebbsprecision
!
      IMPLICIT NONE
!
      REAL(rprc), INTENT(in) :: Irr, Ab, A
      REAL(rprc) :: wa_in
!
      wa_in = Irr*Ab*A
!
      RETURN
!
   END FUNCTION wallInsolation
!
!
!
!
   FUNCTION wallConduction(k_eff, A, Twi, Two, L) RESULT(wa_co)
!
      USE modulestebbsprecision
!
      IMPLICIT NONE
!
      REAL(rprc), INTENT(in) :: k_eff, Twi, Two, A, L
      REAL(rprc) :: wa_co
!
      wa_co = k_eff*A*((Twi - Two)/L)
!
   END FUNCTION wallConduction
!
!
!
!
   FUNCTION windowConduction(k_eff, A, Twi, Two, L) RESULT(wi_co)
!
      USE modulestebbsprecision
!
      IMPLICIT NONE
!
      REAL(rprc), INTENT(in) :: k_eff, Twi, Two, A, L
      REAL(rprc) :: wi_co
!
      wi_co = k_eff*A*((Twi - Two)/L)
!
   END FUNCTION windowConduction
!
!
!
!
   FUNCTION heating(Ts, Ti, epsilon, P) RESULT(q_heating)
!
      USE modulestebbsprecision
!
      IMPLICIT NONE
!
      REAL(rprc), INTENT(in) :: Ts, Ti, epsilon, P
      REAL(rprc) :: q_heating
!
      q_heating = 0.0
!
      IF (Ti < Ts) THEN
         q_heating = (P - (P/EXP(Ts - Ti)))*epsilon
      END IF
!
   END FUNCTION heating
!
!
!
!
   FUNCTION ventilationHeatTransfer(rho, Cp, V, To, Ti) RESULT(q_in)
!
      USE modulestebbsprecision
!
      IMPLICIT NONE
!
      REAL(rprc), INTENT(in) :: rho, Cp, V, To, Ti
      REAL(rprc) :: q_in
!
      q_in = rho*Cp*V*(To - Ti)
!
   END FUNCTION ventilationHeatTransfer
!
!
!
!
   FUNCTION additionalSystemHeatingEnergy(q_heating, epsilon) RESULT(qH_additional)
!
      USE modulestebbsprecision
!
      IMPLICIT NONE
!
      REAL(rprc), INTENT(in) :: q_heating, epsilon
      REAL(rprc) :: qH_additional
!
      qH_additional = 0.0
      qH_additional = (q_heating/epsilon) - q_heating
!
   END FUNCTION additionalSystemHeatingEnergy
!
!
!
!
   FUNCTION cooling(Ts, Ti, COP, P) RESULT(q_cooling)
!
      USE modulestebbsprecision
!
      IMPLICIT NONE
!
      REAL(rprc), INTENT(in) :: Ts, Ti, COP, P
      REAL(rprc) :: q_cooling
!
      q_cooling = 0.0
!
      IF (Ti > Ts) THEN
         q_cooling = P - (P/EXP(Ti - Ts))
      END IF
!
   END FUNCTION cooling
!
!
!
!
   FUNCTION additionalSystemCoolingEnergy(q_cooling, COP) RESULT(qC_additional)
!
      USE modulestebbsprecision
!
      IMPLICIT NONE
!
      REAL(rprc), INTENT(in) :: q_cooling, COP
      REAL(rprc) :: qC_additional
!
      qC_additional = q_cooling/COP
!
   END FUNCTION additionalSystemCoolingEnergy
!
!
!
!
   FUNCTION internalOccupancyGains(Occupants, metRate, LSR) RESULT(qSL)
!
      USE modulestebbsprecision
!
      IMPLICIT NONE
!
      REAL(rprc), INTENT(in) :: Occupants, metRate, LSR
      REAL(rprc) :: qSen, qLat
      REAL(rprc), DIMENSION(2) :: qSL
!
!  qSen = (metRate*Occupants)/(1.0+LSR)
!  qLat = (metRate*Occupants)*LSR/(1.0+LSR)
!
      qSL(1) = (metRate*Occupants)/(1.0 + LSR)
      qSL(2) = (metRate*Occupants)*LSR/(1.0 + LSR)
!
   END FUNCTION internalOccupancyGains
!
!
!
!
   FUNCTION internalApplianceGains(P, f, n) RESULT(qapp)
!
      USE modulestebbsprecision
!
      IMPLICIT NONE
!
      INTEGER, INTENT(in) :: n
      REAL(rprc), INTENT(in) :: P, f
      REAL(rprc) :: qapp
!
      qapp = P*f*n
!
   END FUNCTION internalApplianceGains
!
!
!
!
   FUNCTION ext_conv_coeff(wind_speed, dT) RESULT(hc)
!
      USE modulestebbsprecision
!
      IMPLICIT NONE
!
      REAL(rprc), INTENT(in) :: wind_speed, dT
      REAL(rprc) :: hn, a, b, Rf, hcglass, hc
!
      hn = 1.31*(ABS(dT)**(1.0/3.0))
      a = 3.26
      b = 0.89
      Rf = 1.67 ! # Rough brick used from E+ Engineering Reference guide, Walton 1981
      hcglass = ((hn**2) + ((a*(wind_speed**b))**2))**(0.5)
      hc = hn + Rf*(hcglass - hn)
!
   END FUNCTION ext_conv_coeff
!
!
!
END MODULE modulestebbsfunc
!
!
!
!
MODULE modulesuewsstebbscouple
!
   USE modulestebbsprecision
!
   IMPLICIT NONE
!
   REAL(rprc) :: Tair_out, Tsurf, Tground_deep, &
                 density_air_out, cp_air_out, &
                 Qsw_dn_extroof, Qsw_dn_extwall, &
                 Qlw_dn_extwall, Qlw_dn_extroof
!
!
!
   TYPE :: suewsprop
!
      INTEGER :: ntstep, timestep
      CHARACTER(len=256), ALLOCATABLE, DIMENSION(:) :: datetime, hourmin
      REAL(rprc), ALLOCATABLE, DIMENSION(:) :: Tair, Tsurf, Kwall, Kroof, ws, Lroof, Lwall
!
      INTEGER :: ntskip
      CHARACTER(len=256), ALLOCATABLE, DIMENSION(:) :: datetime_exch, hourmin_exch
      REAL(rprc), ALLOCATABLE, DIMENSION(:) :: Tair_exch, Tsurf_exch, Kwall_exch, Kroof_exch, ws_exch, Lroof_exch, Lwall_exch
!
   END TYPE
!
!
!
   TYPE(suewsprop) :: sout
!
END MODULE modulesuewsstebbscouple
!
!
!
!
SUBROUTINE setdatetime(datetimeLine)
!
   USE modulestebbsprecision
   USE modulesuewsstebbscouple, ONLY: sout
!
   IMPLICIT NONE
!
   REAL(rprc), DIMENSION(5), INTENT(in) :: datetimeLine
!
   INTEGER :: i
   CHARACTER(len=4) :: cyear
   CHARACTER(len=2) :: cmonth, cday, chour, cmin, csec
   INTEGER, DIMENSION(12) :: stmonth
   INTEGER, DIMENSION(12) :: stmonth_nonleap = (/0, 31, 59, 90, 120, 151, 181, 212, 243, 273, 304, 334/)
   INTEGER, DIMENSION(12) :: stmonth_leap = (/0, 31, 60, 91, 121, 152, 182, 213, 244, 274, 305, 335/)
!
!
! Year
!
   WRITE (cyear, '(i4)') INT(datetimeLine(1))
!
   IF (MOD(INT(datetimeLine(1)), 4) == 0) THEN
      stmonth = stmonth_leap
   ELSE
      stmonth = stmonth_nonleap
   END IF
!
! DOY
!
   DO i = 1, 11, 1
      IF (stmonth(i) < datetimeLine(2) .AND. datetimeLine(2) <= stmonth(i + 1)) THEN
         WRITE (cmonth, '(i2.2)') i
         WRITE (cday, '(i2.2)') INT(datetimeLine(2)) - stmonth(i)
      END IF
      IF (stmonth(12) < datetimeLine(2)) THEN
         WRITE (cmonth, '(i2.2)') 12
         WRITE (cday, '(i2.2)') INT(datetimeLine(2)) - stmonth(12)
      END IF
   END DO
!
!
!
   WRITE (chour, '(i2.2)') INT(datetimeLine(3))
   WRITE (cmin, '(i2.2)') INT(datetimeLine(4))
   WRITE (csec, '(i2.2)') 0
!
   sout%datetime(1) = TRIM(cyear//'-'//cmonth//'-'//cday)
   sout%hourmin(1) = TRIM(chour//':'//cmin//':'//csec)
!
!
!
   RETURN
!
END SUBROUTINE setdatetime
!
!
!
!
MODULE stebbs_module
! SUBROUTINE stebbsonlinecouple(timestep, datetimeLine, Tair_sout, Tsurf_sout, &
!                               Kroof_sout, Kwall_sout, Lwall_sout, Lroof_sout, ws)

CONTAINS

   SUBROUTINE stebbsonlinecouple( &
      timer, config, forcing, siteInfo, & ! Input
      modState, & ! Input/Output
      datetimeLine, &
      dataOutLineSTEBBS) ! Output
!
      USE modulestebbs, ONLY: nbtype, blds, cases, fnmls, resolution
      USE modulesuewsstebbscouple, ONLY: sout ! Defines sout
      USE modulestebbsprecision, ONLY: rprc ! Defines rprc as REAL64
      USE allocateArray, ONLY: ncolumnsDataOutSTEBBS
!
      USE SUEWS_DEF_DTS, ONLY: SUEWS_CONFIG, SUEWS_TIMER, SUEWS_FORCING, LC_PAVED_PRM, LC_BLDG_PRM, &
                               LC_EVETR_PRM, LC_DECTR_PRM, LC_GRASS_PRM, &
                               LC_BSOIL_PRM, LC_WATER_PRM, &
                               SUEWS_SITE, atm_state, ROUGHNESS_STATE, &
                               HEAT_STATE, SUEWS_STATE, BUILDING_STATE
!
      IMPLICIT NONE
!
      TYPE(SUEWS_CONFIG), INTENT(IN) :: config
      TYPE(SUEWS_TIMER), INTENT(IN) :: timer
      TYPE(SUEWS_FORCING), INTENT(IN) :: forcing
      TYPE(SUEWS_SITE), INTENT(IN) :: siteInfo
!
      TYPE(SUEWS_STATE), INTENT(INOUT) :: modState
!
      REAL(KIND(1D0)), INTENT(OUT), DIMENSION(ncolumnsDataOutSTEBBS - 5) :: dataOutLineSTEBBS
!
      INTEGER :: i, ios
      ! INTEGER, INTENT(in) :: timestep ! MP replaced from line 706
      ! INTEGER :: timestep
      INTEGER, SAVE :: flginit = 0
      CHARACTER(LEN=256) :: command, filename
      CHARACTER(LEN=256), ALLOCATABLE :: file_list(:)
      INTEGER :: num_files
!
      ! REAL(rprc), INTENT(in) :: Tair_sout, Tsurf_sout, Kroof_sout, &
      !                           Kwall_sout, Lwall_sout, Lroof_sout, ws

      REAL(rprc), DIMENSION(5), INTENT(in) :: datetimeLine ! To replace
!
      ! NAMELIST /settings/ nbtype, resolution
      ! namelist/io/cases

      REAL(KIND(1D0)), DIMENSION(4) :: wallStatesK, wallStatesL
      REAL(rprc) :: Kwall_sout, Lwall_sout
      REAL(rprc) :: Tsurf_sout

      REAL(rprc) :: qheat_dom, qcool_dom, dom_temp, qfb_hw_dom, qfm_dom, qfb_dom_air, &
                    Qsw_transmitted_window, Qsw_absorbed_window, Qsw_absorbed_wallroof, &
                    Qcond_ground, Qlw_net_extwallroof_to_outair, Qlw_net_extwindow_to_outair, &
                    Qconv_extwallroof_to_outair, Qconv_extwindow_to_outair, &
                    QStar, QEC, QH, QS, QBAE, QWaste, &
                    Textwallroof, Tintwallroof, Textwindow, Tintwindow, Tair_ind

!
      ASSOCIATE ( &
         timestep => timer%tstep, &
         heatState => modState%heatState, &
         atmState => modState%atmState, &
         roughnessState => modState%roughnessState, &
         bldgState => modState%bldgState &
         )

         ! ALLOCATE(cases(nbtype))

         ASSOCIATE ( &
            ws => atmState%U10_ms, &
            Tair_sout => atmState%t2_C, &
            Tsurf_sout => heatState%Tsurf, &
            Kroof_sout => bldgState%Kdown2d, &
            Lroof_sout => bldgState%Ldown2d, &
            ! Create an array of the wall states
            Knorth => bldgState%Knorth, &
            Ksouth => bldgState%Ksouth, &
            Keast => bldgState%Keast, &
            Kwest => bldgState%Kwest, &
            Lnorth => bldgState%Lnorth, &
            Lsouth => bldgState%Lsouth, &
            Least => bldgState%Least, &
            Lwest => bldgState%Lwest &
            )
            !
            wallStatesK(1) = Knorth
            wallStatesK(2) = Ksouth
            wallStatesK(3) = Keast
            wallStatesK(4) = Kwest
            ! Calculate the mean of the wall states
            Kwall_sout = SUM(wallStatesK)/SIZE(wallStatesK)
            !
            ! Calculate the mean of the wall states
            wallStatesL(1) = Lnorth
            wallStatesL(2) = Lsouth
            wallStatesL(3) = Least
            wallStatesL(4) = Lwest
            Lwall_sout = SUM(wallStatesL)/SIZE(wallStatesL)

            !       !
            IF (flginit == 0) THEN
               WRITE (*, *) 'WS: ', ws
               command = 'ls ./BuildClasses/*.nml > file_list.txt'
               CALL EXECUTE_COMMAND_LINE(command)

               OPEN (UNIT=10, FILE='file_list.txt', STATUS='old', ACTION='read', IOSTAT=ios)
               IF (ios /= 0) THEN
                  PRINT *, 'Error opening file_list.txt'
                  STOP
               END IF

               num_files = 0
               DO
                  READ (10, '(A)', IOSTAT=ios) filename
                  IF (ios /= 0) EXIT
                  num_files = num_files + 1
               END DO

               ALLOCATE (cases(num_files))
               ALLOCATE (fnmls(num_files))
               ALLOCATE (blds(num_files))

               REWIND (10)
               DO i = 1, num_files
                  READ (10, '(A)', IOSTAT=ios) cases(i)
                  IF (ios /= 0) EXIT
               END DO

               CLOSE (10)

               nbtype = num_files
               !
               WRITE (*, *) '++++ SUEWS-STEBBS coupling'
               WRITE (*, *) '    + Total building type : ', nbtype
               DO i = 1, nbtype, 1
                  WRITE (*, *) '    + Cases title         : ', i, TRIM(cases(i)) ! changed cases(i) to cases for test
               END DO
!          !
               ! resolution = timestep
               resolution = 1
!          !
               DO i = 1, nbtype, 1
                  fnmls(i) = TRIM(cases(i))
                  WRITE (*, *) '    + Building class file : ', TRIM(fnmls(i))
                  CALL create_building(cases(i), blds(i), i) ! also changed cases here
                  ! WRITE(*, *) blds(i)
               END DO
!          !
!          !
!          !
               sout%ntstep = 1
               ALLOCATE (sout%datetime(sout%ntstep))
               ALLOCATE (sout%hourmin(sout%ntstep))
               ALLOCATE (sout%Tair(sout%ntstep))
               ALLOCATE (sout%Tsurf(sout%ntstep))
               ALLOCATE (sout%Kwall(sout%ntstep))
               ALLOCATE (sout%Kroof(sout%ntstep))
               ALLOCATE (sout%ws(sout%ntstep))
               ALLOCATE (sout%Lroof(sout%ntstep))
               ALLOCATE (sout%Lwall(sout%ntstep))
               ALLOCATE (sout%datetime_exch(sout%ntstep))
               ALLOCATE (sout%hourmin_exch(sout%ntstep))
               ALLOCATE (sout%Tair_exch(sout%ntstep))
               ALLOCATE (sout%Tsurf_exch(sout%ntstep))
               ALLOCATE (sout%Kwall_exch(sout%ntstep))
               ALLOCATE (sout%Kroof_exch(sout%ntstep))
               ALLOCATE (sout%ws_exch(sout%ntstep))
               ALLOCATE (sout%Lroof_exch(sout%ntstep))
               ALLOCATE (sout%Lwall_exch(sout%ntstep))
               !
            END IF

! !
! !
! !
!       ! Hand over SUEWS output to STEBBS input
!       !
            sout%Tair(1) = Tair_sout
            sout%Tsurf(1) = Tsurf_sout
            sout%Kroof(1) = Kroof_sout
            sout%Kwall(1) = Kwall_sout
            sout%Lwall(1) = Lwall_sout
            sout%Lroof(1) = Lroof_sout
            sout%timestep = timestep
            ! sout%timestep = 3600
            sout%Tair_exch(1) = Tair_sout
            sout%Tsurf_exch(1) = Tsurf_sout
            sout%ws(1) = ws
            sout%ws_exch(1) = ws
!       !
!       !
!       !
            CALL setdatetime(datetimeLine)
!       !
!       !
!       ! Time integration for each building type
!       !
            DO i = 1, nbtype, 1
<<<<<<< HEAD
               CALL suewsstebbscouple(blds(i), flginit, datetimeLine, &
                                    qheat_dom, qcool_dom, dom_temp, qfb_hw_dom, qfm_dom, qfb_dom_air, &
                                    Qsw_transmitted_window, Qsw_absorbed_window, Qsw_absorbed_wallroof, &
                                    Qcond_ground, Qlw_net_extwallroof_to_outair, Qlw_net_extwindow_to_outair, &
                                    Qconv_extwallroof_to_outair, Qconv_extwindow_to_outair, &
                                    QStar, QEC, QH, QS, QBAE, QWaste, &
                                    Textwallroof, Tintwallroof, Textwindow, Tintwindow, Tair_ind &
                                    )
=======
               CALL suewsstebbscouple(blds(i), flginit, &
                                      qheat_dom, qcool_dom, dom_temp, qfb_hw_dom, qfm_dom, qfb_dom_air, &
                                      Qsw_transmitted_window, Qsw_absorbed_window, Qsw_absorbed_wallroof, &
                                      Qcond_ground, Qlw_net_extwallroof_to_outair, Qlw_net_extwindow_to_outair, &
                                      Qconv_extwallroof_to_outair, Qconv_extwindow_to_outair, &
                                      QStar, QEC, QH, QS, QBAE, QWaste, &
                                      Textwallroof, Tintwallroof, Textwindow, Tintwindow, Tair_ind &
                                      )
>>>>>>> 7fa63655
            END DO
!       !
!       !
!       !
!       ! Mush-up building-wise output to cast back to SUEWS
!       !
!       ! SHOULD DO THIS HERE
!       !
!       !
!       !
            flginit = 1

            dataOutLineSTEBBS = [ws, Tair_sout, Tsurf_sout, Kroof_sout, Lroof_sout, Kwall_sout, Lwall_sout, &
                                 qheat_dom, qcool_dom, dom_temp, qfb_hw_dom, qfm_dom, qfb_dom_air, &
                                 Qsw_transmitted_window, Qsw_absorbed_window, Qsw_absorbed_wallroof, &
                                 Qcond_ground, Qlw_net_extwallroof_to_outair, Qlw_net_extwindow_to_outair, &
                                 Qconv_extwallroof_to_outair, Qconv_extwindow_to_outair, &
                                 QStar, QEC, QH, QS, QBAE, QWaste, &
                                 Textwallroof, Tintwallroof, Textwindow, Tintwindow, Tair_ind &
                                 ]
            RETURN
!          !
         END ASSOCIATE
      END ASSOCIATE

   END SUBROUTINE stebbsonlinecouple
!
END MODULE stebbs_module
!
!
!
SUBROUTINE readsuewsout()
!
   USE modulesuewsstebbscouple
!
   IMPLICIT NONE
!
   INTEGER :: i, reason, icrop
!
!
!
   sout%timestep = 3600 ! 1hr, hard-coded for the test
!
!
!
   OPEN (8, file='./SUEWS_output_res.csv', form='formatted')

   i = 0
   DO WHILE (.TRUE.)
      READ (8, *, iostat=reason)
      IF (reason < 0) go to 333
      i = i + 1
   END DO
!
333 CONTINUE
!
   sout%ntstep = i - 1
!
   ALLOCATE (sout%datetime(sout%ntstep))
   ALLOCATE (sout%hourmin(sout%ntstep))
   ALLOCATE (sout%Tair(sout%ntstep))
   ALLOCATE (sout%Tsurf(sout%ntstep))
   ALLOCATE (sout%Kwall(sout%ntstep))
   ALLOCATE (sout%Kroof(sout%ntstep))
   ALLOCATE (sout%ws(sout%ntstep))
   ALLOCATE (sout%Lroof(sout%ntstep))
   ALLOCATE (sout%Lwall(sout%ntstep))
   ALLOCATE (sout%datetime_exch(sout%ntstep))
   ALLOCATE (sout%hourmin_exch(sout%ntstep))
   ALLOCATE (sout%Tair_exch(sout%ntstep))
   ALLOCATE (sout%Tsurf_exch(sout%ntstep))
   ALLOCATE (sout%Kwall_exch(sout%ntstep))
   ALLOCATE (sout%Kroof_exch(sout%ntstep))
   ALLOCATE (sout%ws_exch(sout%ntstep))
   ALLOCATE (sout%Lroof_exch(sout%ntstep))
   ALLOCATE (sout%Lwall_exch(sout%ntstep))
!
!
!
   REWIND (8)
!
   READ (8, *)
!
   DO i = 1, sout%ntstep, 1
      READ (8, *) sout%datetime(i), sout%hourmin(i), sout%Tair(i), sout%Tsurf(i), &
         sout%Kwall(i), sout%Kroof(i), sout%ws(i), sout%Lroof(i), sout%Lwall(i)
   END DO
!
   WRITE (*, *) '    + SUEWS output profile'
   WRITE (*, *) '    + Date            : ', TRIM(sout%datetime(1)), ' ', TRIM(sout%hourmin(1)), ' - ', &
      TRIM(sout%datetime(sout%ntstep)), ' ', TRIM(sout%hourmin(sout%ntstep))
   WRITE (*, *) '    + Total data step : ', sout%ntstep
!
   CLOSE (8)
!
!
!
!
   sout%ntskip = 12
!
! This is the clock rate of original SUEWS by the STEBBS
! IF STEBBS uses 60 mins. output but SUEWS output 5 min. ntskip = 60/5 = 12
!
!
   OPEN (8, file='./SUEWS_output.csv', form='formatted')
!
   READ (8, *)

   DO i = 1, sout%ntstep*sout%ntskip, 1
      IF (MOD(i - 1, sout%ntskip) == 0) THEN
         icrop = INT((i - 1)/sout%ntskip) + 1
         READ (8, *) sout%datetime_exch(icrop), sout%hourmin_exch(icrop), &
            sout%Tair_exch(icrop), sout%Tsurf_exch(icrop), &
            sout%Kwall_exch(icrop), sout%Kroof_exch(icrop), &
            sout%ws_exch(icrop), sout%Lroof_exch(icrop), &
            sout%Lwall_exch(icrop)
      ELSE
         READ (8, *)
      END IF
   END DO
!
   CLOSE (8)
!
!
!
   RETURN
!
END SUBROUTINE readsuewsout
!
!
!
!
!
SUBROUTINE suewsstebbscouple(self, flginit, datetimeLine, &
                             qheat_dom, qcool_dom, dom_temp, qfb_hw_dom, qfm_dom, qfb_dom_air, &
                             Qsw_transmitted_window, Qsw_absorbed_window, Qsw_absorbed_wallroof, &
                             Qcond_ground, Qlw_net_extwallroof_to_outair, Qlw_net_extwindow_to_outair, &
                             Qconv_extwallroof_to_outair, Qconv_extwindow_to_outair, &
                             QStar, QEC, QH, QS, QBAE, QWaste, &
                             Textwallroof, Tintwallroof, Textwindow, Tintwindow, Tair_ind &
                             ) ! Output

!
   USE modulestebbsprecision
   USE modulestebbs, ONLY: LBM, resolution
   USE modulestebbsfunc, ONLY: ext_conv_coeff
   USE modulesuewsstebbscouple, ONLY: &
      sout, &
      Tair_out, Tground_deep, Tsurf, density_air_out, &
      cp_air_out, &
      Qsw_dn_extroof, &
      Qsw_dn_extwall, &
      Qlw_dn_extwall, Qlw_dn_extroof
!
   IMPLICIT NONE
!
   TYPE(LBM) :: self
!
   INTEGER :: tstep, i
   INTEGER, INTENT(in) :: flginit
   REAL(rprc) :: Area, qfm_dom, qheat_dom, qcool_dom, qfb_hw_dom, qfb_dom_air, dom_temp, &
                 Qsw_transmitted_window, Qsw_absorbed_window, Qsw_absorbed_wallroof, &
                 Qlw_net_extwallroof_to_outair, Qlw_net_extwindow_to_outair, &
                 QStar, qinternal, qe_cool, qe_heat, QEC, &
                 Qconv_extwindow_to_outair, Qconv_extwallroof_to_outair, QH, QS, &
                 Qcond_ground, Q_ventilation, QBAE, Q_waste, QWaste, &
                 temp, Textwallroof, Tintwallroof, Textwindow, Tintwindow, Tair_ind
!
   REAL(rprc), DIMENSION(6) :: bem_qf_1
   REAL(rprc), DIMENSION(25) :: energyEx
   CHARACTER(len=256) :: CASE
   CHARACTER(len=256), DIMENSION(4) :: fout
   REAL(rprc), DIMENSION(5), INTENT(in) :: datetimeLine
!
   INTENT(OUT) :: qheat_dom, qcool_dom, dom_temp, qfb_hw_dom, qfm_dom, qfb_dom_air, &
      Qsw_transmitted_window, Qsw_absorbed_window, Qsw_absorbed_wallroof, &
      Qcond_ground, Qlw_net_extwallroof_to_outair, Qlw_net_extwindow_to_outair, &
      Qconv_extwallroof_to_outair, Qconv_extwindow_to_outair, &
      QStar, QEC, QH, QS, QBAE, QWaste, &
      Textwallroof, Tintwallroof, Textwindow, Tintwindow, Tair_ind
!
   character(len=256) :: debug_array_dir

   CASE = self%CASE
   Area = self%Afootprint
!
!  Time integration start
!
   DO tstep = 1, sout%ntstep, 1
!
      Tair_out = sout%Tair(tstep) + 273.15
      Tground_deep = 273.15 + 10.0
      Tsurf = sout%Tsurf(tstep) + 273.15
      density_air_out = 1.225
      cp_air_out = 1005.0
      Qsw_dn_extroof = sout%Kroof(tstep)
      Qsw_dn_extwall = sout%Kwall(tstep)
      Qlw_dn_extwall = sout%Lwall(tstep)
      Qlw_dn_extroof = sout%Lroof(tstep)
!
      debug_array_dir = './debug_array.csv'
      if (sout%ws_exch(tstep) < 0) then
         sout%ws_exch(tstep) = 0.2
         write(*, *) 'Wind speed is negative, set to 0.2'
      end if
      
      self%h_o(1) = ext_conv_coeff(sout%ws_exch(tstep), sout%Tair_exch(tstep) - sout%Tsurf_exch(tstep))
      self%h_o(2) = ext_conv_coeff(sout%ws_exch(tstep), sout%Tair_exch(tstep) - sout%Tsurf_exch(tstep))

      CALL timeStepCalculation(self, Tair_out, Tground_deep, Tsurf, &
                               density_air_out, cp_air_out, &
                               Qsw_dn_extroof, Qsw_dn_extwall, &
                               Qlw_dn_extwall, Qlw_dn_extroof, sout%timestep, &
                               resolution, &
                               datetimeLine, &
                               flginit &
                               )
!
!
!       Handle return values
!
      bem_qf_1 = (/self%Qtotal_heating, self%Qtotal_cooling, self%EnergyExchanges(8), &
                   self%Qtotal_water_tank, self%Qmetabolic_sensible, self%Qmetabolic_latent/)
      bem_qf_1 = bem_qf_1/float(sout%timestep)
!
!       Metabolic sensible and latent heat
!
      qfm_dom = bem_qf_1(5) + bem_qf_1(6)
!
!       Hourly heating load [W] and cooling load [W]
!
      qheat_dom = bem_qf_1(1)
      qcool_dom = bem_qf_1(2)
!
!       Hot water
!
      qfb_hw_dom = bem_qf_1(4)
!
!       Sensible heat to air [W]
!
      qfb_dom_air = 0
!
      dom_temp = self%Tair_ind - 273.15 ! [K] to deg.
!
!
!
!        ?? = (/self%setTwater_tank, self%Twater_tank, self%Twater_vessel,                   &
!               self%Vwater_vessel, self%flowrate_water_supply, self%flowrate_water_drain/)
      energyEx = self%EnergyExchanges(:)/float(sout%timestep)
      !
!       # calculate energy balance fluxes for a building, divided by footprint area [W m-2]
!       # 1) for net all wave radiation Q*
!       # knet from building = Qsw_transmitted_window + Qsw_absorbed_window + Qsw_absorbed_wallroof
!       # Lnet = -Qlw_net_extwallroof_to_outair - Qlw_net_extwindow_to_outair
!
      Qsw_transmitted_window = energyEx(1)/Area ! # transmitted solar radiation through windows [W m-2]
      Qsw_absorbed_window = energyEx(2)/Area ! # absorbed solar radiation by windows [W m-2]
      Qsw_absorbed_wallroof = energyEx(3)/Area ! #absorbed solar heat by walls [W m-2]
      Qlw_net_extwallroof_to_outair = energyEx(18)/Area ! # longwave radiation at external wall [W m-2]
      Qlw_net_extwindow_to_outair = energyEx(19)/Area ! #longwave radiation at external windows [W m-2]
      QStar = Qsw_transmitted_window + Qsw_absorbed_window + Qsw_absorbed_wallroof &
              - Qlw_net_extwallroof_to_outair - Qlw_net_extwindow_to_outair
      ! WRITE(*, *) 'Test: ', Qsw_transmitted_window, Qsw_absorbed_window, Qsw_absorbed_wallroof, &
      !  Qlw_net_extwallroof_to_outair, Qlw_net_extwindow_to_outair
      ! WRITE(*, *) '2: ', Qstar
!       # 2) sensible energy input into building (QEC)
!
      qinternal = (energyEx(8) + bem_qf_1(5))/Area ! #sensible internal appliance gain and sensible metabolism [W m-2]
      qe_cool = qcool_dom/self%coeff_performance_cooling/Area ! #energy use by cooling  [W m-2]
      qe_heat = qheat_dom/self%heating_efficiency_air/Area ! #energy use by heating [W m-2]
      QEC = qinternal + qe_cool + qe_heat ! # [W m-2] , Notice: energy use by hot water has not been added yet
!
!       # 3) sensible heat flux (QH)
!
      Qconv_extwindow_to_outair = energyEx(21)/Area ! #convection at windows [W m-2]
      Qconv_extwallroof_to_outair = energyEx(20)/Area ! #convection at wall [W m-2]
      QH = Qconv_extwallroof_to_outair + Qconv_extwindow_to_outair ! #[W m-2]
!
!       # 4) storage heat flux (QS)
!
      qs = energyEx(23)/Area ! #heat storage/release by building fabric and indoor air  [W m-2]
      Qcond_ground = energyEx(17)/Area ! #conduction to external ground [W m-2], if assume ground floor is close to isolated, this flux should be close to 0
      QS = qs + Qcond_ground ! #[W m-2]
!
!       # 5) Building air exchange
!
      Q_ventilation = energyEx(9)/Area ! #ventilation and infiltration
      QBAE = -Q_ventilation ! #[W m-2]
!
!       # 6) Waste heat by mechani cooling (waste heat by heating is released into indoor, so not in this part)
!
      q_waste = energyEx(22)/Area ! # waste heat from cooling  include energy consumption
      QWaste = q_waste ! #[W m-2]
!
!       Temperature output
!
      Textwallroof = self%Textwallroof ! # external surface temperature of wall [K]
      Tintwallroof = self%Tintwallroof ! # internal surface temperature of wall [K]
      Textwindow = self%Textwindow ! # external surface temperature of window [K]
      Tintwindow = self%Tintwindow ! # internal surface temperature of window [K]
      Tair_ind = self%Tair_ind ! # Indoor air temperature [K]
!
   END DO
!
!
! Store the STEBBS output to building type variables
!
   self%qfm_dom = qfm_dom
   self%qheat_dom = qheat_dom
   self%qcool_dom = qcool_dom
   self%qfb_hw_dom = qfb_hw_dom
   self%dom_temp = dom_temp
   self%QStar = QStar
   self%QEC = QEC
   self%QH = QH
   self%QS = QS
   self%QBAE = QBAE
   self%QWaste = QWaste

!
!
   self%flginit = 1
!
   RETURN
!
END SUBROUTINE suewsstebbscouple
!
!
!
!
SUBROUTINE timeStepCalculation(self, Tair_out, Tground_deep, Tsurf, &
                               density_air_out, cp_air_out, &
                               Qsw_dn_extroof, Qsw_dn_extwall, &
                               Qlw_dn_extwall, Qlw_dn_extroof, &
                               timestep, resolution, datetimeLine, flginit &
                               )
!
   USE modulestebbsprecision
   USE modulestebbs, ONLY: LBM
!
   IMPLICIT NONE
!
   INTEGER :: timestep, resolution
   INTEGER, INTENT(in) :: flginit
   REAL(rprc) :: Tair_out, Tground_deep, Tsurf, density_air_out, &
                 cp_air_out, Qsw_dn_extroof, Qsw_dn_extwall, &
                 Qlw_dn_extwall, Qlw_dn_extroof
   REAL(rprc), DIMENSION(5), INTENT(in) :: datetimeLine
!
   TYPE(LBM) :: self
!
!
! ReinitialiseHC
!
   self%Qtotal_heating = 0.0
   self%Qtotal_cooling = 0.0
   self%Qtotal_water_tank = 0.0
   self%qhwtDrain = 0.0
!
!
!
   CALL tstep( &
      flginit, datetimeLine, Tair_out, Tground_deep, Tsurf, &
      density_air_out, cp_air_out, &
      Qsw_dn_extroof, Qsw_dn_extwall, &
      Qlw_dn_extwall, Qlw_dn_extroof, &
      self%wiTAR(1), self%wiTAR(2), self%wiTAR(3), &
      self%waTAR(1), self%waTAR(2), self%waTAR(3), &
      self%Qtotal_heating, self%Qtotal_cooling, &
      self%height_building, self%ratio_window_wall, self%thickness_wallroof, &
      self%thickness_groundfloor, self%depth_ground, self%thickness_window, &
      self%conv_coeff_intwallroof, self%conv_coeff_indoormass, &
      self%conv_coeff_intgroundfloor, self%conv_coeff_intwindow, &
      ! self%conv_coeff_extwallroof, self%conv_coeff_extwindow,                               &
      self%h_o(1), self%h_o(2), &
      self%conductivity_wallroof, self%conductivity_groundfloor, &
      self%conductivity_window, self%conductivity_ground, &
      self%density_wallroof, self%density_groundfloor, &
      self%density_window, self%density_indoormass, self%density_air_ind, &
      self%cp_wallroof, self%cp_groundfloor, self%cp_window, &
      self%cp_indoormass, self%cp_air_ind, &
      self%emissivity_extwallroof, self%emissivity_intwallroof, self%emissivity_indoormass, &
      self%emissivity_extwindow, self%emissivity_intwindow, &
      self%windowTransmissivity, self%windowAbsorbtivity, self%windowReflectivity, &
      self%wallTransmisivity, self%wallAbsorbtivity, self%wallReflectivity, &
      self%BVF_extwall, self%GVF_extwall, self%SVF_extwall, &
      self%occupants, self%metabolic_rate, self%ratio_metabolic_latent_sensible, &
      self%appliance_power_rating, self%appliance_usage_factor, &
      self%maxheatingpower_air, self%heating_efficiency_air, &
      self%maxcoolingpower_air, self%coeff_performance_cooling, &
      self%Vair_ind, self%ventilation_rate, self%Awallroof, &
      self%Vwallroof, self%Afootprint, self%Vgroundfloor, &
      self%Awindow, self%Vwindow, self%Vindoormass, self%Aindoormass, &
      self%Tair_ind, self%Tindoormass, self%Tintwallroof, self%Textwallroof, &
      self%Tintwindow, self%Textwindow, self%Tintgroundfloor, self%Textgroundfloor, &
      self%Ts, &
      !  self%Ts(1), self%Ts(2),                                                               &
      self%appliance_totalnumber, timestep, resolution, &
      self%Qtotal_water_tank, self%Twater_tank, self%Tintwall_tank, &
      self%Textwall_tank, self%thickness_tankwall, self%Tincomingwater_tank, &
      self%Vwater_tank, self%Asurf_tank, self%Vwall_tank, self%setTwater_tank, &
      self%Twater_vessel, self%Tintwall_vessel, self%Textwall_vessel, &
      self%thickness_wall_vessel, self%Vwater_vessel, self%Awater_vessel, &
      self%Vwall_vessel, self%flowrate_water_supply, self%flowrate_water_drain, &
      self%cp_water, self%cp_wall_tank, self%cp_wall_vessel, &
      self%density_water, self%density_wall_tank, self%density_wall_vessel, &
      self%BVF_tank, self%MVF_tank, self%conductivity_wall_tank, &
      self%conv_coeff_intwall_tank, self%conv_coeff_extwall_tank, &
      self%emissivity_extwall_tank, self%conductivity_wall_vessel, &
      self%conv_coeff_intwall_vessel, self%conv_coeff_extwall_vessel, &
      self%emissivity_extwall_vessel, self%HeatingPower_DHW, &
      self%heating_efficiency_water, self%minVwater_vessel, &
      self%weighting_factor_heatcapacity_wallroof, &
      !
      ! Output only variables
      !
      self%EnergyExchanges(1), & !Qsw_transmitted_window_tstepTotal
      self%EnergyExchanges(2), & !Qsw_absorbed_window_tstepTotal
      self%EnergyExchanges(3), & !Qsw_absorbed_wallroof_tstepTotal
      self%EnergyExchanges(4), & !Qconv_indair_to_indoormass_tstepTotal
      self%EnergyExchanges(5), & !Qlw_net_intwallroof_to_allotherindoorsurfaces_tstepTotal
      self%EnergyExchanges(6), & !Qlw_net_intwindow_to_allotherindoorsurfaces_tstepTotal
      self%EnergyExchanges(7), & !Qlw_net_intgroundfloor_to_allotherindoorsurfaces_tstepTotal
      self%EnergyExchanges(8), & !Q_appliance_tstepTotal
      self%EnergyExchanges(9), & !Q_ventilation_tstepTotal
      self%EnergyExchanges(10), & !Qconv_indair_to_intwallroof_tstepTotal
      self%EnergyExchanges(11), & !Qconv_indair_to_intwindow_tstepTotal
      self%EnergyExchanges(12), & !Qconv_indair_to_intgroundfloor_tstepTotal
      self%EnergyExchanges(13), & !Qloss_efficiency_heating_air_tstepTotal
      self%EnergyExchanges(14), & !Qcond_wallroof_tstepTotal
      self%EnergyExchanges(15), & !Qcond_window_tstepTotal
      self%EnergyExchanges(16), & !Qcond_groundfloor_tstepTotal
      self%EnergyExchanges(17), & !Qcond_ground_tstepTotal
      self%EnergyExchanges(18), & !Qlw_net_extwallroof_to_outair_tstepTotal
      self%EnergyExchanges(19), & !Qlw_net_extwindow_to_outair_tstepTotal
      self%EnergyExchanges(20), & !Qconv_extwallroof_to_outair_tstepTotal
      self%EnergyExchanges(21), & !Qconv_extwindow_to_outair_tstepTotal
      self%EnergyExchanges(22), & !q_cooling_timestepTotal
      self%EnergyExchanges(23), & !QS_tstepTotal
      self%EnergyExchanges(24), & !QS_fabric_tstepTotal
      self%EnergyExchanges(25), & !QS_air_tstepTotal
      self%qhwtDrain, & !Qloss_drain
      self%Qmetabolic_sensible, & !qsensible_timestepTotal
      self%Qmetabolic_latent) !qlatent_timestepTotal
!
!
   RETURN
!
END SUBROUTINE timeStepCalculation
!
!
!
!
!
SUBROUTINE tstep( &
   flginit, datetimeLine, Tair_out, Tground_deep, Tsurf, &
   density_air_out, cp_air_out, &
   Qsw_dn_extroof, Qsw_dn_extwall, &
   Qlw_dn_extwall, Qlw_dn_extroof, &
   winT, winA, winR, walT, walA, walR, &
   Qtotal_heating, Qtotal_cooling, & !IO
   height_building, ratio_window_wall, thickness_wallroof, &
   thickness_groundfloor, depth_ground, thickness_window, &
   conv_coeff_intwallroof, conv_coeff_indoormass, &
   conv_coeff_intgroundfloor, conv_coeff_intwindow, &
   conv_coeff_extwallroof, conv_coeff_extwindow, &
   conductivity_wallroof, conductivity_groundfloor, &
   conductivity_window, conductivity_ground, &
   density_wallroof, density_groundfloor, &
   density_window, density_indoormass, density_air_ind, &
   cp_wallroof, cp_groundfloor, cp_window, cp_indoormass, cp_air_ind, &
   emissivity_extwallroof, emissivity_intwallroof, emissivity_indoormass, &
   emissivity_extwindow, emissivity_intwindow, &
   windowTransmissivity, windowAbsorbtivity, windowReflectivity, &
   wallTransmisivity, wallAbsorbtivity, wallReflectivity, &
   BVF_extwall, GVF_extwall, SVF_extwall, &
   occupants, metabolic_rate, ratio_metabolic_latent_sensible, &
   appliance_power_rating, appliance_usage_factor, &
   maxheatingpower_air, heating_efficiency_air, &
   maxcoolingpower_air, coeff_performance_cooling, &
   Vair_ind, ventilation_rate, Awallroof, &
   Vwallroof, Afootprint, Vgroundfloor, &
   Awindow, Vwindow, Vindoormass, Aindoormass, &
   Tair_ind, Tindoormass, Tintwallroof, Textwallroof, & !IO
   Tintwindow, Textwindow, Tintgroundfloor, Textgroundfloor, & !IO
   Ts, & !IO
   !  Ts(1), Ts(2),                                                          &
   appliance_totalnumber, timestep, resolution, &
   Qtotal_water_tank, Twater_tank, Tintwall_tank, & !IO
   Textwall_tank, thickness_tankwall, Tincomingwater_tank, & !IO
   Vwater_tank, Asurf_tank, Vwall_tank, setTwater_tank, & !IO
   Twater_vessel, Tintwall_vessel, Textwall_vessel, & !IO
   thickness_wall_vessel, Vwater_vessel, Awater_vessel, & !IO
   Vwall_vessel, flowrate_water_supply, flowrate_water_drain, &
   cp_water, cp_wall_tank, cp_wall_vessel, &
   density_water, density_wall_tank, density_wall_vessel, &
   BVF_tank, MVF_tank, conductivity_wall_tank, &
   conv_coeff_intwall_tank, conv_coeff_extwall_tank, &
   emissivity_extwall_tank, conductivity_wall_vessel, &
   conv_coeff_intwall_vessel, conv_coeff_extwall_vessel, &
   emissivity_extwall_vessel, maxheatingpower_water, &
   heating_efficiency_water, minVwater_vessel, &
   weighting_factor_heatcapacity_wallroof, &
   !
   ! Output only variables
   !
   Qsw_transmitted_window_tstepTotal, & !EE(1)
   Qsw_absorbed_window_tstepTotal, & !EE(2)
   Qsw_absorbed_wallroof_tstepTotal, & !EE(3)
   Qconv_indair_to_indoormass_tstepTotal, & !EE(4)
   Qlw_net_intwallroof_to_allotherindoorsurfaces_tstepTotal, & !EE(5)
   Qlw_net_intwindow_to_allotherindoorsurfaces_tstepTotal, & !EE(6)
   Qlw_net_intgroundfloor_to_allotherindoorsurfaces_tstepTotal, & !EE(7)
   Q_appliance_tstepTotal, & !EE(8)
   Q_ventilation_tstepTotal, Qconv_indair_to_intwallroof_tstepTotal, & !EE(9),(10)
   Qconv_indair_to_intwindow_tstepTotal, & !EE(11)
   Qconv_indair_to_intgroundfloor_tstepTotal, & !EE(12)
   Qloss_efficiency_heating_air_tstepTotal, & !EE(13)
   Qcond_wallroof_tstepTotal, Qcond_window_tstepTotal, & !EE(14),(15)
   Qcond_groundfloor_tstepTotal, Qcond_ground_tstepTotal, & !EE(16),(17)
   Qlw_net_extwallroof_to_outair_tstepTotal, & !EE(18)
   Qlw_net_extwindow_to_outair_tstepTotal, & !EE(19)
   Qconv_extwallroof_to_outair_tstepTotal, & !EE(20)
   Qconv_extwindow_to_outair_tstepTotal, & !EE(21)
   q_cooling_timestepTotal, & !EE(22)
   QS_tstepTotal, QS_fabric_tstepTotal, QS_air_tstepTotal, & !EE(23,24,25)
   Qloss_drain, & !qhwtDrain
   qsensible_timestepTotal, qlatent_timestepTotal) !Qmetabolic_sensible, Qmetabolic_latent
!
   USE modulestebbsprecision
   USE modulestebbsfunc
!
   IMPLICIT NONE
!
   INTEGER, INTENT(in) :: flginit
   REAL(rprc), dimension(5), INTENT(in) :: datetimeLine
   INTEGER :: i
   REAL(rprc) :: Tair_out, Tground_deep, Tsurf, &
                 density_air_out, cp_air_out, Qsw_dn_extroof, &
                 Qsw_dn_extwall, Qlw_dn_extwall, Qlw_dn_extroof
!    /*** DOMESTIC HOT WATER ***/
   REAL(rprc) :: Twater_tank, & ! // Water temperature (K) in Hot Water Tank
                 Tintwall_tank, & ! // Hot water tank internal wall temperature (K)
                 Textwall_tank ! //Hot water tank external wall temperature (K)
   REAL(rprc) :: dTwater_tank = 0.0, dTintwall_tank = 0.0, dTextwall_tank = 0.0
   REAL(rprc) :: thickness_tankwall ! //Hot water tank wall thickness
!
   REAL(rprc) :: Tincomingwater_tank ! // Water temperature (K) of Water coming into the Water Tank
   REAL(rprc) :: Vwater_tank, & ! // Volume of Water in Hot Water Tank (m^3)
                 Asurf_tank, & ! // Surface Area of Hot Water Tank(m^2)
                 Vwall_tank, & ! // Wall volume of Hot Water Tank(m^2)
                 setTwater_tank ! // Water Tank setpoint temperature (K)
!
   REAL(rprc) :: Twater_vessel, & ! // Water temperature (K) of water held in use in Building
                 Tintwall_vessel, & ! // Hot water tank internal wall temperature (K)
                 Textwall_vessel ! // Hot water tank external wall temperature (K)
   REAL(rprc) :: dTwater_vessel = 0.0, dTintwall_vessel = 0.0, dTextwall_vessel = 0.0
   REAL(rprc) :: thickness_wall_vessel ! //DHW vessels wall thickness
!
   REAL(rprc) :: Vwater_vessel ! // Volume of water held in use in building
   REAL(rprc) :: dVwater_vessel = 0.0 ! // Change in volume of Domestic Hot Water held in use in building
   REAL(rprc) :: Awater_vessel, & ! // Surface Area of Hot Water in Vessels in Building
                 Vwall_vessel, & ! // Wall volume of Hot water Vessels in Building
                 flowrate_water_supply, & ! // Hot Water Flow Rate in m^3 / s
                 flowrate_water_drain ! // Draining of Domestic Hot Water held in building
!
   REAL(rprc) :: cp_water, & ! //Specific Heat Capacity of Domestic Hot Water
                 cp_wall_tank, & ! //Specific Heat Capacity of Hot Water Tank wall
                 cp_wall_vessel ! //Specific Heat Capacity of Vessels containing DHW in use in Building
!
   REAL(rprc) :: density_water, & ! //Density of water
                 density_wall_tank, & ! //Density of hot water tank wall
                 density_wall_vessel ! //Density of vessels containing DHW in use in buildings
!
   REAL(rprc) :: BVF_tank, & ! //water tank - building wall view factor
                 MVF_tank ! //water tank - building internal mass view factor
!
   REAL(rprc) :: conductivity_wall_tank, & ! // Effective Wall conductivity of the Hot Water Tank
                 conv_coeff_intwall_tank, & ! // Effective Internal Wall convection coefficient of the Hot Water Tank
                 conv_coeff_extwall_tank, & ! // Effective External Wall convection coefficient of the Hot Water Tank
                 emissivity_extwall_tank, & ! // Effective External Wall emissivity of the Hot Water Tank
                 conductivity_wall_vessel, & ! // Effective Conductivity of vessels containing DHW in use in Building.
                 conv_coeff_intwall_vessel, & ! // Effective Internal Wall convection coefficient of the Vessels holding DHW in use in Building
                 conv_coeff_extwall_vessel, & ! // Effective Enternal Wall convection coefficient of the Vessels holding DHW in use in Building
                 emissivity_extwall_vessel ! // Effective External Wall emissivity of hot water being used within building
!    /** NOTE THAT LATENT HEAT FLUX RELATING TO HOT WATER USE CURRENTLY NOT IMPLEMENTED **/
!
   REAL(rprc) :: maxheatingpower_water, &
                 heating_efficiency_water
!    /*** END DOMESTIC HOT WATER ***/
!
   REAL(rprc) :: winT, & ! // window transmisivity
                 winA, & ! // window absorptivity
                 winR, & ! // window reflectivity
                 walT, & ! // wall transmisivity
                 walA, & ! // wall absorptivity
                 walR ! // wall reflectivity
!
   REAL(rprc) :: Qtotal_heating, & ! // currently only sensible but this needs to be  split into sensible and latent heat components
                 Qtotal_cooling ! // currently only sensible but this needs to be  split into sensible and latent heat components
!
   REAL(rprc) :: height_building, ratio_window_wall, &
                 thickness_wallroof, thickness_groundfloor, depth_ground, thickness_window, &
                 !    //float height_building, width, depth, ratio_window_wall, thickness_wallroof, thickness_groundfloor, depth_ground, thickness_window;
                 conv_coeff_intwallroof, conv_coeff_indoormass, &
                 conv_coeff_intgroundfloor, conv_coeff_intwindow, &
                 conv_coeff_extwallroof, conv_coeff_extwindow, &
                 conductivity_wallroof, conductivity_groundfloor, &
                 conductivity_window, conductivity_ground, &
                 density_wallroof, density_groundfloor, density_window, &
                 density_indoormass, density_air_ind, &
                 cp_wallroof, cp_groundfloor, cp_window, &
                 cp_indoormass, cp_air_ind, &
                 emissivity_extwallroof, emissivity_intwallroof, &
                 emissivity_indoormass, emissivity_extwindow, emissivity_intwindow, &
                 windowTransmissivity, windowAbsorbtivity, windowReflectivity, &
                 wallTransmisivity, wallAbsorbtivity, wallReflectivity, &
                 BVF_extwall, GVF_extwall, SVF_extwall
!
   REAL(rprc) :: occupants
!
   REAL(rprc) :: metabolic_rate, ratio_metabolic_latent_sensible, &
                 appliance_power_rating
   INTEGER :: appliance_totalnumber
   REAL(rprc) :: appliance_usage_factor, &
                 maxheatingpower_air, heating_efficiency_air, &
                 maxcoolingpower_air, coeff_performance_cooling, &
                 Vair_ind, ventilation_rate, & ! //Fixed at begining to have no natural ventilation. Given in units of volume of air per hour
                 Awallroof, Vwallroof, &
                 Afootprint, Vgroundfloor, &
                 Awindow, Vwindow, &
                 Vindoormass, Aindoormass ! //Assumed internal mass as a cube
!
   REAL(rprc) :: Tair_ind, Tindoormass, Tintwallroof, Textwallroof, &
                 Tintwindow, Textwindow, Tintgroundfloor, Textgroundfloor
   REAL(rprc) :: dTair_ind = 0.0, dTindoormass = 0.0, dTintwallroof = 0.0, &
                 dTextwallroof = 0.0, dTintwindow = 0.0, dTextwindow = 0.0, &
                 dTintgroundfloor = 0.0, dTextgroundfloor = 0.0
!
!    /*** DOMESTIC HOT WATER ***/
   REAL(rprc) :: Qconv_water_to_inttankwall = 0.0, & ! // heat flux to internal wall of hot water tank
                 Qconv_exttankwall_to_indair = 0.0, & ! // convective heat flux to external wall of hot water tank
                 Qlw_net_exttankwall_to_intwallroof = 0.0, & !
                 Qlw_net_exttankwall_to_indoormass = 0.0, & ! // radiative heat flux to external wall of hot water tank
                 Qcond_tankwall = 0.0, & ! // heat flux through wall of hot water tank
                 Qtotal_water_tank, & ! // total heat input into water of hot water tank over simulation, hence do not equate to zero
                 Qconv_water_to_intvesselwall = 0.0, & ! // heat flux to internal wall of vessels holding DHW in use in building
                 Qcond_vesselwall = 0.0, & ! // heat flux through wall of vessels holding DHW in use in building
                 Qconv_extvesselwall_to_indair = 0.0, & ! // convective heat flux to external wall of vessels holding DHW in use in building
                 Qlw_net_extvesselwall_to_wallroof = 0.0, &
                 Qlw_net_extvesselwall_to_indoormass = 0.0, & ! // radiative heat flux to external wall of vessels holding DHW in use in building
                 !                      Qloss_drain = 0.0,                         & ! //Heat loss as water held in use in building drains to sewer
                 Qloss_efficiency_heating_water = 0.0 ! // additional heat release from efficieny losses/gains of heating hot water

   REAL(rprc), INTENT(out) :: Qloss_drain ! // Heat loss as water held in use in building drains to sewer
   REAL(rprc) :: Qtotal_net_water_tank = 0.0, Qtotal_net_intwall_tank = 0.0, &
                 Qtotal_net_extwall_tank = 0.0, Qtotal_net_water_vessel = 0.0, &
                 Qtotal_net_intwall_vessel = 0.0, Qtotal_net_extwall_vessel = 0.0
   REAL(rprc) :: qhwt_timestep = 0.0
!
   REAL(rprc) :: VARatio_water_vessel = 0.0
   REAL(rprc) :: minVwater_vessel
   REAL(rprc) :: weighting_factor_heatcapacity_wallroof
!    /************************************************************/
!    /*** END DOMESTIC HOT WATER ***/
!
   REAL(rprc), DIMENSION(2) :: Ts ! //Heating and Cooling setpoint temperature (K)s, respectively
   REAL(rprc), DIMENSION(2) :: Qm ! //Metabolic heat, sensible(1) and latent(2)
!
   INTEGER :: timestep, resolution
!
   REAL(rprc) :: Qf_ground_timestep = 0.0, &
                 q_heating_timestep = 0.0, &
                 q_cooling_timestep = 0.0
!
   REAL(rprc) :: Qsw_transmitted_window = 0.0, Qsw_absorbed_window = 0.0, Qsw_absorbed_wallroof = 0.0, &
                 Qconv_indair_to_indoormass = 0.0, Qlw_net_intwallroof_to_allotherindoorsurfaces = 0.0, &
                 Qlw_net_intwindow_to_allotherindoorsurfaces = 0.0, Qlw_net_intgroundfloor_to_allotherindoorsurfaces = 0.0
   REAL(rprc) :: Q_appliance = 0.0, Q_ventilation = 0.0, Qconv_indair_to_intwallroof = 0.0, &
                 Qconv_indair_to_intwindow = 0.0, Qconv_indair_to_intgroundfloor = 0.0
   REAL(rprc) :: Qloss_efficiency_heating_air = 0.0, Qcond_wallroof = 0.0, Qcond_window = 0.0, &
                 Qcond_groundfloor = 0.0, Qcond_ground = 0.0
   REAL(rprc) :: Qlw_net_extwallroof_to_outair = 0.0, Qlw_net_extwindow_to_outair = 0.0, &
                 Qconv_extwallroof_to_outair = 0.0, Qconv_extwindow_to_outair = 0.0
   REAL(rprc) :: QS_total = 0.0, QS_fabric = 0.0, QS_air = 0.0
!    //STS - 31/07/2018: Added parameters to return surface fluxes for each timestep.
!    //This allows model user to calculate QfB and Qs externally to the model
!    //and provide a more flexible interface to surface energy balance models.
!
! Output vars
   REAL(rprc), INTENT(inout) :: Qsw_transmitted_window_tstepTotal, &
                                Qsw_absorbed_window_tstepTotal, &
                                Qsw_absorbed_wallroof_tstepTotal, &
                                Qconv_indair_to_indoormass_tstepTotal, &
                                Qlw_net_intwallroof_to_allotherindoorsurfaces_tstepTotal, &
                                Qlw_net_intwindow_to_allotherindoorsurfaces_tstepTotal, &
                                Qlw_net_intgroundfloor_to_allotherindoorsurfaces_tstepTotal
   REAL(rprc), INTENT(inout) :: Q_appliance_tstepTotal, &
                                Q_ventilation_tstepTotal, &
                                Qconv_indair_to_intwallroof_tstepTotal, &
                                Qconv_indair_to_intwindow_tstepTotal, &
                                Qconv_indair_to_intgroundfloor_tstepTotal
   REAL(rprc), INTENT(inout) :: Qloss_efficiency_heating_air_tstepTotal, &
                                Qcond_wallroof_tstepTotal, &
                                Qcond_window_tstepTotal, &
                                Qcond_groundfloor_tstepTotal, &
                                Qcond_ground_tstepTotal
   REAL(rprc), INTENT(inout) :: Qlw_net_extwallroof_to_outair_tstepTotal, &
                                Qlw_net_extwindow_to_outair_tstepTotal, &
                                Qconv_extwallroof_to_outair_tstepTotal, &
                                Qconv_extwindow_to_outair_tstepTotal
   REAL(rprc), INTENT(inout) :: q_cooling_timestepTotal, &
                                qsensible_timestepTotal, &
                                qlatent_timestepTotal
   REAL(rprc), INTENT(inout) :: QS_tstepTotal, QS_fabric_tstepTotal, QS_air_tstepTotal
   REAL(rprc) :: Qmetabolic_sensible = 0.0, Qmetabolic_latent = 0.0
!
   REAL(rprc) :: Qtotal_net_indoormass = 0.0, Qtotal_net_indair = 0.0, &
                 Qtotal_net_intwallroof = 0.0, Qtotal_net_extwallroof = 0.0, &
                 Qtotal_net_intwindow = 0.0, Qtotal_net_extwindow = 0.0, &
                 Qtotal_net_intgroundfloor = 0.0, Qtotal_net_extgroundfloor = 0.0
!
!
   character(len=256) :: fout
!
! Output cleaning
!
   Qsw_transmitted_window_tstepTotal = 0.0
   Qsw_absorbed_window_tstepTotal = 0.0
   Qsw_absorbed_wallroof_tstepTotal = 0.0
   Qconv_indair_to_indoormass_tstepTotal = 0.0
   Qlw_net_intwallroof_to_allotherindoorsurfaces_tstepTotal = 0.0
   Qlw_net_intwindow_to_allotherindoorsurfaces_tstepTotal = 0.0
   Qlw_net_intgroundfloor_to_allotherindoorsurfaces_tstepTotal = 0.0
   Q_appliance_tstepTotal = 0.0
   Q_ventilation_tstepTotal = 0.0
   Qconv_indair_to_intwallroof_tstepTotal = 0.0
   Qconv_indair_to_intwindow_tstepTotal = 0.0
   Qconv_indair_to_intgroundfloor_tstepTotal = 0.0
   Qloss_efficiency_heating_air_tstepTotal = 0.0
   Qcond_wallroof_tstepTotal = 0.0
   Qcond_window_tstepTotal = 0.0
   Qcond_groundfloor_tstepTotal = 0.0
   Qcond_ground_tstepTotal = 0.0
   Qlw_net_extwallroof_to_outair_tstepTotal = 0.0
   Qlw_net_extwindow_to_outair_tstepTotal = 0.0
   Qconv_extwallroof_to_outair_tstepTotal = 0.0
   Qconv_extwindow_to_outair_tstepTotal = 0.0
   q_cooling_timestepTotal = 0.0
   qsensible_timestepTotal = 0.0
   qlatent_timestepTotal = 0.0
   QS_tstepTotal = 0.0
   QS_fabric_tstepTotal = 0.0
   QS_air_tstepTotal = 0.0
!
!
!
!
! Simulation starts
<<<<<<< HEAD
=======
!
   IF (flginit == 0) THEN
      WRITE (*, *) 'timestep/resolution: ', timestep, resolution
      WRITE (*, *) 'Pre Calc: ', Qlw_net_extwallroof_to_outair_tstepTotal
   END IF
>>>>>>> 7fa63655
!    //Used to recalculate Area of DHW in use
   IF (Awater_vessel > 0.0) THEN
      VARatio_water_vessel = Vwater_vessel/Awater_vessel
   END IF
!
!    if ((timestep % resolution) == 0) {
!        for (int i=0;i<(timestep/resolution);i++) {
   if ( mod(timestep, resolution) == 0 ) then
      looptime: do i = 1, int(timestep/resolution), 1
!
          Qsw_transmitted_window = windowInsolation(Qsw_dn_extwall, winT, Awindow)
          Qsw_absorbed_window = windowInsolation(Qsw_dn_extwall, winA, Awindow)
!            // Awallroof excludes windows and includes floor area
          Qsw_absorbed_wallroof =                                         &
          wallInsolation(Qsw_dn_extwall, walA, Awallroof - Afootprint) +  &
          wallInsolation(Qsw_dn_extroof, walA, Afootprint) !//separate the wall and roof
!//            printf("Qconv_indair_to_indoormass: %f  Tindoormass: %f  Tair_ind: %f  ", Qconv_indair_to_indoormass, Tindoormass, Tair_ind);
          Qconv_indair_to_indoormass = internalConvectionHeatTransfer(conv_coeff_indoormass, Aindoormass, Tindoormass, Tair_ind)
!//            printf("Qconv_indair_to_indoormass: %f  Tindoormass: %f  Tair_ind: %f \n", Qconv_indair_to_indoormass, Tindoormass, Tair_ind);
          Qlw_net_intwallroof_to_allotherindoorsurfaces = indoorRadiativeHeatTransfer() ! //  for wall internal radiative exchange
          Qlw_net_intwindow_to_allotherindoorsurfaces = Qlw_net_intwallroof_to_allotherindoorsurfaces ! //  for window internal radiative exchange - TODO: currently no distinction in internal radiative exchanges
          Qlw_net_intgroundfloor_to_allotherindoorsurfaces = Qlw_net_intwallroof_to_allotherindoorsurfaces ! //  for ground floor internal radiative exchange - TODO: currently no distinction in internal radiative exchanges
!//
          Q_appliance =                                                                                  &
          internalApplianceGains(appliance_power_rating, appliance_usage_factor, appliance_totalnumber)
          Q_ventilation =                                                                                &
          ventilationHeatTransfer(density_air_ind, cp_air_ind, ventilation_rate, Tair_out, Tair_ind)
          Qconv_indair_to_intwallroof =                                                                  &
          indoorConvectionHeatTransfer(conv_coeff_intwallroof, Awallroof, Tintwallroof, Tair_ind)
          Qconv_indair_to_intwindow =                                                                    &
          indoorConvectionHeatTransfer(conv_coeff_intwindow, Awindow, Tintwindow, Tair_ind)
          Qconv_indair_to_intgroundfloor =                                                               &
          indoorConvectionHeatTransfer(conv_coeff_intgroundfloor, Afootprint, Tintgroundfloor, Tair_ind)
!//
          q_heating_timestep = heating(Ts(1), Tair_ind, heating_efficiency_air, maxheatingpower_air)
          q_cooling_timestep = cooling(Ts(2), Tair_ind, coeff_performance_cooling, maxcoolingpower_air)

          !internalOccupancyGains(occupants, metabolic_rate, ratio_metabolic_latent_sensible, Qmetabolic_sensible, Qmetabolic_latent)
          Qm = internalOccupancyGains(occupants, metabolic_rate, ratio_metabolic_latent_sensible)
!
          Qmetabolic_sensible = Qm(1) 
          Qmetabolic_latent   = Qm(2)
!
          Qloss_efficiency_heating_air =                                                                 &
          additionalSystemHeatingEnergy(q_heating_timestep, heating_efficiency_air)
          Qcond_wallroof =                                                                               &
          wallConduction(conductivity_wallroof, Awallroof, Tintwallroof, Textwallroof, thickness_wallroof)
          Qcond_window =                                                                                 &
          windowConduction(conductivity_window, Awindow, Tintwindow, Textwindow, thickness_window)
          Qcond_groundfloor =                                                                            &
          wallConduction(conductivity_groundfloor, Afootprint, Tintgroundfloor, Textgroundfloor, thickness_groundfloor)
          Qcond_ground =                                                                                 &
          wallConduction(conductivity_ground, Afootprint, Textgroundfloor, Tground_deep, depth_ground) 
          ! ; // conduction from ground floor to external ground - depth of the ground can be set (depth_ground) and ground temperature should be determined accordingly..
          ! //add the longwave radiation between sky and external envelope; Assume surrounding surface and ground surface temperature is the same (e.g. assumed outdoor air temperature as in EnergyPlus)
          ! // Qlw_net_extwallroof_to_outair = outdoorRadiativeHeatTransfer(BVF_extwall, Awallroof, emissivity_extwallroof, Textwallroof, Tsurf)+outdoorRadiativeHeatTransfer(SVF_extwall, Awallroof, emissivity_extwallroof, Textwallroof, Tsky);
          ! // Qlw_net_extwindow_to_outair = outdoorRadiativeHeatTransfer(BVF_extwall, Awindow, emissivity_extwindow, Textwindow, Tsurf)+outdoorRadiativeHeatTransfer(SVF_extwall, Awindow, emissivity_extwindow, Textwindow, Tsky);
          ! // call outdoorRadiativeHeatTransfer with LW instead of temp
          Qlw_net_extwallroof_to_outair =                                                                &
          lwoutdoorRadiativeHeatTransfer                                                                 &
          (Awallroof, emissivity_extwallroof, Textwallroof,                                              &
           ((Qlw_dn_extwall * (Awallroof - Afootprint)) + (Qlw_dn_extroof * Afootprint)) / Awallroof)
          Qlw_net_extwindow_to_outair = lwoutdoorRadiativeHeatTransfer(Awindow, emissivity_extwindow, Textwindow, Qlw_dn_extwall)
          Qconv_extwallroof_to_outair = outdoorConvectionHeatTransfer(conv_coeff_extwallroof, Awallroof, Textwallroof, Tair_out)
          Qconv_extwindow_to_outair = outdoorConvectionHeatTransfer(conv_coeff_extwindow, Awindow, Textwindow, Tair_out)

!
!            /**************************/
!            /*** DOMESTIC HOT WATER ***/
        ifVwater_tank: if (Vwater_tank > 0.0 ) then
              ! // convective heat flux to internal wall of hot water tank
              Qconv_water_to_inttankwall = &
              indoorConvectionHeatTransfer &
              (conv_coeff_intwall_tank, Asurf_tank, Tintwall_tank, Twater_tank)

              ! // heat flux by conduction through wall of hot water tank
              Qcond_tankwall =             &
              wallConduction               &
              (conductivity_wall_tank, Asurf_tank, Tintwall_tank, Textwall_tank, thickness_tankwall)

              ! // convective heat flux for external wall of hot water tank
              Qconv_exttankwall_to_indair = &
              outdoorConvectionHeatTransfer &
              (conv_coeff_extwall_tank, Asurf_tank, Textwall_tank, Tair_ind)
              ! // radiative heat flux for external wall of hot water tank
              ! //TODO: Should expand to consider windows and floor as well.

              Qlw_net_exttankwall_to_intwallroof = &
              outdoorRadiativeHeatTransfer         &
              (BVF_tank, Asurf_tank, emissivity_extwall_tank, Textwall_tank, Tintwallroof) ! // to building walls
              Qlw_net_exttankwall_to_indoormass =  &
              outdoorRadiativeHeatTransfer         &
              (MVF_tank, Asurf_tank, emissivity_extwall_tank, Textwall_tank, Tindoormass) ! // to internal mass

              ! // heat input into water of hot water tank
              qhwt_timestep =                      &
              heating                              &
              (setTwater_tank, Twater_tank, heating_efficiency_water, maxheatingpower_water)

              ! //Heat release from hot water heating due to efficiency losses
              Qloss_efficiency_heating_water =     &
              additionalSystemHeatingEnergy(qhwt_timestep, heating_efficiency_water)
!
        endif ifVwater_tank
!
!
!
!
        ifVwater_vessel: if (Vwater_vessel > 0.0 ) then
!
              ! // heat flux to internal wall of vessels holding DHW in use in building
              Qconv_water_to_intvesselwall =  &
              indoorConvectionHeatTransfer    &
              (conv_coeff_intwall_vessel, Awater_vessel, Tintwall_vessel, Twater_vessel)

              ! // heat flux by conduction through wall of vessels holding DHW in use in building
              Qcond_vesselwall =              &
              wallConduction                  &
              (conductivity_wall_vessel, Awater_vessel, Tintwall_vessel, Textwall_vessel, thickness_wall_vessel)

              ! // convective heat flux to external wall of vessels holding DHW in use in building
              Qconv_extvesselwall_to_indair = &
              outdoorConvectionHeatTransfer   &
              (conv_coeff_extwall_vessel, Awater_vessel, Textwall_vessel, Tair_ind)
              ! // radiative heat flux to external wall of vessels holding DHW in use in building
              ! // TODO: Should expand to consider windows and floor as well.
              Qlw_net_extvesselwall_to_wallroof = &
              outdoorRadiativeHeatTransfer        &
              (BVF_tank, Awater_vessel, emissivity_extwall_vessel, Textwall_vessel, Tintwallroof)
              Qlw_net_extvesselwall_to_indoormass = &
              outdoorRadiativeHeatTransfer          &
              (MVF_tank, Awater_vessel, emissivity_extwall_vessel, Textwall_vessel, Tindoormass)

              ! //Heat transfer due to use and replacement of water
              ! //qhwt_v = waterUseHeatTransfer(density_water, cp_water, flowrate_water_supply, Tincomingwater_tank, Twater_tank)
!
        elseif ( Vwater_vessel == minVwater_vessel .and.              &
         flowrate_water_supply < flowrate_water_drain ) then
!
              ! //Set Drain Flow rate to be same as usage flow rate to avoid hot water storage going below the set minimum threshold (minVwater_vessel)
              flowrate_water_drain = flowrate_water_supply
!
        endif ifVwater_vessel
!
!
!
!
!            //TODO: Need to consider the latent component of heat transfer for the DHW in use here also.

!            /************************************************************/
!            // Need to calculate the temperature change in the hot water tank due to energy flux
          Qtotal_net_water_tank = qhwt_timestep - Qconv_water_to_inttankwall
!            /************************************************************/
!
!            /************************************************************/
!            // Need to calculate the temperature change in the hot water tank internal walls to energy flux
          Qtotal_net_intwall_tank = Qconv_water_to_inttankwall - Qcond_tankwall
!            /************************************************************/
!
!            /************************************************************/
!            // Need to calculate the temperature change in the hot water tank external walls to energy flux
          Qtotal_net_extwall_tank =                                               & 
          Qcond_tankwall - Qconv_exttankwall_to_indair -                          &
          Qlw_net_exttankwall_to_intwallroof - Qlw_net_exttankwall_to_indoormass
!            /************************************************************/
!
!            /************************************************************/
!            // Need to calculate the temperature change in the DHW vessels (i.e. in use hot water) due to energy flux
          Qtotal_net_water_vessel = - Qconv_water_to_intvesselwall
!            /************************************************************/
!
!            /************************************************************/
!            // Need to calculate the temperature change in tthe DHW vessels (i.e. in use hot water) internal walls to energy flux
          Qtotal_net_intwall_vessel = Qconv_water_to_intvesselwall - Qcond_vesselwall
!            /************************************************************/

!            /************************************************************/
!            // Need to calculate the temperature change in the hot water tank external walls to energy flux
          Qtotal_net_extwall_vessel =                                              &
          Qcond_vesselwall - Qconv_extvesselwall_to_indair -                       &
          Qlw_net_extvesselwall_to_wallroof - Qlw_net_extvesselwall_to_indoormass
!            /************************************************************/

!            /*** END DOMESTIC HOT WATER ***/
!            /******************************/
!
!            /************************************************************/
!            // Need to calculate the temperature change in the internal mass object due to energy flux, given its heat capacity
          Qtotal_net_indoormass =                                                  &
          Qsw_transmitted_window + Qconv_indair_to_indoormass +                    &
          Qlw_net_intwallroof_to_allotherindoorsurfaces +                          &
          Qlw_net_exttankwall_to_indoormass + Qlw_net_extvesselwall_to_indoormass
!
!            /************************************************************/
!
!            /************************************************************/
!            // Need to calculate the temperature change in the internal volume of air due to energy flux to/from internal mass object AND to/from internal walls.
!            // and to/from hot water tanks and to/from the DHW held in use in the building.
          Qtotal_net_indair =                                                           &
          Q_appliance + Qmetabolic_sensible + Q_ventilation +                           &
          q_heating_timestep - q_cooling_timestep - Qconv_indair_to_indoormass -        &
          Qlw_net_intwallroof_to_allotherindoorsurfaces - Qconv_indair_to_intwallroof - &
          Qconv_indair_to_intwindow - Qconv_indair_to_intgroundfloor +                  &
          Qloss_efficiency_heating_air + Qconv_exttankwall_to_indair +                  &
          Qconv_extvesselwall_to_indair + Qloss_efficiency_heating_water
!
!            // TODO: Have not yet considered the latent heat component from occupancy gains!!
!
!            /************************************************************/
!
!            /************************************************************/
!            // Need to calculate the temperature change of the internal wall surface due to internal heat exchanges and conduction through wall. Need an internal wall thermal mass also.
          Qtotal_net_intwallroof =                                                &
          Qconv_indair_to_intwallroof - Qcond_wallroof -                          &
          Qlw_net_intwallroof_to_allotherindoorsurfaces +                         &
          Qlw_net_exttankwall_to_intwallroof + Qlw_net_extvesselwall_to_wallroof
!
!            /************************************************************/
!
!            /************************************************************/
!            // Need to calculate the temperature change of the external wall surface due to the conduction through the wall as well as wall surface exchanges with outside environment. Need an external wall thermal mass also.
          Qtotal_net_extwallroof =                                     &
          Qcond_wallroof + Qsw_absorbed_wallroof -                     &
          Qlw_net_extwallroof_to_outair - Qconv_extwallroof_to_outair

!            /************************************************************/
!
!            /************************************************************/
!            // Need to calculate the temperature change of the internal window surface due to internal heat exchanges and conduction through wall. Need an internal window thermal mass also.
          Qtotal_net_intwindow =                       &
          Qconv_indair_to_intwindow - Qcond_window -   &
          Qlw_net_intwindow_to_allotherindoorsurfaces

!            /************************************************************/
!
!            /************************************************************/
!            // Need to calculate the temperature change of the external window surface due to the conduction through the window as well as window surface exchanges with outside environment. Need an external window thermal mass also.
          Qtotal_net_extwindow =                                   &  
          Qcond_window + Qsw_absorbed_window -                     &
          Qlw_net_extwindow_to_outair - Qconv_extwindow_to_outair
!
!            /************************************************************/
!
!            /************************************************************/
!            // Need to calculate the temperature change of the internal ground floor surface due to internal heat exchanges and conduction through floor. Need an internal floor thermal mass also.
          Qtotal_net_intgroundfloor =                           &
          Qconv_indair_to_intgroundfloor - Qcond_groundfloor -  &
          Qlw_net_intgroundfloor_to_allotherindoorsurfaces

!            /************************************************************/
!
!            /************************************************************/
!            // Need to calculate the temperature change of the external ground floor surface due to the conduction through the floor as well as surface exchanges with outside ground environment. Need an external wall thermal mass also.
          Qtotal_net_extgroundfloor = Qcond_groundfloor - Qcond_ground

!            // Accumulate the heat storage flux by wall/roof, window, floor, internal mass and air
          QS_total =                                               &
          Qtotal_net_extwallroof + Qtotal_net_intwallroof +        &
          Qtotal_net_extwindow + Qtotal_net_intwindow +            &
          Qtotal_net_extgroundfloor + Qtotal_net_intgroundfloor +  &
          Qtotal_net_indoormass + Qtotal_net_indair
!
          QS_fabric =                                                                     &
          Qtotal_net_extwallroof + Qtotal_net_intwallroof + Qtotal_net_extwindow +        &
          Qtotal_net_intwindow + Qtotal_net_extgroundfloor + Qtotal_net_intgroundfloor +  &
          Qtotal_net_indoormass
!
          QS_air = Qtotal_net_indair
!            /************************************************************/
!
!            /************************************************************/
!            // Detected Qf for SUEWS will be the outside wall and window heat flux, ventilation losses, and any additional HVAC system heat ejection related to system COP/efficiency.
!            // TODO: Consider Heat Storage Flux in this calculation. Where these fluxes are negative they represent the building absorbing heat from outside. This is part of Storage heat flux. There is also a question of how (or even if you can)  separate storage flux from QfB for solar passive gains.
!            //if (Qlw_net_extwallroof_to_outair < 0) Qlw_net_extwallroof_to_outair=0;  These lines are deleted, negatiev fluxes could happen, indicating building absorbs heat from outdoor environment
!            //if (Qlw_net_extwindow_to_outair < 0) Qlw_net_extwindow_to_outair=0;
!            //if (qwoc < 0) qwoc=0;
!            //if (Qconv_extwindow_to_outair < 0) Qconv_extwindow_to_outair=0;
!            //if (Q_ventilation > 0) Q_ventilation=0;
!
          Qf_ground_timestep = Qcond_ground * resolution
!
!            /************************************************************/
!
!            /************************************************************/
!            // STS - 31/0718: Adds time resolution heat flux to all building Energy Exchanges
!            // for building model timestep. Allows for calculating QfB and
!            // Qs outside of building energy model.
          Qsw_transmitted_window_tstepTotal =                                      &
          Qsw_transmitted_window_tstepTotal + Qsw_transmitted_window * resolution
!
          Qsw_absorbed_window_tstepTotal =                                         &
          Qsw_absorbed_window_tstepTotal + Qsw_absorbed_window * resolution
!
          Qsw_absorbed_wallroof_tstepTotal =                                       &
          Qsw_absorbed_wallroof_tstepTotal + Qsw_absorbed_wallroof * resolution
!
          Qconv_indair_to_indoormass_tstepTotal =                                         &
          Qconv_indair_to_indoormass_tstepTotal + Qconv_indair_to_indoormass * resolution
!
          Qlw_net_intwallroof_to_allotherindoorsurfaces_tstepTotal =  &
          Qlw_net_intwallroof_to_allotherindoorsurfaces_tstepTotal +  &
          Qlw_net_intwallroof_to_allotherindoorsurfaces * resolution
!
          Qlw_net_intwindow_to_allotherindoorsurfaces_tstepTotal =    &
          Qlw_net_intwindow_to_allotherindoorsurfaces_tstepTotal +    &
          Qlw_net_intwindow_to_allotherindoorsurfaces * resolution
!
          Qlw_net_intgroundfloor_to_allotherindoorsurfaces_tstepTotal =  &
          Qlw_net_intgroundfloor_to_allotherindoorsurfaces_tstepTotal +  &
          Qlw_net_intgroundfloor_to_allotherindoorsurfaces * resolution
!
          Q_appliance_tstepTotal = Q_appliance_tstepTotal + Q_appliance * resolution
!
          Q_ventilation_tstepTotal = Q_ventilation_tstepTotal + Q_ventilation * resolution
!
          Qconv_indair_to_intwallroof_tstepTotal =  &
          Qconv_indair_to_intwallroof_tstepTotal +  &
          Qconv_indair_to_intwallroof * resolution
!
          Qconv_indair_to_intwindow_tstepTotal =                                         &
          Qconv_indair_to_intwindow_tstepTotal + Qconv_indair_to_intwindow * resolution
!
          Qconv_indair_to_intgroundfloor_tstepTotal =                                              &
          Qconv_indair_to_intgroundfloor_tstepTotal + Qconv_indair_to_intgroundfloor * resolution

          Qloss_efficiency_heating_air_tstepTotal =                                            &
          Qloss_efficiency_heating_air_tstepTotal + Qloss_efficiency_heating_air * resolution

          Qcond_wallroof_tstepTotal = Qcond_wallroof_tstepTotal + Qcond_wallroof * resolution

          Qcond_window_tstepTotal = Qcond_window_tstepTotal + Qcond_window * resolution

          Qcond_groundfloor_tstepTotal = Qcond_groundfloor_tstepTotal + Qcond_groundfloor * resolution

          Qcond_ground_tstepTotal = Qcond_ground_tstepTotal + Qcond_ground * resolution

          Qlw_net_extwallroof_to_outair_tstepTotal =                                             &
          Qlw_net_extwallroof_to_outair_tstepTotal + Qlw_net_extwallroof_to_outair * resolution

          Qlw_net_extwindow_to_outair_tstepTotal =                                           &
          Qlw_net_extwindow_to_outair_tstepTotal + Qlw_net_extwindow_to_outair * resolution

          Qconv_extwallroof_to_outair_tstepTotal =                                           &
          Qconv_extwallroof_to_outair_tstepTotal + Qconv_extwallroof_to_outair * resolution

          Qconv_extwindow_to_outair_tstepTotal =                                         &
          Qconv_extwindow_to_outair_tstepTotal + Qconv_extwindow_to_outair * resolution

          q_cooling_timestepTotal =                                                      &
          q_cooling_timestepTotal +                                                      &
          (q_cooling_timestep + additionalSystemCoolingEnergy(q_cooling_timestep, coeff_performance_cooling)) * resolution

          qsensible_timestepTotal = qsensible_timestepTotal + Qmetabolic_sensible*resolution

          qlatent_timestepTotal = qlatent_timestepTotal + Qmetabolic_latent*resolution
!            /************************************************************/
!            //Adds timestep of heat storage flux
          QS_tstepTotal = QS_tstepTotal + QS_total * resolution
          QS_fabric_tstepTotal = QS_fabric_tstepTotal + QS_fabric*resolution
          QS_air_tstepTotal = QS_air_tstepTotal + QS_air*resolution
!            /************************************************************/
!            // Adds timestep heating/cooling to overall heating/cooling for building model
          Qtotal_heating = Qtotal_heating + (q_heating_timestep * resolution)
          Qtotal_cooling = Qtotal_cooling + (q_cooling_timestep * resolution)
!
!            /***** DOMESTIC HOT WATER HEATING *****/
          Qtotal_water_tank = Qtotal_water_tank + (qhwt_timestep * resolution)
!            /**************************************/
!
!            /************************************************************/
!
!            /*******************************************************************/
!            //Building temperature changes calculated for each lumped component
!            /*******************************************************************/
!            /************************************************************/
!            // Temperature Changes calculated for next timestep
!
!            /****************************/
!            /**** DOMESTIC HOT WATER ****/
!
!            // temperature (K) of DHW in use in Building due to heat transfer to building
          if ( Vwater_vessel > 0.0 ) then
              dTwater_vessel =                                                                      &
              (Qtotal_net_water_vessel / (density_water * cp_water) * Vwater_vessel) * resolution

              Twater_vessel = Twater_vessel + dTwater_vessel
          endif
!
!            //DHW "vessel" Internal Wall surface temperature (K)
          if (Vwall_vessel > 0.0) then
              dTintwall_vessel = &
              (Qtotal_net_intwall_vessel/((density_wall_vessel * cp_wall_vessel) * (Vwall_vessel / 2))) * resolution
              Tintwall_vessel = Tintwall_vessel + dTintwall_vessel

!            //DHW "vessel" External Wall surface temperature (K)
              dTextwall_vessel = &
              (Qtotal_net_extwall_vessel/((density_wall_vessel * cp_wall_vessel) * (Vwall_vessel / 2))) * resolution
              Textwall_vessel = Textwall_vessel + dTextwall_vessel
          endif
!
!            //Heat transfer to sewer/drain based on water in building going to drain.
          Qloss_drain =  &
          waterUseEnergyLossToDrains(density_water, cp_water, flowrate_water_drain, Twater_vessel, resolution)
!
!            //Need to recalculate the volume of DHW in use in building before calculating the temperature (K) of DHW in use.
          dVwater_vessel = (flowrate_water_supply - flowrate_water_drain) * resolution
          Vwater_vessel = Vwater_vessel + dVwater_vessel
!
!            //Avoid going below a given minimum volume
          if (Vwater_vessel < minVwater_vessel) then
              Vwater_vessel = minVwater_vessel
          endif
!
!            //Need to recalculate the temperature after mixing of water
          Twater_vessel =                                                                             &
          (((flowrate_water_supply * resolution) * Twater_tank) +                                     &
           ((Vwater_vessel - (flowrate_water_supply * resolution)) * Twater_vessel)) / Vwater_vessel
!
!            /**********/
!            //Recalculate DHW vessel surface area and wall volume based on new volume and maintaining the previous
          if (Vwater_vessel > 0.0)then ! //Checks that Volume isn't zero
              Awater_vessel = Vwater_vessel / VARatio_water_vessel
          else ! // if Volume is zero it makes the area also zero
              Awater_vessel = 0.0
          endif
          Vwall_vessel = Awater_vessel * thickness_wall_vessel
!            /**********/
!
!            //Hot Water Tank water temperature (K)
          if (Vwater_tank > 0.0) then
              dTwater_tank = (Qtotal_net_water_tank/((density_water * cp_water) * Vwater_tank)) * resolution !//(Q_hwt/((density_water*cp_water)*Vwater_tank))*resolution ! // resolution in seconds
              Twater_tank = Twater_tank + dTwater_tank
!//                write(*,*)"HWT Water Temperature: %f, dTwt: %f, Heating Q_hwt_timestep: %f \n", Twater_tank, dTwt, qhwt_timestep
          endif
!
!            // Hot Water Tank Internal Wall surface temperature (K)
          dTintwall_tank =                                                                                &
          (Qtotal_net_intwall_tank/((density_wall_tank * cp_wall_tank) * (Vwall_tank / 2))) * resolution
          Tintwall_tank = Tintwall_tank + dTintwall_tank
!
!            // Hot Water Tank External Wall surface temperature (K)
          dTextwall_tank =                                                                                &
          (Qtotal_net_extwall_tank/((density_wall_tank * cp_wall_tank) * (Vwall_tank / 2))) * resolution
          Textwall_tank = Textwall_tank + dTextwall_tank
!
!            //Need to recalculate the volume of water in hot water tank before calculating the temperature (K) after mixing with mains water
!            //NOTE: Currently not implemented as the water tank volume is considered constant at all times.
!            //dVwt = (flowrate_water_supply - flowrate_water_supply)*resolution;
!            //Vwater_tank = Vwater_tank + dVwt;
!
!            //Need to recalculate the temperature after mixing of mains water with hot water remaining in the tank
          Twater_tank =                                                                         &
          (((flowrate_water_supply * resolution) * Tincomingwater_tank) +                       &
           ((Vwater_tank - (flowrate_water_supply * resolution)) * Twater_tank)) / Vwater_tank
!
!            /** END DOMESTIC HOT WATER **/
!            /****************************/
!
!
!            // Indoor thermal mass temperature (K)
          dTindoormass = (Qtotal_net_indoormass / ((density_indoormass * cp_indoormass) * Vindoormass)) * resolution ! // resolution in seconds
          Tindoormass = Tindoormass + dTindoormass
!
!            // Indoor air temperature (K)
          dTair_ind = (Qtotal_net_indair / ((density_air_ind * cp_air_ind) * Vair_ind)) * resolution ! // resolution in seconds
          Tair_ind = Tair_ind + dTair_ind
!
!            // print "dTi: " + str(dTi)
!            // print "Tair_ind: " + str(self.Tair_ind)
!            // print "Qtotal_net_indair: " + str(Qtotal_net_indair)
!            // print "q_heating_timestep: " + str(q_heating_timestep)
!
!            // Internal wall surface temperature (K), use x1 to split heat capacity, impacting surface temperature change with time
          dTintwallroof =                                                             & 
          (Qtotal_net_intwallroof / ((density_wallroof * cp_wallroof) *               &
           (Vwallroof * (1 - weighting_factor_heatcapacity_wallroof)))) * resolution  ! // resolution in seconds
          Tintwallroof = Tintwallroof + dTintwallroof
!
!            // print "Tintwallroof: " + str(self.Tintwallroof)
!
!            // External wall surface temperature (K)
          dTextwallroof =                                                       &
          (Qtotal_net_extwallroof / ((density_wallroof * cp_wallroof) *         &
           (Vwallroof * weighting_factor_heatcapacity_wallroof))) * resolution   !  // resolution in seconds
          Textwallroof = Textwallroof + dTextwallroof
!
!            // Internal window surface temperature (K)
          dTintwindow = (Qtotal_net_intwindow / ((density_window * cp_window) * (Vwindow / 2))) * resolution ! // resolution in seconds
          Tintwindow = Tintwindow + dTintwindow
!
!            // External window surface temperture
          dTextwindow = (Qtotal_net_extwindow / ((density_window * cp_window) * (Vwindow / 2))) * resolution ! // resolution in seconds
          Textwindow = Textwindow + dTextwindow
!
!            // Internal ground floor surface temperature (K)
          dTintgroundfloor =                                                                             &
          (Qtotal_net_intgroundfloor / ((density_groundfloor * cp_groundfloor) * (Vgroundfloor / 2))) *  &
          resolution ! // resolution in seconds
          Tintgroundfloor = Tintgroundfloor + dTintgroundfloor
!
!            // External ground floor surface temperature (K)
          dTextgroundfloor =                                                                             &
          (Qtotal_net_extgroundfloor / ((density_groundfloor * cp_groundfloor) * (Vgroundfloor / 2))) *  &
          resolution !  // resolution in seconds
          Textgroundfloor = Textgroundfloor + dTextgroundfloor
!            /************************************************************/

      END DO looptime
<<<<<<< HEAD
=======
      IF (flginit == 0) THEN
         WRITE (*, *) 'Post Calc: ', Qlw_net_extwallroof_to_outair_tstepTotal
      END IF
>>>>>>> 7fa63655
   ELSE !iftimestepresolution
!        printf("Timestep: %i not equally divisible by given resolution: %i.\n", timestep, resolution)
   END IF
!
!
!
END SUBROUTINE tstep
!
!
!
!
SUBROUTINE reinitialiseTemperatures
END SUBROUTINE reinitialiseTemperatures
!
!
!
!
SUBROUTINE readnml(fnml, self)
!
   USE modulestebbsprecision
   USE modulestebbs, ONLY: LBM
!
   IMPLICIT NONE
!
   TYPE(LBM) :: self
   CHARACTER(len=256), INTENT(in) :: fnml
!
   CHARACTER(len=256) :: BuildingType, BuildingName

   INTEGER :: ios
   CHARACTER(LEN=256) :: fnml_trimmed

   REAL(rprc) :: &
      Height, &
      FootprintArea, &
      RatioInternalVolume, &
      GroundDepth, &
      !  ratio_window_wall,                             &
      WWR, &
      WallThickness, &
      FloorThickness, &
      WindowThickness, &
      WallInternalConvectionCoefficient, &
      InternalMassConvectionCoefficient, &
      FloorInternalConvectionCoefficient, &
      WindowInternalConvectionCoefficient, &
      WallExternalConvectionCoefficient, &
      WindowExternalConvectionCoefficient, &
      WallEffectiveConductivity, &
      GroundFloorEffectiveConductivity, &
      WindowEffectiveConductivity, &
      ExternalGroundConductivity, &
      WallDensity, &
      Wallx1, &
      WallExternalArea, &
      GroundFloorDensity, &
      WindowDensity, &
      InternalMassDensity, &
      IndoorAirDensity, &
      WallCp, &
      GroundFloorCp, &
      WindowCp, &
      InternalMassCp, &
      IndoorAirCp, &
      WallExternalEmissivity, &
      WallInternalEmissivity, &
      InternalMassEmissivity, &
      WindowExternalEmissivity, &
      WindowInternalEmissivity, &
      WindowTransmissivity, &
      WindowAbsorbtivity, &
      WindowReflectivity, &
      WallTransmissivity, &
      WallAbsorbtivity, &
      WallReflectivity, &
      WallBuildingViewFactor, &
      WallGroundViewFactor, &
      WallSkyViewFactor, &
      occupants, &
      MetabolicRate, &
      ApplianceRating, &
      LatentSensibleRatio, &
      appliance_power_rating, &
      TotalNumberofAppliances, &
      ApplianceUsageFactor, &
      MaxHeatingPower, &
      HeatingSystemEfficiency, &
      MaxCoolingPower, &
      CoolingSystemCOP, &
      AirVolume, &
      VentilationRate, &
      WallArea, &
      WallVolume, &
      FloorArea, &
      FloorVolume, &
      WindowArea, &
      WindowVolume, &
      InternalMassVolume, &
      InternalMassArea, &
      IndoorAirStartTemperature, &
      IndoorMassStartTemperature, &
      WallIndoorSurfaceTemperature, &
      WallOutdoorSurfaceTemperature, &
      WindowIndoorSurfaceTemperature, &
      WindowOutdoorSurfaceTemperature, &
      GroundFloorIndoorSurfaceTemperature, &
      GroundFloorOutdoorSurfaceTemperature, &
      HeatingSetpointTemperature, &
      CoolingSetpointTemperature, &
      WaterTankTemperature, &
      InternalWallWaterTankTemperature, &
      ExternalWallWaterTankTemperature, &
      WaterTankWallThickness, &
      MainsWaterTemperature, &
      WaterTankWaterVolume, &
      WaterTankSurfaceArea, &
      HotWaterTankWallVolume, &
      HotWaterHeatingSetpointTemperature, &
      DomesticHotWaterTemperatureInUseInBuilding, &
      InternalWallDHWVesselTemperature, &
      ExternalWallDHWVesselTemperature, &
      DHWVesselWallThickness, &
      DHWWaterVolume, &
      DHWSurfaceArea, &
      DHWVesselWallVolume, &
      DHWVesselEmissivity, &
      HotWaterFlowRate, &
      DHWDrainFlowRate, &
      DHWSpecificHeatCapacity, &
      HotWaterTankSpecificHeatCapacity, &
      DHWVesselSpecificHeatCapacity, &
      DHWDensity, &
      HotWaterTankWallDensity, &
      DHWVesselDensity, &
      HotWaterTankBuildingWallViewFactor, &
      HotWaterTankInternalMassViewFactor, &
      HotWaterTankWallConductivity, &
      HotWaterTankInternalWallConvectionCoefficient, &
      HotWaterTankExternalWallConvectionCoefficient, &
      HotWaterTankWallEmissivity, &
      DHWVesselWallConductivity, &
      DHWVesselInternalWallConvectionCoefficient, &
      DHWVesselExternalWallConvectionCoefficient, &
      DHWVesselWallEmissivity, &
      MaximumHotWaterHeatingPower, &
      HotWaterHeatingEfficiency, &
      MinimumVolumeOfDHWinUse
!

   NAMELIST /specification/ &
      BuildingType, &
      BuildingName, &
      Height, &
      FootprintArea, &
      WallExternalArea, &
      WWR, &
      RatioInternalVolume, &
      WallThickness, &
      WallEffectiveConductivity, &
      WallDensity, &
      WallCp, &
      Wallx1, &
      FloorThickness, &
      GroundFloorEffectiveConductivity, &
      GroundFloorDensity, &
      GroundFloorCp, &
      GroundDepth, &
      ExternalGroundConductivity, &
      WindowThickness, &
      WindowEffectiveConductivity, &
      WindowDensity, &
      WindowCp, &
      InternalMassDensity, &
      InternalMassCp, &
      IndoorAirDensity, &
      IndoorAirCp, &
      WallInternalConvectionCoefficient, &
      InternalMassConvectionCoefficient, &
      FloorInternalConvectionCoefficient, &
      WindowInternalConvectionCoefficient, &
      WallExternalConvectionCoefficient, &
      WindowExternalConvectionCoefficient, &
      WallExternalEmissivity, &
      WallInternalEmissivity, &
      InternalMassEmissivity, &
      WindowExternalEmissivity, &
      WindowInternalEmissivity, &
      WindowTransmissivity, &
      WindowAbsorbtivity, &
      WindowReflectivity, &
      WallTransmissivity, &
      WallAbsorbtivity, &
      WallReflectivity, &
      WallBuildingViewFactor, &
      WallGroundViewFactor, &
      WallSkyViewFactor, &
      Occupants, &
      MetabolicRate, &
      LatentSensibleRatio, &
      ApplianceRating, &
      TotalNumberofAppliances, &
      ApplianceUsageFactor, &
      MaxHeatingPower, &
      HeatingSystemEfficiency, &
      MaxCoolingPower, &
      CoolingSystemCOP, &
      VentilationRate, &
      IndoorAirStartTemperature, &
      IndoorMassStartTemperature, &
      WallIndoorSurfaceTemperature, &
      WallOutdoorSurfaceTemperature, &
      WindowIndoorSurfaceTemperature, &
      WindowOutdoorSurfaceTemperature, &
      GroundFloorIndoorSurfaceTemperature, &
      GroundFloorOutdoorSurfaceTemperature, &
      HeatingSetpointTemperature, &
      CoolingSetpointTemperature, &
      WaterTankTemperature, &
      InternalWallWaterTankTemperature, &
      ExternalWallWaterTankTemperature, &
      WaterTankWallThickness, &
      MainsWaterTemperature, &
      WaterTankWaterVolume, &
      WaterTankSurfaceArea, &
      HotWaterHeatingSetpointTemperature, &
      HotWaterTankWallEmissivity, &
      DomesticHotWaterTemperatureInUseInBuilding, &
      InternalWallDHWVesselTemperature, &
      ExternalWallDHWVesselTemperature, &
      DHWVesselWallThickness, &
      DHWWaterVolume, &
      DHWSurfaceArea, &
      DHWVesselEmissivity, &
      HotWaterFlowRate, &
      DHWDrainFlowRate, &
      DHWSpecificHeatCapacity, &
      HotWaterTankSpecificHeatCapacity, &
      DHWVesselSpecificHeatCapacity, &
      DHWDensity, &
      HotWaterTankWallDensity, &
      DHWVesselDensity, &
      HotWaterTankBuildingWallViewFactor, &
      HotWaterTankInternalMassViewFactor, &
      HotWaterTankWallConductivity, &
      HotWaterTankInternalWallConvectionCoefficient, &
      HotWaterTankExternalWallConvectionCoefficient, &
      DHWVesselWallConductivity, &
      DHWVesselInternalWallConvectionCoefficient, &
      DHWVesselExternalWallConvectionCoefficient, &
      DHWVesselWallEmissivity, &
      MaximumHotWaterHeatingPower, &
      HotWaterHeatingEfficiency, &
      MinimumVolumeOfDHWinUse
!
!
!
! Maybe namelist nml can be more general
!
   ! Trim the file name
   fnml_trimmed = TRIM(fnml)

   WRITE (*, *) "Reading namelist file: ", fnml_trimmed

   ! Open the file with error handling
   OPEN (UNIT=8, FILE=fnml_trimmed, STATUS='OLD', IOSTAT=ios)
   IF (ios /= 0) THEN
      WRITE (*, *) "Error opening file: ", fnml_trimmed, " with IOSTAT=", ios
      STOP 'File open error'
   END IF

   ! Print debug information
   WRITE (*, *) "File opened successfully: ", fnml_trimmed, " with IOSTAT=", ios

   ! ! Read the namelist with error handling
   READ (UNIT=8, NML=specification, IOSTAT=ios)
   IF (ios /= 0) THEN
      WRITE (*, *) "Error reading namelist from file: ", fnml_trimmed, " with IOSTAT=", ios
      STOP 'Namelist read error'
   END IF

   ! Print debug information
   WRITE (*, *) "Namelist read successfully from file: ", fnml_trimmed

   ! ! Close the file
   CLOSE (UNIT=8)

! Asign to the object
!
   self%BuildingType = BuildingType
   self%BuildingName = BuildingName
   self%ratio_window_wall = WWR
   self%Afootprint = FootprintArea ! # NEW
   self%height_building = Height
   self%wallExternalArea = WallExternalArea ! # NEW
   self%ratioInternalVolume = RatioInternalVolume ! # NEW ratio internal/external volume
   self%thickness_wallroof = WallThickness ! # wall and roof thickness as not separate (in metres)
   self%thickness_groundfloor = FloorThickness ! # ground floor thickness (in metres)
   self%depth_ground = GroundDepth ! # depth of ground considered for QfB to ground (in metres)
   self%thickness_window = WindowThickness ! # all window's thickness (in metres)
   self%conv_coeff_intwallroof = WallInternalConvectionCoefficient
   self%conv_coeff_indoormass = InternalMassConvectionCoefficient
   self%conv_coeff_intgroundfloor = FloorInternalConvectionCoefficient
   self%conv_coeff_intwindow = WindowInternalConvectionCoefficient
   self%conv_coeff_extwallroof = WallExternalConvectionCoefficient
   self%conv_coeff_extwindow = WindowExternalConvectionCoefficient
   self%conductivity_wallroof = WallEffectiveConductivity
   self%conductivity_groundfloor = GroundFloorEffectiveConductivity
   self%conductivity_window = WindowEffectiveConductivity
   self%conductivity_ground = ExternalGroundConductivity
   self%density_wallroof = WallDensity
   self%weighting_factor_heatcapacity_wallroof = Wallx1 ! #to split heat capacity of external and internal node of wall/roof, impacting surface temperature change with time
   self%density_groundfloor = GroundFloorDensity
   self%density_window = WindowDensity
   self%density_indoormass = InternalMassDensity
   self%density_air_ind = IndoorAirDensity
   self%cp_wallroof = WallCp
   self%cp_groundfloor = GroundFloorCp
   self%cp_window = WindowCp
   self%cp_indoormass = InternalMassCp
   self%cp_air_ind = IndoorAirCp
   self%emissivity_extwallroof = WallExternalEmissivity
   self%emissivity_intwallroof = WallInternalEmissivity
   self%emissivity_indoormass = InternalMassEmissivity
   self%emissivity_extwindow = WindowExternalEmissivity
   self%emissivity_intwindow = WindowInternalEmissivity
   self%windowTransmissivity = WindowTransmissivity
   self%windowAbsorbtivity = WindowAbsorbtivity
   self%windowReflectivity = WindowReflectivity
   self%wallTransmisivity = WallTransmissivity
   self%wallAbsorbtivity = WallAbsorbtivity
   self%wallReflectivity = WallReflectivity
   self%BVF_extwall = WallBuildingViewFactor
   self%GVF_extwall = WallGroundViewFactor
   self%SVF_extwall = WallSkyViewFactor
   self%occupants = occupants ! #0
!  # self.maxOccupants = nameListFile["Occupants"]
!  # self.appliance_energy = 0
!  # self.metabolic_energy = 0
!  # self.water_users = 0
!  # self.BuildingClass = nameListFile["BuildingClass"]
!  # self.BuildingCount = nameListFile["BuildingCount"]
   self%metabolic_rate = MetabolicRate
   self%ratio_metabolic_latent_sensible = LatentSensibleRatio
   self%appliance_power_rating = ApplianceRating
   self%appliance_totalnumber = INT(TotalNumberofAppliances)
   self%appliance_usage_factor = ApplianceUsageFactor
   self%maxheatingpower_air = MaxHeatingPower
   self%heating_efficiency_air = HeatingSystemEfficiency
   self%maxcoolingpower_air = MaxCoolingPower
   self%coeff_performance_cooling = CoolingSystemCOP
   self%Vair_ind = (self%Afootprint*self%height_building)* &
                   (1 - self%ratioInternalVolume) ! # Multiplied by factor that accounts for internal mass
!   self%ventilation_rate       = VentilationRate ! # Fixed at begining to have no natural ventilation. Given in units of volume of air per second
   self%ventilation_rate = self%Vair_ind*VentilationRate/3600.0 ! Now Nakao includes setVentilationRate(self, VR: float) in STEBBS.py
   self%Awallroof = (self%wallExternalArea*(1 - self%ratio_window_wall)) + self%Afootprint ! # last component accounts for the roof as not considered seperately in the model
   self%Vwallroof = self%Awallroof*self%thickness_wallroof
   self%Vgroundfloor = self%Afootprint*self%thickness_groundfloor
   self%Awindow = self%wallExternalArea*self%ratio_window_wall
   self%Vwindow = self%Awindow*self%thickness_window
   self%Vindoormass = self%Vair_ind*self%ratioInternalVolume ! # Multiplied by factor that accounts for internal mass as proportion of total air volume
   self%Aindoormass = 6*(self%Vindoormass**(2./3.)) ! # Assumed internal mass as a cube
   self%h_i = (/self%conv_coeff_intwallroof, self%conv_coeff_indoormass, &
                self%conv_coeff_intgroundfloor, self%conv_coeff_intwindow/)
   self%h_o = (/self%conv_coeff_extwallroof, self%conv_coeff_extwindow/)
   self%k_eff = (/self%conductivity_wallroof, self%conductivity_groundfloor, &
                  self%conductivity_window, self%conductivity_ground/)
   self%rho = (/self%density_wallroof, self%density_groundfloor, &
                self%density_window, self%density_indoormass, &
                self%density_air_ind/)
   self%Cp = (/self%cp_wallroof, self%cp_groundfloor, self%cp_window, &
               self%cp_indoormass, self%cp_air_ind/)
   self%emis = (/self%emissivity_extwallroof, self%emissivity_intwallroof, &
                 self%emissivity_indoormass, self%emissivity_extwindow, &
                 self%emissivity_intwindow/)
   self%wiTAR = (/self%windowTransmissivity, self%windowAbsorbtivity, self%windowReflectivity/)
   self%waTAR = (/self%wallTransmisivity, self%wallAbsorbtivity, self%wallReflectivity/)

   self%viewFactors = (/self%BVF_extwall, self%GVF_extwall, self%SVF_extwall/) ! # Building, ground, and sky view factors
   self%occupantData = (/self%occupants, self%metabolic_rate, self%ratio_metabolic_latent_sensible/)

!# List of occupant related factors [Number of occupants, average metabolic rate, latent to sensible heat ratio]
! #            self.applianceData = [self.appliance_power_rating,self.appliance_totalnumber,self.appliance_usage_factor] # List of appliance related factors [Average appliance power rating, Number of appliances, factor usage of appliances (0 to 1)]

! #            self.heatingSystem = [self.maxheatingpower_air,self.heating_efficiency_air]
! #            self.coolingSystem = [self.maxcoolingpower_air,self.coeff_performance_cooling]

   self%Tair_ind = IndoorAirStartTemperature + 273.15 ! # Indoor air temperature (K)
   self%Tindoormass = IndoorMassStartTemperature + 273.15 ! # Indoor mass temperature (K)
   self%Tintwallroof = WallIndoorSurfaceTemperature + 273.15 ! # Wall indoor surface temperature (K)
   self%Textwallroof = WallOutdoorSurfaceTemperature + 273.15 ! # Wall outdoor surface temperature (K)
   self%Tintwindow = WindowIndoorSurfaceTemperature + 273.15 ! # Window indoor surface temperature (K)
! # Window outdoor surface temperature (K)
   self%Textwindow = WindowOutdoorSurfaceTemperature + 273.15
! # Ground floor indoor surface temperature (K)
   self%Tintgroundfloor = GroundFloorIndoorSurfaceTemperature + 273.15
! # Ground floor outdoor surface temperature (K)
   self%Textgroundfloor = GroundFloorOutdoorSurfaceTemperature + 273.15
! # Heating and Cooling setpoint temperature (K)s, respectively

   self%Ts = (/HeatingSetpointTemperature + 273.15, &
               CoolingSetpointTemperature + 273.15/)
!
   self%initTs = (/HeatingSetpointTemperature + 273.15, &
                   CoolingSetpointTemperature + 273.15/)
!
   self%HTsAverage = (/18 + 273.15, 18 + 273.15, 18 + 273.15/)
   self%HWTsAverage = (/10 + 273.15, 10 + 273.15, 10 + 273.15/)

!            ####################################################
!            ################ DOMESTIC HOT WATER ################

   self%Twater_tank = WaterTankTemperature + 273.15 ! # Water temperature (K) in Hot Water Tank
   self%Tintwall_tank = InternalWallWaterTankTemperature + 273.15 ! # Hot water tank internal wall temperature (K)
   self%Textwall_tank = ExternalWallWaterTankTemperature + 273.15 ! # Hot water tank external wall temperature (K)
   self%thickness_tankwall = WaterTankWallThickness ! # Hot water tank wall thickness
   self%Tincomingwater_tank = MainsWaterTemperature + 273.15 ! # Water temperature (K) of Water coming into the Water Tank
   self%Vwater_tank = WaterTankWaterVolume ! # Volume of Water in Hot Water Tank (m^3)
   self%Asurf_tank = WaterTankSurfaceArea ! # Surface Area of Hot Water Tank(m^2)
   self%Vwall_tank = self%Asurf_tank*self%thickness_tankwall ! # Wall volume of Hot Water Tank(m^2)
   self%setTwater_tank = HotWaterHeatingSetpointTemperature + 273.15 ! # Water Tank setpoint temperature (K)
   self%init_wtTs = HotWaterHeatingSetpointTemperature + 273.15 ! # Initial Water Tank setpoint temperature (K)
   self%Twater_vessel = DomesticHotWaterTemperatureInUseInBuilding + 273.15 ! # Water temperature (K) of water held in use in Building
   self%Tintwall_vessel = InternalWallDHWVesselTemperature + 273.15 ! # Hot water vessel internal wall temperature (K)
   self%Textwall_vessel = ExternalWallDHWVesselTemperature + 273.15 ! # Hot water tank external wall temperature (K)
   self%thickness_wall_vessel = DHWVesselWallThickness ! # DHW vessels wall thickness

   self%Vwater_vessel = DHWWaterVolume ! # Volume of water held in use in building
   self%Awater_vessel = DHWSurfaceArea ! # Surface Area of Hot Water in Vessels in Building
   self%Vwall_vessel = self%Awater_vessel*self%thickness_wall_vessel ! # Wall volume of Hot water Vessels in Building
   self%flowrate_water_supply = HotWaterFlowRate ! # Hot Water Flow Rate in m^3 / s
   self%flowrate_water_drain = DHWDrainFlowRate ! # Draining of Domestic Hot Water held in building

   self%single_flowrate_water_supply = HotWaterFlowRate ! # Hot Water Flow Rate in m^3 s^-1 for a single HW unit
   self%single_flowrate_water_drain = DHWDrainFlowRate ! # Draining of Domestic Hot Water held in building

   self%cp_water = DHWSpecificHeatCapacity ! # Specific Heat Capacity of Domestic Hot Water
   self%cp_wall_tank = HotWaterTankSpecificHeatCapacity ! # Specific Heat Capacity of Hot Water Tank wall
   self%cp_wall_vessel = DHWVesselSpecificHeatCapacity ! # Specific Heat Capacity of Vessels containing DHW in use in Building

   self%density_water = DHWDensity ! # Density of water
   self%density_wall_tank = HotWaterTankWallDensity ! # Density of hot water tank wall

   self%density_wall_vessel = DHWVesselDensity ! # Density of vessels containing DHW in use in buildings

   self%BVF_tank = HotWaterTankBuildingWallViewFactor ! # water tank - building wall view factor
   self%MVF_tank = HotWaterTankInternalMassViewFactor ! # water tank - building internal mass view factor

   self%conductivity_wall_tank = HotWaterTankWallConductivity ! # Effective Wall conductivity of the Hot Water Tank
   self%conv_coeff_intwall_tank = HotWaterTankInternalWallConvectionCoefficient ! # Effective Internal Wall convection coefficient of the Hot Water Tank
   self%conv_coeff_extwall_tank = HotWaterTankExternalWallConvectionCoefficient ! # Effective External Wall convection coefficient of the Hot Water Tank

   self%emissivity_extwall_tank = HotWaterTankWallEmissivity ! # Effective External Wall emissivity of the Hot Water Tank
   self%conductivity_wall_vessel = DHWVesselWallConductivity ! # Effective Conductivity of vessels containing DHW in use in Building.
   self%conv_coeff_intwall_vessel = DHWVesselInternalWallConvectionCoefficient ! # Effective Internal Wall convection coefficient of the Vessels holding DHW in use in Building
   self%conv_coeff_extwall_vessel = DHWVesselExternalWallConvectionCoefficient ! # Effective Enternal Wall convection coefficient of the Vessels holding DHW in use in Building
   self%emissivity_extwall_vessel = DHWVesselWallEmissivity ! # Effective External Wall emissivity of hot water being used within building

! ## NOTE THAT LATENT HEAT FLUX RELATING TO HOT WATER USE CURRENTLY NOT IMPLEMENTED ##
!
   self%maxheatingpower_water = MaximumHotWaterHeatingPower
   self%heating_efficiency_water = HotWaterHeatingEfficiency
   self%minVwater_vessel = MinimumVolumeOfDHWinUse
!
   self%minHeatingPower_DHW = MaximumHotWaterHeatingPower
   self%HeatingPower_DHW = MaximumHotWaterHeatingPower
!
   self%HWPowerAverage = (/30000, 30000, 30000/)
!
!
   RETURN
!
END SUBROUTINE readnml
!
!
!
!
SUBROUTINE create_building(CASE, self, icase)
!
   USE modulestebbs, ONLY: LBM
!
   IMPLICIT NONE
!
   INTEGER, INTENT(in) :: icase
   CHARACTER(len=256) :: CASE
   TYPE(LBM) :: self
!
!
!
   self%idLBM = icase
   ! self%fnmlLBM = './BuildClasses/'//TRIM(CASE)//'.nml'
   self%fnmlLBM = TRIM(CASE)
   self%CASE = TRIM(CASE)
   self%Qtotal_heating = 0.0 ! # currently only sensible but this needs to be  split into sensible and latent heat components
   self%Qtotal_cooling = 0.0 ! # currently only sensible but this needs to be  split into sensible and latent heat components

   self%Qmetabolic_sensible = 0.0 ! # Sensible heat flux from people in building
   self%Qmetabolic_latent = 0.0 ! # Latent heat flux from people in building

!        ############ DOMESTIC HOT WATER TOTAL HEATING ############
   self%Qtotal_water_tank = 0.0
   self%qhwtDrain = 0.0
!
   self%EnergyExchanges(:) = 0.0
!        ########## END DOMESTIC HOT WATER TOTAL HEATING ##########
!
   ifnonml: IF (TRIM(CASE) == 'none') THEN
      self%BuildingType = 'None'
      self%BuildingName = 'Default'
      self%ratio_window_wall = 0.4 ! # window to wall ratio
      self%Afootprint = 225.0
      self%height_building = 15.0
      self%wallExternalArea = 450.0
      self%ratioInternalVolume = 0.1
      self%thickness_wallroof = 0.25 ! # wall and roof thickness as not separate (in metres)
      self%thickness_groundfloor = 0.5 ! # ground floor thickness (in metres)
      self%depth_ground = 2.0 ! # depth of ground considered for calculating QfB to ground (in metres)
      self%thickness_window = 0.05 ! # all window's thickness (in metres)
      self%conv_coeff_intwallroof = 1
      self%conv_coeff_indoormass = 1
      self%conv_coeff_intgroundfloor = 1
      self%conv_coeff_intwindow = 1
      self%conv_coeff_extwallroof = 2 ! # Could be changed to react to outdoor wind speed from SUEWS
      self%conv_coeff_extwindow = 2
      self%conductivity_wallroof = 0.2
      self%conductivity_groundfloor = 0.2
      self%conductivity_window = 0.5
      self%conductivity_ground = 1.0
      self%density_wallroof = 50
      self%weighting_factor_heatcapacity_wallroof = 0.5
      self%density_groundfloor = 1000
      self%density_window = 5
      self%density_indoormass = 250
      self%density_air_ind = 1.225
      self%cp_wallroof = 500
      self%cp_groundfloor = 1500
      self%cp_window = 840
      self%cp_indoormass = 1000
      self%cp_air_ind = 1005
      self%emissivity_extwallroof = 0.85
      self%emissivity_intwallroof = 0.85
      self%emissivity_indoormass = 0.85
      self%emissivity_extwindow = 0.85
      self%emissivity_intwindow = 0.85
      self%windowTransmissivity = 0.9
      self%windowAbsorbtivity = 0.05
      self%windowReflectivity = 0.05
      self%wallTransmisivity = 0.0
      self%wallAbsorbtivity = 0.5
      self%wallReflectivity = 0.5
      self%BVF_extwall = 0.4
      self%GVF_extwall = 0.2
      self%SVF_extwall = 0.4
      self%occupants = 15
      self%metabolic_rate = 250
      self%ratio_metabolic_latent_sensible = 0.8
      self%appliance_power_rating = 100
      self%appliance_totalnumber = 45
      self%appliance_usage_factor = 0.8
      self%maxheatingpower_air = 45000
      self%heating_efficiency_air = 0.9
      self%maxcoolingpower_air = 3000
      self%coeff_performance_cooling = 2.0
      self%Vair_ind = &
         (self%Afootprint*self%height_building)* &
         (1 - self%ratioInternalVolume) ! # Multiplied by factor that accounts for internal mass
      self%ventilation_rate = 0 ! # Fixed at begining to have no natural ventilation. Given in units of volume of air per second
      self%Awallroof = &
         (self%wallExternalArea*(1 - self%ratio_window_wall)) + &
         self%Afootprint ! # last component accounts for the roof as not considered seperately in the model
      self%Vwallroof = self%Awallroof*self%thickness_wallroof
      self%Vgroundfloor = self%Afootprint*self%thickness_groundfloor
      self%Awindow = self%wallExternalArea*self%ratio_window_wall
      self%Vwindow = self%Awindow*self%thickness_window
      self%Vindoormass = self%Vair_ind*self%ratioInternalVolume ! # Multiplied by factor that accounts for internal mass as proportion of total air volume
      self%Aindoormass = 6*(self%Vindoormass**(2./3.)) ! # Assumed internal mass as a cube
      self%h_i = (/self%conv_coeff_intwallroof, self%conv_coeff_indoormass, &
                   self%conv_coeff_intgroundfloor, self%conv_coeff_intwindow/)

      self%h_o = (/self%conv_coeff_extwallroof, self%conv_coeff_extwindow/)
      self%k_eff = (/self%conductivity_wallroof, self%conductivity_groundfloor, &
                     self%conductivity_window, self%conductivity_ground/)

      self%rho = (/self%density_wallroof, self%density_groundfloor, &
                   self%density_window, self%density_indoormass, &
                   self%density_air_ind/)
      self%Cp = (/self%cp_wallroof, self%cp_groundfloor, self%cp_window, &
                  self%cp_indoormass, self%cp_air_ind/)
      self%emis = (/self%emissivity_extwallroof, self%emissivity_intwallroof, &
                    self%emissivity_indoormass, self%emissivity_extwindow, &
                    self%emissivity_intwindow/)
      self%wiTAR = (/self%windowTransmissivity, self%windowAbsorbtivity, self%windowReflectivity/)
      self%waTAR = (/self%wallTransmisivity, self%wallAbsorbtivity, self%wallReflectivity/)

      self%viewFactors = (/self%BVF_extwall, self%GVF_extwall, self%SVF_extwall/) !  # Building, ground, and sky view factors
      self%occupantData = (/self%occupants, self%metabolic_rate, &
                            self%ratio_metabolic_latent_sensible/)
!            #            self.applianceData = [self.appliance_power_rating,self.appliance_totalnumber,self.appliance_usage_factor] # List of appliance related factors [Average appliance power rating, Number of appliances, factor usage of appliances (0 to 1)]

!            #            self.heatingSystem = [self.maxheatingpower_air,self.heating_efficiency_air]
!            #            self.coolingSystem = [self.maxcoolingpower_air,self.coeff_performance_cooling]

      self%Tair_ind = 20 + 273.15 ! # Indoor air temperature (K)
      self%Tindoormass = 20 + 273.15 ! # Indoor mass temperature (K)
      self%Tintwallroof = 20 + 273.15 ! # Wall indoor surface temperature (K)
      self%Textwallroof = 20 + 273.15 ! # Wall outdoor surface temperature (K)
      self%Tintwindow = 20 + 273.15 ! # Window indoor surface temperature (K)
      self%Textwindow = 20 + 273.15 ! # Window outdoor surface temperature (K)
      self%Tintgroundfloor = 20 + 273.15 ! # Ground floor indoor surface temperature (K)
      self%Textgroundfloor = 20 + 273.15 ! # Ground floor outdoor surface temperature (K)
      self%Ts = (/18 + 273.15, 24 + 273.15/) ! # Heating and Cooling setpoint temperatures (K), respectively
      self%initTs = (/18 + 273.15, 24 + 273.15/)
      self%HTsAverage = (/18 + 273.15, 18 + 273.15, 18 + 273.15/) ! #
      self%HWTsAverage = (/10 + 273.15, 10 + 273.15, 10 + 273.15/)
      self%Twater_tank = 70 + 273.15 ! # Water temperature (K) in Hot Water Tank
      self%Tintwall_tank = 70 + 273.15 ! # Hot water tank internal wall temperature (K)
      self%Textwall_tank = 30 + 273.15 ! # Hot water tank external wall temperature (K)
      self%thickness_tankwall = 0.1 ! # Hot water tank wall thickness (m)
      self%Tincomingwater_tank = 10 + 273.15 ! # Water temperature (K) of Water coming into the Water Tank
      self%Vwater_tank = 2 ! # Volume of Water in Hot Water Tank (m^3)  h = 1.5, (2/(1.5*3.14))^0.5 = r =
      self%Asurf_tank = 8.8 ! # Surface Area of Hot Water Tank(m^2) - cylinder h= 1.5
      self%Vwall_tank = self%Asurf_tank*self%thickness_tankwall ! # Wall volume of Hot Water Tank(m^2)
      self%setTwater_tank = 60 + 273.15 ! # Water Tank setpoint temperature (K)
      self%init_wtTs = 60 + 273.15 ! # Initial Water Tank setpoint temperature (K)

      self%Twater_vessel = 35 + 273.15 ! # Water temperature (K) of water held in use in Building
      self%Tintwall_vessel = 35 + 273.15 ! # Hot water vessel internal wall temperature (K)
      self%Textwall_vessel = 25 + 273.15 ! # Hot water vessel external wall temperature (K)
      self%thickness_wall_vessel = 0.005 ! # DHW vessels wall thickness (m)

      self%Vwater_vessel = 0 ! # Volume of water held in use in building (m^3)
      self%Awater_vessel = 10 ! # Surface Area of Hot Water in Vessels in Building (m^2)
      self%Vwall_vessel = self%Awater_vessel*self%thickness_wall_vessel ! # Wall volume of Hot water Vessels in Building
      self%flowrate_water_supply = 0 ! # Hot Water Flow Rate in m^3 / s
      self%flowrate_water_drain = 0 ! # Draining of Domestic Hot Water held in building

      self%single_flowrate_water_supply = 0 ! # Hot Water Flow Rate in m^3 s^-1 for a single HW unit
      self%single_flowrate_water_drain = 0 ! # Draining of Domestic Hot Water held in building

      self%cp_water = 4180.1 ! # Specific Heat Capacity of Domestic Hot Water (J/kg K)
      self%cp_wall_tank = 1000 ! # Specific Heat Capacity of Hot Water Tank wall
      self%cp_wall_vessel = 1900 ! # Specific Heat Capacity of Vessels containing DHW in use in Building (value here is based on MDPE)

      self%density_water = 1000 ! # Density of water
      self%density_wall_tank = 50 ! # Density of hot water tank wall
      self%density_wall_vessel = 930 ! # Density of vessels containing DHW in use in buildings

      self%BVF_tank = 0.2 ! # water tank - building wall view factor
      self%MVF_tank = 0.8 ! # water tank - building internal mass view factor

      self%conductivity_wall_tank = 0.1 ! # Effective Wall conductivity of the Hot Water Tank (based on polyurethan foam given in https://www.lsta.lt/files/events/28_jarfelt.pdf and from https://www.sciencedirect.com/science/article/pii/S0360544214011189?via%3Dihub)
      self%conv_coeff_intwall_tank = 243 ! # Effective Internal Wall convection coefficient of the Hot Water Tank (W/m2 . K) given in http://orbit.dtu.dk/fedora/objects/orbit:77843/datastreams/file_2640258/content

      self%conv_coeff_extwall_vessel = 4 ! # Effective Enternal Wall convection coefficient of the Vessels holding DHW in use in Building
      self%emissivity_extwall_vessel = 0.88 ! # Effective External Wall emissivity of hot water being used within building

!            ## NOTE THAT LATENT HEAT FLUX RELATING TO HOT WATER USE CURRENTLY NOT IMPLEMENTED ##
!
      self%maxheatingpower_water = 3000 ! # Watts
      self%heating_efficiency_water = 0.95
      self%minVwater_vessel = 0.1 ! # m3

      self%minHeatingPower_DHW = 3000
      self%HeatingPower_DHW = 3000

      self%HWPowerAverage = (/30000, 30000, 30000/)

   ELSE
      CALL readnml(self%fnmlLBM, self)
! !
   END IF ifnonml
!
!
!
   RETURN
!
END SUBROUTINE create_building
!
!
!
!
! #ifndef STEBBSONLINE
!   program main
! #else
!   subroutine main_for_offline
! #endif
! !
!   use modulestebbs
! !
!   implicit none
! !
!   integer      :: i, j
! !
! !
! !
!   if ( flgtimecheck == 1 )  call system_clock(time_st, count_p_sec, count_max)
! !
! !
! !
! ! Test two building types
! !
!   read(*,*)nbtype
!   allocate(cases(nbtype))
!   allocate(blds(nbtype))
! !
! !
! !
!   resolution = 1
! !
! !
! !
!   write(*,*)'++++ STEBBS ++++'
!   write(*,*)'    + Input namelist case name...'
! !
! !
! !
!   do i = 1, nbtype, 1
!       read(*,*)cases(i)
!       write(*,*)'    + Namelist : ' , './BuildClasses/'// trim(cases(i))//'.nml'
! !
!       call create_building(cases(i),blds(i),i)
! !
!   enddo
! !
! !
! !
!   call readsuewsout()
! !
! !
! !
!   do i = 1, nbtype, 1
!       call suewsstebbscouple(blds(i))
!   enddo
! !
! !
! !
!   do i = 1, nbtype, 1
!   do j = 1, 4, 1
!     close(j + 100*i)
!   enddo
!   enddo
! !
! !
! !
!   if ( flgtimecheck == 1 ) then
!       call system_clock(time_ed)
!       write(*,*) '    + Elapsed time : ' , real( time_ed - time_st ) / real(count_p_sec)
!   endif
! !
! !
! !
! #ifndef STEBBSONLINE
!   end program
! #else
!   end subroutine
! #endif<|MERGE_RESOLUTION|>--- conflicted
+++ resolved
@@ -868,7 +868,6 @@
 !       ! Time integration for each building type
 !       !
             DO i = 1, nbtype, 1
-<<<<<<< HEAD
                CALL suewsstebbscouple(blds(i), flginit, datetimeLine, &
                                     qheat_dom, qcool_dom, dom_temp, qfb_hw_dom, qfm_dom, qfb_dom_air, &
                                     Qsw_transmitted_window, Qsw_absorbed_window, Qsw_absorbed_wallroof, &
@@ -877,16 +876,6 @@
                                     QStar, QEC, QH, QS, QBAE, QWaste, &
                                     Textwallroof, Tintwallroof, Textwindow, Tintwindow, Tair_ind &
                                     )
-=======
-               CALL suewsstebbscouple(blds(i), flginit, &
-                                      qheat_dom, qcool_dom, dom_temp, qfb_hw_dom, qfm_dom, qfb_dom_air, &
-                                      Qsw_transmitted_window, Qsw_absorbed_window, Qsw_absorbed_wallroof, &
-                                      Qcond_ground, Qlw_net_extwallroof_to_outair, Qlw_net_extwindow_to_outair, &
-                                      Qconv_extwallroof_to_outair, Qconv_extwindow_to_outair, &
-                                      QStar, QEC, QH, QS, QBAE, QWaste, &
-                                      Textwallroof, Tintwallroof, Textwindow, Tintwindow, Tair_ind &
-                                      )
->>>>>>> 7fa63655
             END DO
 !       !
 !       !
@@ -1646,14 +1635,6 @@
 !
 !
 ! Simulation starts
-<<<<<<< HEAD
-=======
-!
-   IF (flginit == 0) THEN
-      WRITE (*, *) 'timestep/resolution: ', timestep, resolution
-      WRITE (*, *) 'Pre Calc: ', Qlw_net_extwallroof_to_outair_tstepTotal
-   END IF
->>>>>>> 7fa63655
 !    //Used to recalculate Area of DHW in use
    IF (Awater_vessel > 0.0) THEN
       VARatio_water_vessel = Vwater_vessel/Awater_vessel
@@ -2162,12 +2143,6 @@
 !            /************************************************************/
 
       END DO looptime
-<<<<<<< HEAD
-=======
-      IF (flginit == 0) THEN
-         WRITE (*, *) 'Post Calc: ', Qlw_net_extwallroof_to_outair_tstepTotal
-      END IF
->>>>>>> 7fa63655
    ELSE !iftimestepresolution
 !        printf("Timestep: %i not equally divisible by given resolution: %i.\n", timestep, resolution)
    END IF
