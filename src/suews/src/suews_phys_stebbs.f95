MODULE modulestebbsprecision

   USE ISO_FORTRAN_ENV, ONLY: REAL64

   IMPLICIT NONE

   INTEGER, PARAMETER :: rprc = REAL64

END MODULE

MODULE modulestebbs

   USE modulestebbsprecision

   REAL(rprc), PARAMETER :: sigma = 5.670E-8

   INTEGER, SAVE :: flgtimecheck = 1
   INTEGER :: resolution
   INTEGER :: time_st, time_ed, count_p_sec, count_max ! Time check

   INTEGER :: nbtype
   CHARACTER(len=256), ALLOCATABLE, DIMENSION(:) :: fnmls, cases
   TYPE :: LBM
      CHARACTER(len=256) :: &
         BuildingType, &
         BuildingName, &
         fnmlLBM, &
         CASE
      INTEGER :: idLBM
      INTEGER :: flginit = 0
      INTEGER :: appliance_totalnumber
      REAL(rprc) :: &
         Qtotal_heating, &
         Qtotal_cooling, &
         Qmetabolic_sensible, &
         Qmetabolic_latent, &
         Qtotal_water_tank, &
         qhwtDrain, &
         ratio_window_wall, &
         Afootprint, &
         height_building, &
         wallExternalArea, &
         ratioInternalVolume, &
         thickness_wallroof, &
         thickness_groundfloor, &
         depth_ground, &
         thickness_window, &
         conv_coeff_intwallroof, &
         conv_coeff_indoormass, &
         conv_coeff_intgroundfloor, &
         conv_coeff_intwindow, &
         conv_coeff_extwallroof, &
         conv_coeff_extwindow, &
         conductivity_wallroof, &
         conductivity_groundfloor, &
         conductivity_window, &
         conductivity_ground, &
         density_wallroof, &
         weighting_factor_heatcapacity_wallroof, &
         density_groundfloor, &
         density_window, &
         density_indoormass, &
         density_air_ind, &
         cp_wallroof, &
         cp_groundfloor, &
         cp_window, &
         cp_indoormass, &
         cp_air_ind, &
         emissivity_extwallroof, &
         emissivity_intwallroof, &
         emissivity_indoormass, &
         emissivity_extwindow, &
         emissivity_intwindow, &
         windowTransmissivity, &
         windowAbsorbtivity, &
         windowReflectivity, &
         wallTransmisivity, &
         wallAbsorbtivity, &
         wallReflectivity, &
         BVF_extwall, &
         GVF_extwall, &
         SVF_extwall, &
         occupants, &
         metabolic_rate, &
         ratio_metabolic_latent_sensible, &
         appliance_power_rating, &
         appliance_usage_factor, &
         maxheatingpower_air, &
         heating_efficiency_air, &
         maxcoolingpower_air, &
         coeff_performance_cooling, &
         Vair_ind, &
         ventilation_rate, &
         Awallroof, &
         Vwallroof, &
         Vgroundfloor, &
         Awindow, &
         Vwindow, &
         Vindoormass, &
         Aindoormass, &
         Tair_ind, &
         Tindoormass, &
         Tintwallroof, &
         Textwallroof, &
         Tintwindow, &
         Textwindow, &
         Tintgroundfloor, &
         Textgroundfloor, &
         Twater_tank, &
         Tintwall_tank, &
         Textwall_tank, &
         thickness_tankwall, &
         Tincomingwater_tank, &
         Vwater_tank, &
         Asurf_tank, &
         Vwall_tank, &
         setTwater_tank, &
         init_wtTs, &
         Twater_vessel, &
         Tintwall_vessel, &
         Textwall_vessel, &
         thickness_wall_vessel, &
         Vwater_vessel, &
         Awater_vessel, &
         Vwall_vessel, &
         flowrate_water_supply, &
         flowrate_water_drain, &
         single_flowrate_water_supply, &
         single_flowrate_water_drain, &
         cp_water, &
         cp_wall_tank, &
         cp_wall_vessel, &
         density_water, &
         density_wall_tank, &
         density_wall_vessel, &
         BVF_tank, &
         MVF_tank, &
         conductivity_wall_tank, &
         conv_coeff_intwall_tank, &
         conv_coeff_extwall_tank, &
         emissivity_extwall_tank, &
         conductivity_wall_vessel, &
         conv_coeff_intwall_vessel, &
         conv_coeff_extwall_vessel, &
         emissivity_extwall_vessel, &
         maxheatingpower_water, &
         heating_efficiency_water, &
         minVwater_vessel, &
         minHeatingPower_DHW, &
         HeatingPower_DHW
      REAL(rprc) :: &
         qfm_dom, & ! Metabolic sensible and latent heat
         qheat_dom, & ! Hourly heating load  [W]
         qcool_dom, & ! Hourly cooling load  [W]
         qfb_hw_dom, & ! Hot water
         qfb_dom_air, & ! Sensible heat to air [W]
         dom_temp, & ! Domain temperature   [W]
         QStar, & ! Net radiation        [W m-2]
         QEC, & ! Energy use           [W m-2]
         QH, & ! Sensible heat flux   [W m-2]
         QS, & ! Storage heat flux    [W m-2]
         QBAE, & ! Building exchange    [W m-2]
         QWaste ! Waste heating        [W m-2]
      REAL(rprc), DIMENSION(2) :: Ts, initTs
      REAL(rprc), DIMENSION(4) :: h_i, k_eff
      REAL(rprc), DIMENSION(2) :: h_o
      REAL(rprc), DIMENSION(5) :: rho
      REAL(rprc), DIMENSION(5) :: Cp
      REAL(rprc), DIMENSION(5) :: emis
      REAL(rprc), DIMENSION(3) :: wiTAR, waTAR
      REAL(rprc), DIMENSION(3) :: viewFactors
      REAL(rprc), DIMENSION(3) :: occupantData
      REAL(rprc), DIMENSION(3) :: HTsAverage, HWTsAverage
      REAL(rprc), DIMENSION(3) :: HWPowerAverage
      REAL(rprc), DIMENSION(25) :: EnergyExchanges = 0.0
   END TYPE
   TYPE(LBM), ALLOCATABLE, DIMENSION(:) :: blds
END MODULE modulestebbs
MODULE modulestebbsfunc
   USE modulestebbsprecision
   IMPLICIT NONE
CONTAINS
   !-------------------------------------------------------------------
   ! Function: waterUseEnergyLossToDrains
   ! Parameters:
   !   rho - density of water [kg m-3]
   !   Cp - specific heat capacity [J kg-1 K-1]
   !   vFR - volume Flow Rate [m3 s-1]
   !   Tout - temperature of water in vessel lost to drains [K]
   !   timeResolution - time resolution [s]
   ! Returns:
   !   q_wt - energy lost to drains [J]
   !-------------------------------------------------------------------
   FUNCTION waterUseEnergyLossToDrains(rho, Cp, vFRo, Tout, timeResolution) RESULT(q_wt)
      USE modulestebbsprecision
      IMPLICIT NONE
      INTEGER, INTENT(in) :: timeResolution
      REAL(rprc), INTENT(in) :: rho, Cp, vFRo, Tout
      REAL(rprc) :: q_wt
      q_wt = rho*Cp*Tout*(vFRo*timeResolution)
   END FUNCTION
   !-------------------------------------------------------------------
   ! Function: indoorConvectionHeatTransfer
   ! Description: Indoor Convection on wall surfaces: convective heat transfer between air node and wall node(s)
   ! Parameters:
   !   h - convection coefficient applied for all internal objects [W m-2 K-1]
   !   A - the total internal surface area of internal objects [m2]
   !   Twi - wall surface temperature for surface [K]
   !   Ti - indoor air temperature [K]
   ! Returns:
   !   ind_cht - [W]
   !-------------------------------------------------------------------
   FUNCTION indoorConvectionHeatTransfer(h, A, Twi, Ti) RESULT(ind_cht)
      USE modulestebbsprecision
      IMPLICIT NONE
      REAL(rprc), INTENT(in) :: h, A, Twi, Ti
      REAL(rprc) :: ind_cht
      ind_cht = h*A*(Ti - Twi)
   END FUNCTION indoorConvectionHeatTransfer
   !-------------------------------------------------------------------
   ! Function: internalConvectionHeatTransfer
   ! Description: Indoor Convection on wall surfaces: convective heat transfer between air node and wall node(s)
   ! Parameters:
   !   h - convection coefficient applied for all internal objects [W m-2 K-1]
   !   A - the total internal surface area of internal objects [m2]
   !   Tio - surface temperature of internal objects [K]
   !   Ti - indoor air temperature [K]
   ! Returns:
   !   int_cht - heat transfer to internal objects [W]
   !-------------------------------------------------------------------
   FUNCTION internalConvectionHeatTransfer(h, A, Tio, Ti) RESULT(int_cht)
      USE modulestebbsprecision
      IMPLICIT NONE
      REAL(rprc), INTENT(in) :: h, A, Tio, Ti
      REAL(rprc) :: int_cht
      int_cht = h*A*(Ti - Tio)
   END FUNCTION internalConvectionHeatTransfer
   !-------------------------------------------------------------------
   ! Function: indoorRadiativeHeatTransfer (NOT IMPLEMENTED)
   ! Description: Indoor radiative exchange between wall surfaces and mass internal object
   ! Parameters:
   ! Returns:
   !   q -
   !-------------------------------------------------------------------
   FUNCTION indoorRadiativeHeatTransfer() RESULT(q)
      USE modulestebbsprecision
      IMPLICIT NONE
      REAL(rprc) :: q
      q = 0.0
      RETURN
   END FUNCTION indoorRadiativeHeatTransfer
   !-------------------------------------------------------------------
   ! Function: outdoorConvectionHeatTransfer
   ! Description: Outdoor Convection on surfaces. Convective heat transfer between outside wall surface and ambient air node
   ! Parameters:
   !   h - convection coefficient for  outside wall surface type (i.e. solid wall, window) [W m-2 K-1]
   !   A - total surface area of  outside wall surface type [m2]
   !   Two - wall surface temperature for surface [K]
   !   Ta - ambient air temperature (should be determined outside this model) [K]
   ! Returns:
   !   out_cht - [W]
   !-------------------------------------------------------------------
   FUNCTION outdoorConvectionHeatTransfer(h, A, Two, Ta) RESULT(out_cht)
      USE modulestebbsprecision
      IMPLICIT NONE
      REAL(rprc), INTENT(in) :: h, A, Two, Ta
      REAL(rprc) :: out_cht
      out_cht = h*A*(Two - Ta)
      RETURN
   END FUNCTION outdoorConvectionHeatTransfer
   !-------------------------------------------------------------------
   ! Function: outdoorRadiativeHeatTransfer
   ! Description: Outdoor Convection on surfaces. Convective heat transfer between outside wall surface and ambient air node
   ! Parameters:
   !   f - View factor for wall [-]
   !   A - building wall surface area for wall component [m2]
   !   emis - emissivity of surface [-]
   !   Two - outdoor surface temperatures for wall component [K]
   !   Ts - list of surface temperatures for surface [K]
   ! Returns:
   !   out_cht - [W]
   !-------------------------------------------------------------------
   FUNCTION outdoorRadiativeHeatTransfer(f, A, emis, Two, Ts) RESULT(q)
      USE modulestebbsprecision
      USE modulestebbs, ONLY: sigma
      IMPLICIT NONE
      REAL(rprc), INTENT(in) :: f, A, emis, Two, Ts
      REAL(rprc) :: q
      q = A*f*sigma*emis*(Two**4.0 - Ts**4.0)
      RETURN
   END FUNCTION outdoorRadiativeHeatTransfer
   !-------------------------------------------------------------------
   ! Function: lwoutdoorRadiativeHeatTransfer
   ! Description: Longwave radiative heat transfer between outside surface and ambient air
   ! Parameters:
   !   A - Area of surface [m2]
   !   emis - Emisivity of surface [-]
   !   Two - External temperature of surface [K]
   !   lw - Incoming longwave radiation onto surface [W m-2]
   ! Returns:
   !   q - Longwave radiative heat transfer [W]
   !-------------------------------------------------------------------
   FUNCTION lwoutdoorRadiativeHeatTransfer(A, emis, Two, lw) RESULT(q)
      USE modulestebbsprecision
      USE modulestebbs, ONLY: sigma
      IMPLICIT NONE
      REAL(rprc), INTENT(in) :: A, emis, Two, lw
      REAL(rprc) :: q
      q = A*sigma*emis*(Two**4.0) - emis*lw*a ! Revised based on Yiqing's discovery
      RETURN
   END FUNCTION lwoutdoorRadiativeHeatTransfer
   !-------------------------------------------------------------------
   ! Function: windowInsolation
   ! Description: Window Solar Insolation. This should be added as heat gain to internal single mass object
   ! Parameters:
   !   Irr - Irradiance incident on vertical window/wall [W m-2]
   !   Tr - Effective Transmissivity [-]
   !   A - Area of surface [m2]
   ! Returns:
   !   wi_in - Window Insolation [W]
   !-------------------------------------------------------------------
   FUNCTION windowInsolation(Irr, Tr, A) RESULT(wi_in)
      USE modulestebbsprecision
      IMPLICIT NONE
      REAL(rprc), INTENT(in) :: Irr, Tr, A
      REAL(rprc) :: wi_in
      wi_in = Irr*Tr*A
      RETURN
   END FUNCTION windowInsolation
   !-------------------------------------------------------------------
   ! Function: wallInsolation
   ! Description: Solar Insolation on surface. This should be added as heat gain to external surface of wall
   ! Parameters:
   !   Irr - Irradiance incident horiozntal roof or vertical wall [W m-2]
   !   Ab - Effective Absorptance of surface [-]
   !   A - Area of surface [m2]
   ! Returns:
   !   wa_in - [W]
   !-------------------------------------------------------------------
   FUNCTION wallInsolation(Irr, Ab, A) RESULT(wa_in)
      USE modulestebbsprecision
      IMPLICIT NONE
      REAL(rprc), INTENT(in) :: Irr, Ab, A
      REAL(rprc) :: wa_in
      wa_in = Irr*Ab*A
      RETURN
   END FUNCTION wallInsolation
   !-------------------------------------------------------------------
   ! Function: wallConduction
   ! Description: Wall Component Conduction (can be floor/roof/wall/window)
   ! Parameters:
   !   k_eff - conductivity for lumped wall [W m-1 K-1]
   !   A - total surface area of wall [m2]
   !   Twi - indoor wall surface temperature [K]
   !   Two - outdoor wall surface temperature [K]
   !   L - wall thickness [m]
   ! Returns:
   !   wa_co - [W]
   !-------------------------------------------------------------------
   FUNCTION wallConduction(k_eff, A, Twi, Two, L) RESULT(wa_co)
      USE modulestebbsprecision
      IMPLICIT NONE
      REAL(rprc), INTENT(in) :: k_eff, Twi, Two, A, L
      REAL(rprc) :: wa_co
      wa_co = k_eff*A*((Twi - Two)/L)
   END FUNCTION wallConduction
   !-------------------------------------------------------------------
   ! Function: windowConduction
   ! Description: Window Component Conduction (same as wall)
   ! Parameters:
   !   k_eff - thermal conductivity for window surface type [W m-1 K-1]
   !   A - total surface area of window type [m2]
   !   Twi - indoor window surface temperature for window type [K]
   !   Two - outdoor window surface temperature for window type [K]
   !   L - window unit thickness [m]
   ! Returns:
   !   wi_co - [W]
   !-------------------------------------------------------------------
   FUNCTION windowConduction(k_eff, A, Twi, Two, L) RESULT(wi_co)
      USE modulestebbsprecision
      IMPLICIT NONE
      REAL(rprc), INTENT(in) :: k_eff, Twi, Two, A, L
      REAL(rprc) :: wi_co
      wi_co = k_eff*A*((Twi - Two)/L)
   END FUNCTION windowConduction
   !-------------------------------------------------------------------
   ! Function: heating
   ! Description: Heating injected to building
   ! Parameters:
   !   Ts - set point temperature for heating load [K]
   !   Ti - indoor air node temperature [K]
   !   epsilon - rated efficiency of the total heating system [-]
   !   P - maximum power rating of the total heating system [W]
   ! Returns:
   !   q_heating - [W]
   !-------------------------------------------------------------------
   FUNCTION heating(Ts, Ti, epsilon, P) RESULT(q_heating)
      USE modulestebbsprecision
      IMPLICIT NONE
      REAL(rprc), INTENT(in) :: Ts, Ti, epsilon, P
      REAL(rprc) :: q_heating
      q_heating = 0.0
      IF (Ti < Ts) THEN
         q_heating = (P - (P/EXP(Ts - Ti)))*epsilon
      END IF
   END FUNCTION heating
   !-------------------------------------------------------------------
   ! Function: ventilationHeatTransfer
   ! Description: Building Ventilation rate heat transfer (i.e. not recirculated air)
   ! Parameters:
   !   rho - air density [kg m-3]
   !   Cp - specific heat capacity of air at constant pressure [J kg-1 K-1]
   !   V - volumetric flow rate [m3 s-1]
   !   To - outdoor temperature [K]
   !   Ti - indoor temperature [K]
   ! Returns:
   !   q_in - the heat flux resulting in the building [W]
   !-------------------------------------------------------------------
   FUNCTION ventilationHeatTransfer(rho, Cp, V, To, Ti) RESULT(q_in)
      USE modulestebbsprecision
      IMPLICIT NONE
      REAL(rprc), INTENT(in) :: rho, Cp, V, To, Ti
      REAL(rprc) :: q_in
      q_in = rho*Cp*V*(To - Ti)
   END FUNCTION ventilationHeatTransfer
   !-------------------------------------------------------------------
   ! Function: additionalSystemHeatingEnergy
   ! Description: Calculates the additional heat from the heating system due to system efficiency
   ! Parameters:
   !   q_heating - heating applied to building [W]
   !   epsilon - rated efficiency of the total heating system [-]
   ! Returns:
   !   qH_additional - additional heating energy [W]
   !-------------------------------------------------------------------
   FUNCTION additionalSystemHeatingEnergy(q_heating, epsilon) RESULT(qH_additional)
      USE modulestebbsprecision
      IMPLICIT NONE
      REAL(rprc), INTENT(in) :: q_heating, epsilon
      REAL(rprc) :: qH_additional
      qH_additional = 0.0
      qH_additional = (q_heating/epsilon) - q_heating
   END FUNCTION additionalSystemHeatingEnergy
   !-------------------------------------------------------------------
   ! Function: cooling
   ! Description: Cooling of building (heat ejected)
   ! Parameters:
   !   Ts - set point temperature for cooling load [K]
   !   Ti -indoor air node temperature [K]
   !   COP - Rated efficiency of the total heating system [-]
   !   P - maximum power rating of the total heating system [W]
   ! Returns:
   !   q_cooling - [W]
   !-------------------------------------------------------------------
   FUNCTION cooling(Ts, Ti, COP, P) RESULT(q_cooling)
      USE modulestebbsprecision
      IMPLICIT NONE
      REAL(rprc), INTENT(in) :: Ts, Ti, COP, P
      REAL(rprc) :: q_cooling
      q_cooling = 0.0
      IF (Ti > Ts) THEN
         q_cooling = P - (P/EXP(Ti - Ts))
      END IF
   END FUNCTION cooling
   !-------------------------------------------------------------------
   ! Function: additionalSystemCoolingEnergy
   ! Description:  Calculates the additional heat from the cooling system due to system COP
   ! Parameters:
   !   q_cooling - cooling applied to building [W]
   !   COP - rated efficiency of the total heating system [-]
   ! Returns:
   !   qC_additional - additional cooling energy [W]
   !-------------------------------------------------------------------
   FUNCTION additionalSystemCoolingEnergy(q_cooling, COP) RESULT(qC_additional)
      USE modulestebbsprecision
      IMPLICIT NONE
      REAL(rprc), INTENT(in) :: q_cooling, COP
      REAL(rprc) :: qC_additional
      qC_additional = q_cooling/COP
   END FUNCTION additionalSystemCoolingEnergy
   !-------------------------------------------------------------------
   ! Function: internalOccupancyGains
   ! Description: Calculates the internal gains from building occupants
   ! Parameters:
   !   Occupants - number of occupants in building [-]
   !   metRate - the metabolic rate of building occupants [W]
   !   LST - latent sensible ratio (LH/SH) [-]
   ! Returns:
   !   qSL - latent heat and sensible heat from all occupants [W]
   !-------------------------------------------------------------------
   FUNCTION internalOccupancyGains(Occupants, metRate, LSR) RESULT(qSL)
      USE modulestebbsprecision
      IMPLICIT NONE
      REAL(rprc), INTENT(in) :: Occupants, metRate, LSR
      REAL(rprc) :: qSen, qLat
      REAL(rprc), DIMENSION(2) :: qSL
      qSL(1) = (metRate*Occupants)/(1.0 + LSR)
      qSL(2) = (metRate*Occupants)*LSR/(1.0 + LSR)
   END FUNCTION internalOccupancyGains
   !-------------------------------------------------------------------
   ! Function: internalApplianceGains
   ! Description:
   ! Parameters:
   !   P - power rating of appliances [W]
   !   f - usage factor of appliance [-]
   !   n - vnumber of appliances [-]
   ! Returns:
   !   qapp - total energy of appliances - assume all goes to heat (sensible) [W]
   !-------------------------------------------------------------------
   FUNCTION internalApplianceGains(P, f, n) RESULT(qapp)
      USE modulestebbsprecision
      IMPLICIT NONE
      INTEGER, INTENT(in) :: n
      REAL(rprc), INTENT(in) :: P, f
      REAL(rprc) :: qapp
      qapp = P*f*n
   END FUNCTION internalApplianceGains
   !-------------------------------------------------------------------
   ! Function: ext_conv_coeff
   ! Description: Calculates the external convection coefficient using Eq. 11 Cole & Sturrock (1977)
   ! Parameters:
   !   wind_speed - Wind speed [m s-1]
   !   dT - Temperature difference [K]
   ! Returns:
   !   hc - External convection coefficient [W m-2 K-1]
   !-------------------------------------------------------------------
   FUNCTION ext_conv_coeff(wind_speed, dT) RESULT(hc)

      USE modulestebbsprecision
      IMPLICIT NONE
      REAL(rprc), INTENT(in) :: wind_speed, dT
      REAL(rprc) :: hn, a, b, Rf, hcglass, hc
      hn = 1.31*(ABS(dT)**(1.0/3.0))
      a = 3.26
      b = 0.89
      Rf = 1.67 ! # Rough brick used from E+ Engineering Reference guide, Walton 1981
      hcglass = ((hn**2) + ((a*(wind_speed**b))**2))**(0.5)
      hc = hn + Rf*(hcglass - hn)
   END FUNCTION ext_conv_coeff
END MODULE modulestebbsfunc
MODULE modulesuewsstebbscouple
   USE modulestebbsprecision
   IMPLICIT NONE
   REAL(rprc) :: Tair_out, Tsurf, Tground_deep, &
                 density_air_out, cp_air_out, &
                 Qsw_dn_extroof, Qsw_dn_extwall, &
                 Qlw_dn_extwall, Qlw_dn_extroof
   TYPE :: suewsprop
      INTEGER :: ntstep, timestep
      CHARACTER(len=256), ALLOCATABLE, DIMENSION(:) :: datetime, hourmin
      REAL(rprc), ALLOCATABLE, DIMENSION(:) :: Tair, Tsurf, Kwall, Kroof, ws, Lroof, Lwall
      INTEGER :: ntskip
      CHARACTER(len=256), ALLOCATABLE, DIMENSION(:) :: datetime_exch, hourmin_exch
      REAL(rprc), ALLOCATABLE, DIMENSION(:) :: Tair_exch, Tsurf_exch, Kwall_exch, Kroof_exch, ws_exch, Lroof_exch, Lwall_exch
   END TYPE
   TYPE(suewsprop) :: sout
END MODULE modulesuewsstebbscouple
SUBROUTINE setdatetime(datetimeLine)
   USE modulestebbsprecision
   USE modulesuewsstebbscouple, ONLY: sout
   IMPLICIT NONE
   REAL(rprc), DIMENSION(5), INTENT(in) :: datetimeLine
   INTEGER :: i
   CHARACTER(len=4) :: cyear
   CHARACTER(len=2) :: cmonth, cday, chour, cmin, csec
   INTEGER, DIMENSION(12) :: stmonth
   INTEGER, DIMENSION(12) :: stmonth_nonleap = (/0, 31, 59, 90, 120, 151, 181, 212, 243, 273, 304, 334/)
   INTEGER, DIMENSION(12) :: stmonth_leap = (/0, 31, 60, 91, 121, 152, 182, 213, 244, 274, 305, 335/)
   WRITE (cyear, '(i4)') INT(datetimeLine(1))
   IF (MOD(INT(datetimeLine(1)), 4) == 0) THEN
      stmonth = stmonth_leap
   ELSE
      stmonth = stmonth_nonleap
   END IF
   DO i = 1, 11, 1
      IF (stmonth(i) < datetimeLine(2) .AND. datetimeLine(2) <= stmonth(i + 1)) THEN
         WRITE (cmonth, '(i2.2)') i
         WRITE (cday, '(i2.2)') INT(datetimeLine(2)) - stmonth(i)
      END IF
      IF (stmonth(12) < datetimeLine(2)) THEN
         WRITE (cmonth, '(i2.2)') 12
         WRITE (cday, '(i2.2)') INT(datetimeLine(2)) - stmonth(12)
      END IF
   END DO
   WRITE (chour, '(i2.2)') INT(datetimeLine(3))
   WRITE (cmin, '(i2.2)') INT(datetimeLine(4))
   WRITE (csec, '(i2.2)') 0
   sout%datetime(1) = TRIM(cyear//'-'//cmonth//'-'//cday)
   sout%hourmin(1) = TRIM(chour//':'//cmin//':'//csec)
   RETURN
END SUBROUTINE setdatetime
MODULE stebbs_module

CONTAINS

   SUBROUTINE stebbsonlinecouple( &
      timer, config, forcing, siteInfo, & ! Input
      modState, & ! Input/Output
      datetimeLine, &
      dataOutLineSTEBBS) ! Output
      USE modulestebbs, ONLY: blds, cases, resolution
      USE modulesuewsstebbscouple, ONLY: sout ! Defines sout
      USE modulestebbsprecision, ONLY: rprc ! Defines rprc as REAL64
      USE allocateArray, ONLY: ncolumnsDataOutSTEBBS
      USE SUEWS_DEF_DTS, ONLY: SUEWS_CONFIG, SUEWS_TIMER, SUEWS_FORCING, LC_PAVED_PRM, LC_BLDG_PRM, &
                               LC_EVETR_PRM, LC_DECTR_PRM, LC_GRASS_PRM, &
                               LC_BSOIL_PRM, LC_WATER_PRM, &
                               SUEWS_SITE, atm_state, ROUGHNESS_STATE, &
                               HEAT_STATE, SUEWS_STATE, STEBBS_STATE, BUILDING_STATE
      IMPLICIT NONE
      TYPE(SUEWS_CONFIG), INTENT(IN) :: config
      TYPE(SUEWS_TIMER), INTENT(IN) :: timer
      TYPE(SUEWS_FORCING), INTENT(IN) :: forcing
      TYPE(SUEWS_SITE), INTENT(IN) :: siteInfo
      TYPE(SUEWS_STATE), INTENT(INOUT) :: modState
      REAL(KIND(1D0)), INTENT(OUT), DIMENSION(ncolumnsDataOutSTEBBS - 5) :: dataOutLineSTEBBS
      ! INTEGER :: i, ios
      ! INTEGER, INTENT(in) :: timestep ! MP replaced from line 706
      ! INTEGER :: timestep
      INTEGER, SAVE :: flginit = 0
      ! CHARACTER(LEN=256) ::  filename
      ! CHARACTER(LEN=256), ALLOCATABLE :: file_list(:)
      ! INTEGER :: num_files
      ! REAL(rprc), INTENT(in) :: Tair_sout, Tsurf_sout, Kroof_sout, &
      !                           Kwall_sout, Lwall_sout, Lroof_sout, ws

      REAL(rprc), DIMENSION(5), INTENT(in) :: datetimeLine ! To replace
      ! NAMELIST /settings/ nbtype, resolution
      ! namelist/io/cases

      REAL(KIND(1D0)), DIMENSION(4) :: wallStatesK, wallStatesL
      REAL(rprc) :: Kwall_sout, Lwall_sout
      REAL(rprc) :: Tsurf_sout

      ! Output variables
      REAL(rprc) :: ws
      REAL(rprc) :: Tair_sout
      ! REAL(rprc) :: Tsurf_sout
      REAL(rprc) :: Kroof_sout
      REAL(rprc) :: Lroof_sout
      ! REAL(rprc) :: Kwall_sout
      ! REAL(rprc) :: Lwall_sout
      REAL(rprc) :: Tair_ind
      REAL(rprc) :: Tindoormass
      REAL(rprc) :: Tintwallroof
      REAL(rprc) :: Textwallroof
      REAL(rprc) :: Tintwindow
      REAL(rprc) :: Textwindow
      REAL(rprc) :: Tintgroundfloor
      REAL(rprc) :: Textgroundfloor
      REAL(rprc) :: Qtotal_heating
      REAL(rprc) :: Qtotal_cooling
      REAL(rprc) :: Qsw_transmitted_window_tstepTotal
      REAL(rprc) :: Qsw_absorbed_window_tstepTotal
      REAL(rprc) :: Qsw_absorbed_wallroof_tstepTotal
      REAL(rprc) :: Qconv_indair_to_indoormass_tstepTotal
      REAL(rprc) :: Qlw_net_intwallroof_to_allotherindoorsurfaces_tstepTotal
      REAL(rprc) :: Qlw_net_intwindow_to_allotherindoorsurfaces_tstepTotal
      REAL(rprc) :: Qlw_net_intgroundfloor_to_allotherindoorsurfaces_tstepTotal
      REAL(rprc) :: Q_appliance_tstepTotal
      REAL(rprc) :: Q_ventilation_tstepTotal
      REAL(rprc) :: Qconv_indair_to_intwallroof_tstepTotal
      REAL(rprc) :: Qconv_indair_to_intwindow_tstepTotal
      REAL(rprc) :: Qconv_indair_to_intgroundfloor_tstepTotal
      REAL(rprc) :: Qloss_efficiency_heating_air_tstepTotal
      REAL(rprc) :: Qcond_wallroof_tstepTotal
      REAL(rprc) :: Qcond_window_tstepTotal
      REAL(rprc) :: Qcond_groundfloor_tstepTotal
      REAL(rprc) :: Qcond_ground_tstepTotal
      REAL(rprc) :: Qlw_net_extwallroof_to_outair_tstepTotal
      REAL(rprc) :: Qlw_net_extwindow_to_outair_tstepTotal
      REAL(rprc) :: Qconv_extwallroof_to_outair_tstepTotal
      REAL(rprc) :: Qconv_extwindow_to_outair_tstepTotal
      REAL(rprc) :: q_cooling_timestepTotal
      REAL(rprc) :: Qtotal_water_tank
      REAL(rprc) :: Qloss_drain
      REAL(rprc) :: Twater_tank
      REAL(rprc) :: Tintwall_tank
      REAL(rprc) :: Textwall_tank
      REAL(rprc) :: Twater_vessel
      REAL(rprc) :: Tintwall_vessel
      REAL(rprc) :: Textwall_vessel
      REAL(rprc) :: Vwater_vessel
      REAL(rprc) :: Awater_vessel
      REAL(rprc) :: Vwall_vessel
      REAL(rprc) :: qsensible_timestepTotal
      REAL(rprc) :: qlatent_timestepTotal
      REAL(rprc) :: QS_tstepTotal
      REAL(rprc) :: QS_fabric_tstepTotal
      REAL(rprc) :: QS_air_tstepTotal
      REAL(rprc) :: Vwall_tank
      REAL(rprc) :: Vwater_tank

      ASSOCIATE ( &
         timestep => timer%tstep, &
         heatState => modState%heatState, &
         atmState => modState%atmState, &
         roughnessState => modState%roughnessState, &
         stebbsState => modState%stebbsState, &
         bldgState => modState%bldgState &
         )

         ASSOCIATE ( &
            ws => atmState%U10_ms, &
            Tair_sout => atmState%t2_C, &
            Tsurf_sout => heatState%Tsurf, &
            Kroof_sout => heatState%Kdown2d, &
            Lroof_sout => heatState%Ldown2d, &
            ! Create an array of the wall states
            Knorth => heatState%Knorth, &
            Ksouth => heatState%Ksouth, &
            Keast => heatState%Keast, &
            Kwest => heatState%Kwest, &
            Lnorth => heatState%Lnorth, &
            Lsouth => heatState%Lsouth, &
            Least => heatState%Least, &
            Lwest => heatState%Lwest &
            )

            wallStatesK(1) = Knorth
            wallStatesK(2) = Ksouth
            wallStatesK(3) = Keast
            wallStatesK(4) = Kwest
            ! Calculate the mean of the wall states
            Kwall_sout = SUM(wallStatesK)/SIZE(wallStatesK)

            ! Calculate the mean of the wall states
            wallStatesL(1) = Lnorth
            wallStatesL(2) = Lsouth
            wallStatesL(3) = Least
            wallStatesL(4) = Lwest
            Lwall_sout = SUM(wallStatesL)/SIZE(wallStatesL)

            !       !
            IF (flginit == 0) THEN
               ALLOCATE (cases(1))
               WRITE (*, *) 'Initialising STEBBS'
               ALLOCATE (blds(1))
               resolution = 1
               CALL gen_building(stebbsState, bldgState, blds(1))
               ! call create_building(cases(1),blds(1),1)

               ! Print out all values of blds(1) to check initialization
               ! WRITE (*, *) 'Building Type: ', blds(1)%BuildingType
               ! WRITE (*, *) 'Building Name: ', blds(1)%BuildingName
               ! WRITE (*, *) 'File Name LBM: ', blds(1)%fnmlLBM
               ! WRITE (*, *) 'Case: ', blds(1)%CASE
               ! WRITE (*, *) 'ID LBM: ', blds(1)%idLBM
               ! WRITE (*, *) 'Flag Init: ', blds(1)%flginit
               ! WRITE (*, *) 'Total Number of Appliances: ', blds(1)%appliance_totalnumber
               ! WRITE (*, *) 'Qtotal Heating: ', blds(1)%Qtotal_heating
               ! WRITE (*, *) 'Qtotal Cooling: ', blds(1)%Qtotal_cooling
               ! WRITE (*, *) 'Qmetabolic Sensible: ', blds(1)%Qmetabolic_sensible
               ! WRITE (*, *) 'Qmetabolic Latent: ', blds(1)%Qmetabolic_latent
               ! WRITE (*, *) 'Qtotal Water Tank: ', blds(1)%Qtotal_water_tank
               ! WRITE (*, *) 'qhwt Drain: ', blds(1)%qhwtDrain
               ! WRITE (*, *) 'Ratio Window Wall: ', blds(1)%ratio_window_wall
               ! WRITE (*, *) 'Afootprint: ', blds(1)%Afootprint
               ! WRITE (*, *) 'Height Building: ', blds(1)%height_building
               ! WRITE (*, *) 'Wall External Area: ', blds(1)%wallExternalArea
               ! WRITE (*, *) 'Ratio Internal Volume: ', blds(1)%ratioInternalVolume
               ! WRITE (*, *) 'Thickness Wall Roof: ', blds(1)%thickness_wallroof
               ! WRITE (*, *) 'Thickness Ground Floor: ', blds(1)%thickness_groundfloor
               ! WRITE (*, *) 'Depth Ground: ', blds(1)%depth_ground
               ! WRITE (*, *) 'Thickness Window: ', blds(1)%thickness_window
               ! WRITE (*, *) 'Conv Coeff Int Wall Roof: ', blds(1)%conv_coeff_intwallroof
               ! WRITE (*, *) 'Conv Coeff Indoor Mass: ', blds(1)%conv_coeff_indoormass
               ! WRITE (*, *) 'Conv Coeff Int Ground Floor: ', blds(1)%conv_coeff_intgroundfloor
               ! WRITE (*, *) 'Conv Coeff Int Window: ', blds(1)%conv_coeff_intwindow
               ! WRITE (*, *) 'Conv Coeff Ext Wall Roof: ', blds(1)%conv_coeff_extwallroof
               ! WRITE (*, *) 'Conv Coeff Ext Window: ', blds(1)%conv_coeff_extwindow
               ! WRITE (*, *) 'Conductivity Wall Roof: ', blds(1)%conductivity_wallroof
               ! WRITE (*, *) 'Conductivity Ground Floor: ', blds(1)%conductivity_groundfloor
               ! WRITE (*, *) 'Conductivity Window: ', blds(1)%conductivity_window
               ! WRITE (*, *) 'Conductivity Ground: ', blds(1)%conductivity_ground
               ! WRITE (*, *) 'Density Wall Roof: ', blds(1)%density_wallroof
               ! WRITE (*, *) 'Weighting Factor Heat Capacity Wall Roof: ', blds(1)%weighting_factor_heatcapacity_wallroof
               ! WRITE (*, *) 'Density Ground Floor: ', blds(1)%density_groundfloor
               ! WRITE (*, *) 'Density Window: ', blds(1)%density_window
               ! WRITE (*, *) 'Density Indoor Mass: ', blds(1)%density_indoormass
               ! WRITE (*, *) 'Density Air Indoor: ', blds(1)%density_air_ind
               ! WRITE (*, *) 'Cp Wall Roof: ', blds(1)%cp_wallroof
               ! WRITE (*, *) 'Cp Ground Floor: ', blds(1)%cp_groundfloor
               ! WRITE (*, *) 'Cp Window: ', blds(1)%cp_window
               ! WRITE (*, *) 'Cp Indoor Mass: ', blds(1)%cp_indoormass
               ! WRITE (*, *) 'Cp Air Indoor: ', blds(1)%cp_air_ind
               ! WRITE (*, *) 'Emissivity Ext Wall Roof: ', blds(1)%emissivity_extwallroof
               ! WRITE (*, *) 'Emissivity Int Wall Roof: ', blds(1)%emissivity_intwallroof
               ! WRITE (*, *) 'Emissivity Indoor Mass: ', blds(1)%emissivity_indoormass
               ! WRITE (*, *) 'Emissivity Ext Window: ', blds(1)%emissivity_extwindow
               ! WRITE (*, *) 'Emissivity Int Window: ', blds(1)%emissivity_intwindow
               ! WRITE (*, *) 'Window Transmissivity: ', blds(1)%windowTransmissivity
               ! WRITE (*, *) 'Window Absorptivity: ', blds(1)%windowAbsorbtivity
               ! WRITE (*, *) 'Window Reflectivity: ', blds(1)%windowReflectivity
               ! WRITE (*, *) 'Wall Transmissivity: ', blds(1)%wallTransmisivity
               ! WRITE (*, *) 'Wall Absorptivity: ', blds(1)%wallAbsorbtivity
               ! WRITE (*, *) 'Wall Reflectivity: ', blds(1)%wallReflectivity
               ! WRITE (*, *) 'BVF Ext Wall: ', blds(1)%BVF_extwall
               ! WRITE (*, *) 'GVF Ext Wall: ', blds(1)%GVF_extwall
               ! WRITE (*, *) 'SVF Ext Wall: ', blds(1)%SVF_extwall
               ! WRITE (*, *) 'Occupants: ', blds(1)%occupants
               ! WRITE (*, *) 'Metabolic Rate: ', blds(1)%metabolic_rate
               ! WRITE (*, *) 'Ratio Metabolic Latent Sensible: ', blds(1)%ratio_metabolic_latent_sensible
               ! WRITE (*, *) 'Appliance Power Rating: ', blds(1)%appliance_power_rating
               ! WRITE (*, *) 'Appliance Usage Factor: ', blds(1)%appliance_usage_factor
               ! WRITE (*, *) 'Max Heating Power Air: ', blds(1)%maxheatingpower_air
               ! WRITE (*, *) 'Heating Efficiency Air: ', blds(1)%heating_efficiency_air
               ! WRITE (*, *) 'Max Cooling Power Air: ', blds(1)%maxcoolingpower_air
               ! WRITE (*, *) 'Coeff Performance Cooling: ', blds(1)%coeff_performance_cooling
               ! WRITE (*, *) 'Vair Indoor: ', blds(1)%Vair_ind
               ! WRITE (*, *) 'Ventilation Rate: ', blds(1)%ventilation_rate
               ! WRITE (*, *) 'Awall Roof: ', blds(1)%Awallroof
               ! WRITE (*, *) 'Vwall Roof: ', blds(1)%Vwallroof
               ! WRITE (*, *) 'Vground Floor: ', blds(1)%Vgroundfloor
               ! WRITE (*, *) 'Awindow: ', blds(1)%Awindow
               ! WRITE (*, *) 'Vwindow: ', blds(1)%Vwindow
               ! WRITE (*, *) 'Vindoormass: ', blds(1)%Vindoormass
               ! WRITE (*, *) 'Aindoormass: ', blds(1)%Aindoormass
               ! WRITE (*, *) 'Tair Indoor: ', blds(1)%Tair_ind
               ! WRITE (*, *) 'Tindoormass: ', blds(1)%Tindoormass
               ! WRITE (*, *) 'Tint Wall Roof: ', blds(1)%Tintwallroof
               ! WRITE (*, *) 'Text Wall Roof: ', blds(1)%Textwallroof
               ! WRITE (*, *) 'Tint Window: ', blds(1)%Tintwindow
               ! WRITE (*, *) 'Text Window: ', blds(1)%Textwindow
               ! WRITE (*, *) 'Tint Ground Floor: ', blds(1)%Tintgroundfloor
               ! WRITE (*, *) 'Text Ground Floor: ', blds(1)%Textgroundfloor
               ! WRITE (*, *) 'Twater Tank: ', blds(1)%Twater_tank
               ! WRITE (*, *) 'Tint Wall Tank: ', blds(1)%Tintwall_tank
               ! WRITE (*, *) 'Text Wall Tank: ', blds(1)%Textwall_tank
               ! WRITE (*, *) 'Thickness Tank Wall: ', blds(1)%thickness_tankwall
               ! WRITE (*, *) 'Tincoming Water Tank: ', blds(1)%Tincomingwater_tank
               ! WRITE (*, *) 'Vwater Tank: ', blds(1)%Vwater_tank
               ! WRITE (*, *) 'Asurf Tank: ', blds(1)%Asurf_tank
               ! WRITE (*, *) 'Vwall Tank: ', blds(1)%Vwall_tank
               ! WRITE (*, *) 'Set Twater Tank: ', blds(1)%setTwater_tank
               ! WRITE (*, *) 'Init Wt Ts: ', blds(1)%init_wtTs
               ! WRITE (*, *) 'Twater Vessel: ', blds(1)%Twater_vessel
               ! WRITE (*, *) 'Tint Wall Vessel: ', blds(1)%Tintwall_vessel
               ! WRITE (*, *) 'Text Wall Vessel: ', blds(1)%Textwall_vessel
               ! WRITE (*, *) 'Thickness Wall Vessel: ', blds(1)%thickness_wall_vessel
               ! WRITE (*, *) 'Vwater Vessel: ', blds(1)%Vwater_vessel
               ! WRITE (*, *) 'Awater Vessel: ', blds(1)%Awater_vessel
               ! WRITE (*, *) 'Vwall Vessel: ', blds(1)%Vwall_vessel
               ! WRITE (*, *) 'Flowrate Water Supply: ', blds(1)%flowrate_water_supply
               ! WRITE (*, *) 'Flowrate Water Drain: ', blds(1)%flowrate_water_drain
               ! WRITE (*, *) 'Single Flowrate Water Supply: ', blds(1)%single_flowrate_water_supply
               ! WRITE (*, *) 'Single Flowrate Water Drain: ', blds(1)%single_flowrate_water_drain
               ! WRITE (*, *) 'Cp Water: ', blds(1)%cp_water
               ! WRITE (*, *) 'Cp Water Tank: ', blds(1)%cp_water_tank
               ! WRITE (*, *) 'Cp Wall Tank: ', blds(1)%cp_wall_tank
               ! WRITE (*, *) 'Cp Wall Vessel: ', blds(1)%cp_wall_vessel
               ! WRITE (*, *) 'Density Water: ', blds(1)%density_water
               ! WRITE (*, *) 'Density Wall Tank: ', blds(1)%density_wall_tank
               ! WRITE (*, *) 'Density Wall Vessel: ', blds(1)%density_wall_vessel
               ! WRITE (*, *) 'BVF Tank: ', blds(1)%BVF_tank
               ! WRITE (*, *) 'MVF Tank: ', blds(1)%MVF_tank
               ! WRITE (*, *) 'Conductivity Wall Tank: ', blds(1)%conductivity_wall_tank
               ! WRITE (*, *) 'Conv Coeff Int Wall Tank: ', blds(1)%conv_coeff_intwall_tank
               ! WRITE (*, *) 'Conv Coeff Ext Wall Tank: ', blds(1)%conv_coeff_extwall_tank
               ! WRITE (*, *) 'Emissivity Ext Wall Tank: ', blds(1)%emissivity_extwall_tank
               ! WRITE (*, *) 'Conductivity Wall Vessel: ', blds(1)%conductivity_wall_vessel
               ! WRITE (*, *) 'Conv Coeff Int Wall Vessel: ', blds(1)%conv_coeff_intwall_vessel
               ! WRITE (*, *) 'Conv Coeff Ext Wall Vessel: ', blds(1)%conv_coeff_extwall_vessel
               ! WRITE (*, *) 'Emissivity Ext Wall Vessel: ', blds(1)%emissivity_extwall_vessel
               ! WRITE (*, *) 'Max Heating Power Water: ', blds(1)%maxheatingpower_water
               ! WRITE (*, *) 'Heating Efficiency Water: ', blds(1)%heating_efficiency_water
               ! WRITE (*, *) 'Min Vwater Vessel: ', blds(1)%minVwater_vessel
               ! WRITE (*, *) 'Min Heating Power DHW: ', blds(1)%minHeatingPower_DHW
               ! WRITE (*, *) 'Heating Power DHW: ', blds(1)%HeatingPower_DHW
               ! WRITE (*, *) 'Ts: ', blds(1)%Ts
               ! WRITE (*, *) 'Init Ts: ', blds(1)%initTs
               ! WRITE (*, *) 'h_i: ', blds(1)%h_i
               ! WRITE (*, *) 'k_eff: ', blds(1)%k_eff
               ! WRITE (*, *) 'h_o: ', blds(1)%h_o
               ! WRITE (*, *) 'rho: ', blds(1)%rho
               ! WRITE (*, *) 'Cp: ', blds(1)%Cp
               ! WRITE (*, *) 'emis: ', blds(1)%emis
               ! WRITE (*, *) 'wiTAR: ', blds(1)%wiTAR
               ! WRITE (*, *) 'waTAR: ', blds(1)%waTAR
               ! WRITE (*, *) 'viewFactors: ', blds(1)%viewFactors
               ! WRITE (*, *) 'occupantData: ', blds(1)%occupantData
               ! WRITE (*, *) 'HTsAverage: ', blds(1)%HTsAverage
               ! WRITE (*, *) 'HWTsAverage: ', blds(1)%HWTsAverage
               ! WRITE (*, *) 'HWPowerAverage: ', blds(1)%HWPowerAverage
               ! WRITE (*, *) 'Energy Exchanges: ', blds(1)%EnergyExchanges
               ! WRITE (*, *) 'qfm_dom: ', blds(1)%qfm_dom
               ! WRITE (*, *) 'qheat_dom: ', blds(1)%qheat_dom
               ! WRITE (*, *) 'qcool_dom: ', blds(1)%qcool_dom
               ! WRITE (*, *) 'qfb_hw_dom: ', blds(1)%qfb_hw_dom
               ! WRITE (*, *) 'qfb_dom_air: ', blds(1)%qfb_dom_air
               ! WRITE (*, *) 'dom_temp: ', blds(1)%dom_temp
               ! WRITE (*, *) 'QStar: ', blds(1)%QStar
               ! WRITE (*, *) 'QEC: ', blds(1)%QEC
               ! WRITE (*, *) 'QH: ', blds(1)%QH
               ! WRITE (*, *) 'QS: ', blds(1)%QS
               ! WRITE (*, *) 'QBAE: ', blds(1)%QBAE
               ! WRITE (*, *) 'QWaste: ', blds(1)%QWaste
               sout%ntstep = 1
               ALLOCATE (sout%datetime(sout%ntstep))
               ALLOCATE (sout%hourmin(sout%ntstep))
               ALLOCATE (sout%Tair(sout%ntstep))
               ALLOCATE (sout%Tsurf(sout%ntstep))
               ALLOCATE (sout%Kwall(sout%ntstep))
               ALLOCATE (sout%Kroof(sout%ntstep))
               ALLOCATE (sout%ws(sout%ntstep))
               ALLOCATE (sout%Lroof(sout%ntstep))
               ALLOCATE (sout%Lwall(sout%ntstep))
               ALLOCATE (sout%datetime_exch(sout%ntstep))
               ALLOCATE (sout%hourmin_exch(sout%ntstep))
               ALLOCATE (sout%Tair_exch(sout%ntstep))
               ALLOCATE (sout%Tsurf_exch(sout%ntstep))
               ALLOCATE (sout%Kwall_exch(sout%ntstep))
               ALLOCATE (sout%Kroof_exch(sout%ntstep))
               ALLOCATE (sout%ws_exch(sout%ntstep))
               ALLOCATE (sout%Lroof_exch(sout%ntstep))
               ALLOCATE (sout%Lwall_exch(sout%ntstep))
               !
            END IF

            sout%Tair(1) = Tair_sout
            sout%Tsurf(1) = Tsurf_sout
            sout%Kroof(1) = Kroof_sout
            sout%Kwall(1) = Kwall_sout
            sout%Lwall(1) = Lwall_sout
            sout%Lroof(1) = Lroof_sout
            sout%timestep = timestep
            ! sout%timestep = 3600
            sout%Tair_exch(1) = Tair_sout
            sout%Tsurf_exch(1) = Tsurf_sout
            sout%ws(1) = ws
            sout%ws_exch(1) = ws
            CALL setdatetime(datetimeLine)
            ! nbtype = SIZE(blds)
            ! DO i = 1, nbtype, 1
            CALL suewsstebbscouple( &
               blds(1), flginit, datetimeLine, &
               Tair_ind, Tindoormass, Tintwallroof, Textwallroof, Tintwindow, Textwindow, Tintgroundfloor, &
               Textgroundfloor, Qtotal_heating, Qtotal_cooling, Qsw_transmitted_window_tstepTotal, &
               Qsw_absorbed_window_tstepTotal, Qsw_absorbed_wallroof_tstepTotal, Qconv_indair_to_indoormass_tstepTotal, &
               Qlw_net_intwallroof_to_allotherindoorsurfaces_tstepTotal, &
               Qlw_net_intwindow_to_allotherindoorsurfaces_tstepTotal, &
               Qlw_net_intgroundfloor_to_allotherindoorsurfaces_tstepTotal, Q_appliance_tstepTotal, &
               Q_ventilation_tstepTotal, Qconv_indair_to_intwallroof_tstepTotal, Qconv_indair_to_intwindow_tstepTotal, &
               Qconv_indair_to_intgroundfloor_tstepTotal, Qloss_efficiency_heating_air_tstepTotal, &
               Qcond_wallroof_tstepTotal, Qcond_window_tstepTotal, Qcond_groundfloor_tstepTotal, &
               Qcond_ground_tstepTotal, Qlw_net_extwallroof_to_outair_tstepTotal, &
               Qlw_net_extwindow_to_outair_tstepTotal, Qconv_extwallroof_to_outair_tstepTotal, &
               Qconv_extwindow_to_outair_tstepTotal, q_cooling_timestepTotal, Qtotal_water_tank, Qloss_drain, &
               Twater_tank, Tintwall_tank, Textwall_tank, Twater_vessel, Tintwall_vessel, Textwall_vessel, &
               Vwater_vessel, Awater_vessel, Vwall_vessel, qsensible_timestepTotal, qlatent_timestepTotal, &
               QS_tstepTotal, QS_fabric_tstepTotal, QS_air_tstepTotal, &
               Vwall_tank, Vwater_tank &
               )
            ! END DO
            flginit = 1

            dataOutLineSTEBBS = [ &
                                ! Forcing
                                ws, Tair_sout, Tsurf_sout, Kroof_sout, Lroof_sout, Kwall_sout, Lwall_sout, &
                                ! Temperatures
                                Tair_ind, Tindoormass, Tintwallroof, Textwallroof, Tintwindow, Textwindow, Tintgroundfloor, &
<<<<<<< HEAD
                                Textgroundfloor, Qtotal_heating, &
                                Qtotal_cooling, Qsw_transmitted_window_tstepTotal, &
                                Qsw_absorbed_window_tstepTotal, Qsw_absorbed_wallroof_tstepTotal,    Qconv_indair_to_indoormass_tstepTotal, &
                                Qlw_net_intwallroof_to_allotherindoorsurfaces_tstepTotal, &
                                Qlw_net_intwindow_to_allotherindoorsurfaces_tstepTotal, &
                                Qlw_net_intgroundfloor_to_allotherindoorsurfaces_tstepTotal, &
                                Q_appliance_tstepTotal, &
                                Q_ventilation_tstepTotal, Qconv_indair_to_intwallroof_tstepTotal, Qconv_indair_to_intwindow_tstepTotal, &
                                Qconv_indair_to_intgroundfloor_tstepTotal, &
                                Qloss_efficiency_heating_air_tstepTotal, &
                                Qcond_wallroof_tstepTotal, Qcond_window_tstepTotal, &
                                Qcond_groundfloor_tstepTotal, &
                                Qcond_ground_tstepTotal, &
                                Qlw_net_extwallroof_to_outair_tstepTotal, &
                                Qlw_net_extwindow_to_outair_tstepTotal, &
                                Qconv_extwallroof_to_outair_tstepTotal, &
                                Qconv_extwindow_to_outair_tstepTotal, q_cooling_timestepTotal, &
                                Qtotal_water_tank, Qloss_drain, &
                                Twater_tank, Tintwall_tank, Textwall_tank, Twater_vessel, &
                                Tintwall_vessel, Textwall_vessel, &
=======
                                Textgroundfloor, Qtotal_heating, Qtotal_cooling, Qsw_transmitted_window_tstepTotal, &
                          Qsw_absorbed_window_tstepTotal, Qsw_absorbed_wallroof_tstepTotal, Qconv_indair_to_indoormass_tstepTotal, &
                                Qlw_net_intwallroof_to_allotherindoorsurfaces_tstepTotal, &
                                Qlw_net_intwindow_to_allotherindoorsurfaces_tstepTotal, &
                                Qlw_net_intgroundfloor_to_allotherindoorsurfaces_tstepTotal, Q_appliance_tstepTotal, &
                           Q_ventilation_tstepTotal, Qconv_indair_to_intwallroof_tstepTotal, Qconv_indair_to_intwindow_tstepTotal, &
                                Qconv_indair_to_intgroundfloor_tstepTotal, Qloss_efficiency_heating_air_tstepTotal, &
                                Qcond_wallroof_tstepTotal, Qcond_window_tstepTotal, Qcond_groundfloor_tstepTotal, &
                                Qcond_ground_tstepTotal, Qlw_net_extwallroof_to_outair_tstepTotal, &
                                Qlw_net_extwindow_to_outair_tstepTotal, Qconv_extwallroof_to_outair_tstepTotal, &
                                Qconv_extwindow_to_outair_tstepTotal, q_cooling_timestepTotal, Qtotal_water_tank, Qloss_drain, &
                                Twater_tank, Tintwall_tank, Textwall_tank, Twater_vessel, Tintwall_vessel, Textwall_vessel, &
>>>>>>> dddf4a6e
                                Vwater_vessel, Awater_vessel, Vwall_vessel, qsensible_timestepTotal, qlatent_timestepTotal, &
                                QS_tstepTotal, QS_fabric_tstepTotal, QS_air_tstepTotal, &
                                Vwall_tank, Vwater_tank &
                                ]
            RETURN
         END ASSOCIATE
      END ASSOCIATE

   END SUBROUTINE stebbsonlinecouple
END MODULE stebbs_module
SUBROUTINE readsuewsout()
   USE modulesuewsstebbscouple
   IMPLICIT NONE
   INTEGER :: i, reason, icrop
   sout%timestep = 3600 ! 1hr, hard-coded for the test
   OPEN (8, file='./SUEWS_output_res.csv', form='formatted')

   i = 0
   DO WHILE (.TRUE.)
      READ (8, *, iostat=reason)
      IF (reason < 0) go to 333
      i = i + 1
   END DO
333 CONTINUE
   sout%ntstep = i - 1
   ALLOCATE (sout%datetime(sout%ntstep))
   ALLOCATE (sout%hourmin(sout%ntstep))
   ALLOCATE (sout%Tair(sout%ntstep))
   ALLOCATE (sout%Tsurf(sout%ntstep))
   ALLOCATE (sout%Kwall(sout%ntstep))
   ALLOCATE (sout%Kroof(sout%ntstep))
   ALLOCATE (sout%ws(sout%ntstep))
   ALLOCATE (sout%Lroof(sout%ntstep))
   ALLOCATE (sout%Lwall(sout%ntstep))
   ALLOCATE (sout%datetime_exch(sout%ntstep))
   ALLOCATE (sout%hourmin_exch(sout%ntstep))
   ALLOCATE (sout%Tair_exch(sout%ntstep))
   ALLOCATE (sout%Tsurf_exch(sout%ntstep))
   ALLOCATE (sout%Kwall_exch(sout%ntstep))
   ALLOCATE (sout%Kroof_exch(sout%ntstep))
   ALLOCATE (sout%ws_exch(sout%ntstep))
   ALLOCATE (sout%Lroof_exch(sout%ntstep))
   ALLOCATE (sout%Lwall_exch(sout%ntstep))
   REWIND (8)
   READ (8, *)
   DO i = 1, sout%ntstep, 1
      READ (8, *) sout%datetime(i), sout%hourmin(i), sout%Tair(i), sout%Tsurf(i), &
         sout%Kwall(i), sout%Kroof(i), sout%ws(i), sout%Lroof(i), sout%Lwall(i)
   END DO
   WRITE (*, *) '    + SUEWS output profile'
   WRITE (*, *) '    + Date            : ', TRIM(sout%datetime(1)), ' ', TRIM(sout%hourmin(1)), ' - ', &
      TRIM(sout%datetime(sout%ntstep)), ' ', TRIM(sout%hourmin(sout%ntstep))
   WRITE (*, *) '    + Total data step : ', sout%ntstep
   CLOSE (8)
   sout%ntskip = 12
   OPEN (8, file='./SUEWS_output.csv', form='formatted')
   READ (8, *)

   DO i = 1, sout%ntstep*sout%ntskip, 1
      IF (MOD(i - 1, sout%ntskip) == 0) THEN
         icrop = INT((i - 1)/sout%ntskip) + 1
         READ (8, *) sout%datetime_exch(icrop), sout%hourmin_exch(icrop), &
            sout%Tair_exch(icrop), sout%Tsurf_exch(icrop), &
            sout%Kwall_exch(icrop), sout%Kroof_exch(icrop), &
            sout%ws_exch(icrop), sout%Lroof_exch(icrop), &
            sout%Lwall_exch(icrop)
      ELSE
         READ (8, *)
      END IF
   END DO
   CLOSE (8)
   RETURN
END SUBROUTINE readsuewsout
SUBROUTINE suewsstebbscouple(self, flginit, datetimeLine, &
                             Tair_ind, Tindoormass, Tintwallroof, Textwallroof, Tintwindow, Textwindow, Tintgroundfloor, &
                             Textgroundfloor, Qtotal_heating, Qtotal_cooling, Qsw_transmitted_window_tstepTotal, &
                          Qsw_absorbed_window_tstepTotal, Qsw_absorbed_wallroof_tstepTotal, Qconv_indair_to_indoormass_tstepTotal, &
                             Qlw_net_intwallroof_to_allotherindoorsurfaces_tstepTotal, &
                             Qlw_net_intwindow_to_allotherindoorsurfaces_tstepTotal, &
                             Qlw_net_intgroundfloor_to_allotherindoorsurfaces_tstepTotal, Q_appliance_tstepTotal, &
                           Q_ventilation_tstepTotal, Qconv_indair_to_intwallroof_tstepTotal, Qconv_indair_to_intwindow_tstepTotal, &
                             Qconv_indair_to_intgroundfloor_tstepTotal, Qloss_efficiency_heating_air_tstepTotal, &
                             Qcond_wallroof_tstepTotal, Qcond_window_tstepTotal, Qcond_groundfloor_tstepTotal, &
                             Qcond_ground_tstepTotal, Qlw_net_extwallroof_to_outair_tstepTotal, &
                             Qlw_net_extwindow_to_outair_tstepTotal, Qconv_extwallroof_to_outair_tstepTotal, &
                             Qconv_extwindow_to_outair_tstepTotal, q_cooling_timestepTotal, Qtotal_water_tank, Qloss_drain, &
                             Twater_tank, Tintwall_tank, Textwall_tank, Twater_vessel, Tintwall_vessel, Textwall_vessel, &
                             Vwater_vessel, Awater_vessel, Vwall_vessel, qsensible_timestepTotal, qlatent_timestepTotal, &
                             QS_tstepTotal, QS_fabric_tstepTotal, QS_air_tstepTotal, &
                             Vwall_tank, Vwater_tank &
                             ) ! Output

   USE modulestebbsprecision
   USE modulestebbs, ONLY: LBM, resolution
   USE modulestebbsfunc, ONLY: ext_conv_coeff
   USE modulesuewsstebbscouple, ONLY: &
      sout, &
      Tair_out, Tground_deep, Tsurf, density_air_out, &
      cp_air_out, &
      Qsw_dn_extroof, &
      Qsw_dn_extwall, &
      Qlw_dn_extwall, Qlw_dn_extroof
   IMPLICIT NONE
   TYPE(LBM) :: self
   INTEGER :: tstep, i
   INTEGER, INTENT(in) :: flginit
   ! Internal variables
   REAL(rprc) :: Area, qinternal, qe_cool, qe_heat, q_waste, q_ventilation

   ! Output variables with INTENT(OUT)
   REAL(rprc), INTENT(OUT) :: Tair_ind
   REAL(rprc), INTENT(OUT) :: Tindoormass
   REAL(rprc), INTENT(OUT) :: Tintwallroof
   REAL(rprc), INTENT(OUT) :: Textwallroof
   REAL(rprc), INTENT(OUT) :: Tintwindow
   REAL(rprc), INTENT(OUT) :: Textwindow
   REAL(rprc), INTENT(OUT) :: Tintgroundfloor
   REAL(rprc), INTENT(OUT) :: Textgroundfloor
   REAL(rprc), INTENT(OUT) :: Qtotal_heating
   REAL(rprc), INTENT(OUT) :: Qtotal_cooling
   REAL(rprc), INTENT(OUT) :: Qsw_transmitted_window_tstepTotal
   REAL(rprc), INTENT(OUT) :: Qsw_absorbed_window_tstepTotal
   REAL(rprc), INTENT(OUT) :: Qsw_absorbed_wallroof_tstepTotal
   REAL(rprc), INTENT(OUT) :: Qconv_indair_to_indoormass_tstepTotal
   REAL(rprc), INTENT(OUT) :: Qlw_net_intwallroof_to_allotherindoorsurfaces_tstepTotal
   REAL(rprc), INTENT(OUT) :: Qlw_net_intwindow_to_allotherindoorsurfaces_tstepTotal
   REAL(rprc), INTENT(OUT) :: Qlw_net_intgroundfloor_to_allotherindoorsurfaces_tstepTotal
   REAL(rprc), INTENT(OUT) :: Q_appliance_tstepTotal
   REAL(rprc), INTENT(OUT) :: Q_ventilation_tstepTotal
   REAL(rprc), INTENT(OUT) :: Qconv_indair_to_intwallroof_tstepTotal
   REAL(rprc), INTENT(OUT) :: Qconv_indair_to_intwindow_tstepTotal
   REAL(rprc), INTENT(OUT) :: Qconv_indair_to_intgroundfloor_tstepTotal
   REAL(rprc), INTENT(OUT) :: Qloss_efficiency_heating_air_tstepTotal
   REAL(rprc), INTENT(OUT) :: Qcond_wallroof_tstepTotal
   REAL(rprc), INTENT(OUT) :: Qcond_window_tstepTotal
   REAL(rprc), INTENT(OUT) :: Qcond_groundfloor_tstepTotal
   REAL(rprc), INTENT(OUT) :: Qcond_ground_tstepTotal
   REAL(rprc), INTENT(OUT) :: Qlw_net_extwallroof_to_outair_tstepTotal
   REAL(rprc), INTENT(OUT) :: Qlw_net_extwindow_to_outair_tstepTotal
   REAL(rprc), INTENT(OUT) :: Qconv_extwallroof_to_outair_tstepTotal
   REAL(rprc), INTENT(OUT) :: Qconv_extwindow_to_outair_tstepTotal
   REAL(rprc), INTENT(OUT) :: q_cooling_timestepTotal
   REAL(rprc), INTENT(OUT) :: Qtotal_water_tank
   REAL(rprc), INTENT(OUT) :: Qloss_drain
   REAL(rprc), INTENT(OUT) :: Twater_tank
   REAL(rprc), INTENT(OUT) :: Tintwall_tank
   REAL(rprc), INTENT(OUT) :: Textwall_tank
   REAL(rprc), INTENT(OUT) :: Twater_vessel
   REAL(rprc), INTENT(OUT) :: Tintwall_vessel
   REAL(rprc), INTENT(OUT) :: Textwall_vessel
   REAL(rprc), INTENT(OUT) :: Vwater_vessel
   REAL(rprc), INTENT(OUT) :: Awater_vessel
   REAL(rprc), INTENT(OUT) :: Vwall_vessel
   REAL(rprc), INTENT(OUT) :: qsensible_timestepTotal
   REAL(rprc), INTENT(OUT) :: qlatent_timestepTotal
   REAL(rprc), INTENT(OUT) :: QS_tstepTotal
   REAL(rprc), INTENT(OUT) :: QS_fabric_tstepTotal
   REAL(rprc), INTENT(OUT) :: QS_air_tstepTotal
   REAL(rprc), INTENT(OUT) :: Vwall_tank
   REAL(rprc), INTENT(OUT) :: Vwater_tank

   ! Other declarations
   REAL(rprc), DIMENSION(6) :: bem_qf_1
   REAL(rprc), DIMENSION(25) :: energyEx
   CHARACTER(len=256) :: CASE
   CHARACTER(len=256), DIMENSION(4) :: fout
   REAL(rprc), DIMENSION(5), INTENT(in) :: datetimeLine
   CHARACTER(len=256) :: debug_array_dir

   ! CASE = self%CASE
   Area = self%Afootprint
   DO tstep = 1, sout%ntstep, 1
      Tair_out = sout%Tair(tstep) + 273.15
      Tground_deep = 273.15 + 10.0
      Tsurf = sout%Tsurf(tstep) + 273.15
      density_air_out = 1.225
      cp_air_out = 1005.0
      Qsw_dn_extroof = sout%Kroof(tstep)
      Qsw_dn_extwall = sout%Kwall(tstep)
      Qlw_dn_extwall = sout%Lwall(tstep)
      Qlw_dn_extroof = sout%Lroof(tstep)
      debug_array_dir = './debug_array.csv'
      IF (sout%ws_exch(tstep) < 0) THEN
         sout%ws_exch(tstep) = 0.2
         ! WRITE (*, *) 'Wind speed is negative, set to 0.2'
      END IF

      self%h_o(1) = ext_conv_coeff(sout%ws_exch(tstep), sout%Tair_exch(tstep) - sout%Tsurf_exch(tstep))
      self%h_o(2) = ext_conv_coeff(sout%ws_exch(tstep), sout%Tair_exch(tstep) - sout%Tsurf_exch(tstep))

      CALL timeStepCalculation(self, Tair_out, Tground_deep, Tsurf, &
                               density_air_out, cp_air_out, &
                               Qsw_dn_extroof, Qsw_dn_extwall, &
                               Qlw_dn_extwall, Qlw_dn_extroof, sout%timestep, &
                               resolution, &
                               datetimeLine, &
                               flginit &
                               )

      Tair_ind = self%Tair_ind
      Tindoormass = self%Tindoormass
      Tintwallroof = self%Tintwallroof
      Textwallroof = self%Textwallroof
      Tintwindow = self%Tintwindow
      Textwindow = self%Textwindow
      Tintgroundfloor = self%Tintgroundfloor
      Textgroundfloor = self%Textgroundfloor
      Qtotal_heating = self%Qtotal_heating
      Qtotal_cooling = self%Qtotal_cooling

      Qsw_transmitted_window_tstepTotal = self%EnergyExchanges(1) !Qsw_transmitted_window_tstepTotal
      Qsw_absorbed_window_tstepTotal = self%EnergyExchanges(2) !Qsw_absorbed_window_tstepTotal
      Qsw_absorbed_wallroof_tstepTotal = self%EnergyExchanges(3) !Qsw_absorbed_wallroof_tstepTotal
      Qconv_indair_to_indoormass_tstepTotal = self%EnergyExchanges(4) !Qconv_indair_to_indoormass_tstepTotal
      Qlw_net_intwallroof_to_allotherindoorsurfaces_tstepTotal = self%EnergyExchanges(5) !Qlw_net_intwallroof_to_allotherindoorsurfaces_tstepTotal
      Qlw_net_intwindow_to_allotherindoorsurfaces_tstepTotal = self%EnergyExchanges(6) !Qlw_net_intwindow_to_allotherindoorsurfaces_tstepTotal
      Qlw_net_intgroundfloor_to_allotherindoorsurfaces_tstepTotal = self%EnergyExchanges(7) !Qlw_net_intgroundfloor_to_allotherindoorsurfaces_tstepTotal
      Q_appliance_tstepTotal = self%EnergyExchanges(8) !Q_appliance_tstepTotal
      Q_ventilation_tstepTotal = self%EnergyExchanges(9) !Q_ventilation_tstepTotal
      Qconv_indair_to_intwallroof_tstepTotal = self%EnergyExchanges(10) !Qconv_indair_to_intwallroof_tstepTotal
      Qconv_indair_to_intwindow_tstepTotal = self%EnergyExchanges(11) !Qconv_indair_to_intwindow_tstepTotal
      Qconv_indair_to_intgroundfloor_tstepTotal = self%EnergyExchanges(12) !Qconv_indair_to_intgroundfloor_tstepTotal
      Qloss_efficiency_heating_air_tstepTotal = self%EnergyExchanges(13) !Qloss_efficiency_heating_air_tstepTotal
      Qcond_wallroof_tstepTotal = self%EnergyExchanges(14) !Qcond_wallroof_tstepTotal
      Qcond_window_tstepTotal = self%EnergyExchanges(15) !Qcond_window_tstepTotal
      Qcond_groundfloor_tstepTotal = self%EnergyExchanges(16) !Qcond_groundfloor_tstepTotal
      Qcond_ground_tstepTotal = self%EnergyExchanges(17) !Qcond_ground_tstepTotal
      Qlw_net_extwallroof_to_outair_tstepTotal = self%EnergyExchanges(18) !Qlw_net_extwallroof_to_outair_tstepTotal
      Qlw_net_extwindow_to_outair_tstepTotal = self%EnergyExchanges(19) !Qlw_net_extwindow_to_outair_tstepTotal
      Qconv_extwallroof_to_outair_tstepTotal = self%EnergyExchanges(20) !Qconv_extwallroof_to_outair_tstepTotal
      Qconv_extwindow_to_outair_tstepTotal = self%EnergyExchanges(21) !Qconv_extwindow_to_outair_tstepTotal
      q_cooling_timestepTotal = self%EnergyExchanges(22) !q_cooling_timestepTotal
      QS_tstepTotal = self%EnergyExchanges(23) !QS_tstepTotal
      QS_fabric_tstepTotal = self%EnergyExchanges(24) !QS_fabric_tstepTotal
      QS_air_tstepTotal = self%EnergyExchanges(25) !QS_air_tstepTotal
      Qloss_drain = self%qhwtDrain !Qloss_drain
      qsensible_timestepTotal = self%Qmetabolic_sensible !qsensible_timestepTotal
      qlatent_timestepTotal = self%Qmetabolic_latent !qlatent_timestepTotal

      Qtotal_water_tank = self%Qtotal_water_tank
      Twater_tank = self%Twater_tank
      Tintwall_tank = self%Tintwall_tank
      Textwall_tank = self%Textwall_tank
      Twater_vessel = self%Twater_vessel
      Tintwall_vessel = self%Tintwall_vessel
      Textwall_vessel = self%Textwall_vessel
      Vwater_vessel = self%Vwater_vessel
      Awater_vessel = self%Awater_vessel
      Vwall_vessel = self%Vwall_vessel
      Vwall_tank = self%Vwall_tank
      Vwater_tank = self%Vwater_tank

      !    bem_qf_1 = (/self%Qtotal_heating, self%Qtotal_cooling, self%EnergyExchanges(8), &
      !                 self%Qtotal_water_tank, self%Qmetabolic_sensible, self%Qmetabolic_latent/)
      !    bem_qf_1 = bem_qf_1/float(sout%timestep)
      !    qfm_dom = bem_qf_1(5) + bem_qf_1(6)
      !    qheat_dom = bem_qf_1(1)
      !    qcool_dom = bem_qf_1(2)
      !    qfb_hw_dom = bem_qf_1(4)
      !    qfb_dom_air = 0
      !    dom_temp = self%Tair_ind - 273.15 ! [K] to deg.
      !    energyEx = self%EnergyExchanges(:)/float(sout%timestep)
      !    !
      !    Qsw_transmitted_window = energyEx(1)/Area ! # transmitted solar radiation through windows [W m-2]
      !    Qsw_absorbed_window = energyEx(2)/Area ! # absorbed solar radiation by windows [W m-2]
      !    Qsw_absorbed_wallroof = energyEx(3)/Area ! #absorbed solar heat by walls [W m-2]
      !    Qlw_net_extwallroof_to_outair = energyEx(18)/Area ! # longwave radiation at external wall [W m-2]
      !    Qlw_net_extwindow_to_outair = energyEx(19)/Area ! #longwave radiation at external windows [W m-2]
      !    QStar = Qsw_transmitted_window + Qsw_absorbed_window + Qsw_absorbed_wallroof &
      !            - Qlw_net_extwallroof_to_outair - Qlw_net_extwindow_to_outair
      !    ! WRITE(*, *) 'Test: ', Qsw_transmitted_window, Qsw_absorbed_window, Qsw_absorbed_wallroof, &
      !    !  Qlw_net_extwallroof_to_outair, Qlw_net_extwindow_to_outair
      !    ! WRITE(*, *) '2: ', Qstar
      !    qinternal = (energyEx(8) + bem_qf_1(5))/Area ! #sensible internal appliance gain and sensible metabolism [W m-2]
      !    qe_cool = qcool_dom/self%coeff_performance_cooling/Area ! #energy use by cooling  [W m-2]
      !    qe_heat = qheat_dom/self%heating_efficiency_air/Area ! #energy use by heating [W m-2]
      !    QEC = qinternal + qe_cool + qe_heat ! # [W m-2] , Notice: energy use by hot water has not been added yet
      !    Qconv_extwindow_to_outair = energyEx(21)/Area ! #convection at windows [W m-2]
      !    Qconv_extwallroof_to_outair = energyEx(20)/Area ! #convection at wall [W m-2]
      !    QH = Qconv_extwallroof_to_outair + Qconv_extwindow_to_outair ! #[W m-2]
      !    qs = energyEx(23)/Area ! #heat storage/release by building fabric and indoor air  [W m-2]
      !    Qcond_ground = energyEx(17)/Area ! #conduction to external ground [W m-2], if assume ground floor is close to isolated, this flux should be close to 0
      !    QS = qs + Qcond_ground ! #[W m-2]
      !    Q_ventilation = energyEx(9)/Area ! #ventilation and infiltration
      !    QBAE = -Q_ventilation ! #[W m-2]
      !    q_waste = energyEx(22)/Area ! # waste heat from cooling  include energy consumption
      !    QWaste = q_waste ! #[W m-2]
      !    Textwallroof = self%Textwallroof ! # external surface temperature of wall [K]
      !    Tintwallroof = self%Tintwallroof ! # internal surface temperature of wall [K]
      !    Textwindow = self%Textwindow ! # external surface temperature of window [K]
      !    Tintwindow = self%Tintwindow ! # internal surface temperature of window [K]
      !    Tair_ind = self%Tair_ind ! # Indoor air temperature [K]
   END DO
   ! self%qfm_dom = qfm_dom
   ! self%qheat_dom = qheat_dom
   ! self%qcool_dom = qcool_dom
   ! self%qfb_hw_dom = qfb_hw_dom
   ! self%dom_temp = dom_temp
   ! self%QStar = QStar
   ! self%QEC = QEC
   ! self%QH = QH
   ! self%QS = QS
   ! self%QBAE = QBAE
   ! self%QWaste = QWaste
   ! self%flginit = 1
   RETURN
END SUBROUTINE suewsstebbscouple
SUBROUTINE timeStepCalculation(self, Tair_out, Tground_deep, Tsurf, &
                               density_air_out, cp_air_out, &
                               Qsw_dn_extroof, Qsw_dn_extwall, &
                               Qlw_dn_extwall, Qlw_dn_extroof, &
                               timestep, resolution, datetimeLine, flginit &
                               )
   USE modulestebbsprecision
   USE modulestebbs, ONLY: LBM
   IMPLICIT NONE
   INTEGER :: timestep, resolution
   INTEGER, INTENT(in) :: flginit
   REAL(rprc) :: Tair_out, Tground_deep, Tsurf, density_air_out, &
                 cp_air_out, Qsw_dn_extroof, Qsw_dn_extwall, &
                 Qlw_dn_extwall, Qlw_dn_extroof
   REAL(rprc), DIMENSION(5), INTENT(in) :: datetimeLine
   TYPE(LBM) :: self
   self%Qtotal_heating = 0.0
   self%Qtotal_cooling = 0.0
   self%Qtotal_water_tank = 0.0
   self%qhwtDrain = 0.0
   CALL tstep( &
      flginit, datetimeLine, Tair_out, Tground_deep, Tsurf, &
      density_air_out, cp_air_out, &
      Qsw_dn_extroof, Qsw_dn_extwall, &
      Qlw_dn_extwall, Qlw_dn_extroof, &
      self%wiTAR(1), self%wiTAR(2), self%wiTAR(3), &
      self%waTAR(1), self%waTAR(2), self%waTAR(3), &
      self%Qtotal_heating, self%Qtotal_cooling, &
      self%height_building, self%ratio_window_wall, self%thickness_wallroof, &
      self%thickness_groundfloor, self%depth_ground, self%thickness_window, &
      self%conv_coeff_intwallroof, self%conv_coeff_indoormass, &
      self%conv_coeff_intgroundfloor, self%conv_coeff_intwindow, &
      ! self%conv_coeff_extwallroof, self%conv_coeff_extwindow,                               &
      self%h_o(1), self%h_o(2), &
      self%conductivity_wallroof, self%conductivity_groundfloor, &
      self%conductivity_window, self%conductivity_ground, &
      self%density_wallroof, self%density_groundfloor, &
      self%density_window, self%density_indoormass, self%density_air_ind, &
      self%cp_wallroof, self%cp_groundfloor, self%cp_window, &
      self%cp_indoormass, self%cp_air_ind, &
      self%emissivity_extwallroof, self%emissivity_intwallroof, self%emissivity_indoormass, &
      self%emissivity_extwindow, self%emissivity_intwindow, &
      self%windowTransmissivity, self%windowAbsorbtivity, self%windowReflectivity, &
      self%wallTransmisivity, self%wallAbsorbtivity, self%wallReflectivity, &
      self%BVF_extwall, self%GVF_extwall, self%SVF_extwall, &
      self%occupants, self%metabolic_rate, self%ratio_metabolic_latent_sensible, &
      self%appliance_power_rating, self%appliance_usage_factor, &
      self%maxheatingpower_air, self%heating_efficiency_air, &
      self%maxcoolingpower_air, self%coeff_performance_cooling, &
      self%Vair_ind, self%ventilation_rate, self%Awallroof, &
      self%Vwallroof, self%Afootprint, self%Vgroundfloor, &
      self%Awindow, self%Vwindow, self%Vindoormass, self%Aindoormass, &
      self%Tair_ind, self%Tindoormass, self%Tintwallroof, self%Textwallroof, &
      self%Tintwindow, self%Textwindow, self%Tintgroundfloor, self%Textgroundfloor, &
      self%Ts, &
      !  self%Ts(1), self%Ts(2),                                                               &
      self%appliance_totalnumber, timestep, resolution, &
      self%Qtotal_water_tank, self%Twater_tank, self%Tintwall_tank, &
      self%Textwall_tank, self%thickness_tankwall, self%Tincomingwater_tank, &
      self%Vwater_tank, self%Asurf_tank, self%Vwall_tank, self%setTwater_tank, &
      self%Twater_vessel, self%Tintwall_vessel, self%Textwall_vessel, &
      self%thickness_wall_vessel, self%Vwater_vessel, self%Awater_vessel, &
      self%Vwall_vessel, self%flowrate_water_supply, self%flowrate_water_drain, &
      self%cp_water, self%cp_wall_tank, self%cp_wall_vessel, &
      self%density_water, self%density_wall_tank, self%density_wall_vessel, &
      self%BVF_tank, self%MVF_tank, self%conductivity_wall_tank, &
      self%conv_coeff_intwall_tank, self%conv_coeff_extwall_tank, &
      self%emissivity_extwall_tank, self%conductivity_wall_vessel, &
      self%conv_coeff_intwall_vessel, self%conv_coeff_extwall_vessel, &
      self%emissivity_extwall_vessel, self%HeatingPower_DHW, &
      self%heating_efficiency_water, self%minVwater_vessel, &
      self%weighting_factor_heatcapacity_wallroof, &
      !
      ! Output only variables
      !
      self%EnergyExchanges(1), & !Qsw_transmitted_window_tstepTotal
      self%EnergyExchanges(2), & !Qsw_absorbed_window_tstepTotal
      self%EnergyExchanges(3), & !Qsw_absorbed_wallroof_tstepTotal
      self%EnergyExchanges(4), & !Qconv_indair_to_indoormass_tstepTotal
      self%EnergyExchanges(5), & !Qlw_net_intwallroof_to_allotherindoorsurfaces_tstepTotal
      self%EnergyExchanges(6), & !Qlw_net_intwindow_to_allotherindoorsurfaces_tstepTotal
      self%EnergyExchanges(7), & !Qlw_net_intgroundfloor_to_allotherindoorsurfaces_tstepTotal
      self%EnergyExchanges(8), & !Q_appliance_tstepTotal
      self%EnergyExchanges(9), & !Q_ventilation_tstepTotal
      self%EnergyExchanges(10), & !Qconv_indair_to_intwallroof_tstepTotal
      self%EnergyExchanges(11), & !Qconv_indair_to_intwindow_tstepTotal
      self%EnergyExchanges(12), & !Qconv_indair_to_intgroundfloor_tstepTotal
      self%EnergyExchanges(13), & !Qloss_efficiency_heating_air_tstepTotal
      self%EnergyExchanges(14), & !Qcond_wallroof_tstepTotal
      self%EnergyExchanges(15), & !Qcond_window_tstepTotal
      self%EnergyExchanges(16), & !Qcond_groundfloor_tstepTotal
      self%EnergyExchanges(17), & !Qcond_ground_tstepTotal
      self%EnergyExchanges(18), & !Qlw_net_extwallroof_to_outair_tstepTotal
      self%EnergyExchanges(19), & !Qlw_net_extwindow_to_outair_tstepTotal
      self%EnergyExchanges(20), & !Qconv_extwallroof_to_outair_tstepTotal
      self%EnergyExchanges(21), & !Qconv_extwindow_to_outair_tstepTotal
      self%EnergyExchanges(22), & !q_cooling_timestepTotal
      self%EnergyExchanges(23), & !QS_tstepTotal
      self%EnergyExchanges(24), & !QS_fabric_tstepTotal
      self%EnergyExchanges(25), & !QS_air_tstepTotal
      self%qhwtDrain, & !Qloss_drain
      self%Qmetabolic_sensible, & !qsensible_timestepTotal
      self%Qmetabolic_latent) !qlatent_timestepTotal
   RETURN
END SUBROUTINE timeStepCalculation
SUBROUTINE tstep( &
   flginit, datetimeLine, Tair_out, Tground_deep, Tsurf, &
   density_air_out, cp_air_out, &
   Qsw_dn_extroof, Qsw_dn_extwall, &
   Qlw_dn_extwall, Qlw_dn_extroof, &
   winT, winA, winR, walT, walA, walR, &
   Qtotal_heating, Qtotal_cooling, & !IO
   height_building, ratio_window_wall, thickness_wallroof, &
   thickness_groundfloor, depth_ground, thickness_window, &
   conv_coeff_intwallroof, conv_coeff_indoormass, &
   conv_coeff_intgroundfloor, conv_coeff_intwindow, &
   conv_coeff_extwallroof, conv_coeff_extwindow, &
   conductivity_wallroof, conductivity_groundfloor, &
   conductivity_window, conductivity_ground, &
   density_wallroof, density_groundfloor, &
   density_window, density_indoormass, density_air_ind, &
   cp_wallroof, cp_groundfloor, cp_window, cp_indoormass, cp_air_ind, &
   emissivity_extwallroof, emissivity_intwallroof, emissivity_indoormass, &
   emissivity_extwindow, emissivity_intwindow, &
   windowTransmissivity, windowAbsorbtivity, windowReflectivity, &
   wallTransmisivity, wallAbsorbtivity, wallReflectivity, &
   BVF_extwall, GVF_extwall, SVF_extwall, &
   occupants, metabolic_rate, ratio_metabolic_latent_sensible, &
   appliance_power_rating, appliance_usage_factor, &
   maxheatingpower_air, heating_efficiency_air, &
   maxcoolingpower_air, coeff_performance_cooling, &
   Vair_ind, ventilation_rate, Awallroof, &
   Vwallroof, Afootprint, Vgroundfloor, &
   Awindow, Vwindow, Vindoormass, Aindoormass, &
   Tair_ind, Tindoormass, Tintwallroof, Textwallroof, & !IO
   Tintwindow, Textwindow, Tintgroundfloor, Textgroundfloor, & !IO
   Ts, & !IO
   !  Ts(1), Ts(2),                                                          &
   appliance_totalnumber, timestep, resolution, &
   Qtotal_water_tank, Twater_tank, Tintwall_tank, & !IO
   Textwall_tank, thickness_tankwall, Tincomingwater_tank, & !IO
   Vwater_tank, Asurf_tank, Vwall_tank, setTwater_tank, & !IO
   Twater_vessel, Tintwall_vessel, Textwall_vessel, & !IO
   thickness_wall_vessel, Vwater_vessel, Awater_vessel, & !IO
   Vwall_vessel, flowrate_water_supply, flowrate_water_drain, &
   cp_water, cp_wall_tank, cp_wall_vessel, &
   density_water, density_wall_tank, density_wall_vessel, &
   BVF_tank, MVF_tank, conductivity_wall_tank, &
   conv_coeff_intwall_tank, conv_coeff_extwall_tank, &
   emissivity_extwall_tank, conductivity_wall_vessel, &
   conv_coeff_intwall_vessel, conv_coeff_extwall_vessel, &
   emissivity_extwall_vessel, maxheatingpower_water, &
   heating_efficiency_water, minVwater_vessel, &
   weighting_factor_heatcapacity_wallroof, &
   !
   ! Output only variables
   !
   Qsw_transmitted_window_tstepTotal, & !EE(1)
   Qsw_absorbed_window_tstepTotal, & !EE(2)
   Qsw_absorbed_wallroof_tstepTotal, & !EE(3)
   Qconv_indair_to_indoormass_tstepTotal, & !EE(4)
   Qlw_net_intwallroof_to_allotherindoorsurfaces_tstepTotal, & !EE(5)
   Qlw_net_intwindow_to_allotherindoorsurfaces_tstepTotal, & !EE(6)
   Qlw_net_intgroundfloor_to_allotherindoorsurfaces_tstepTotal, & !EE(7)
   Q_appliance_tstepTotal, & !EE(8)
   Q_ventilation_tstepTotal, Qconv_indair_to_intwallroof_tstepTotal, & !EE(9),(10)
   Qconv_indair_to_intwindow_tstepTotal, & !EE(11)
   Qconv_indair_to_intgroundfloor_tstepTotal, & !EE(12)
   Qloss_efficiency_heating_air_tstepTotal, & !EE(13)
   Qcond_wallroof_tstepTotal, Qcond_window_tstepTotal, & !EE(14),(15)
   Qcond_groundfloor_tstepTotal, Qcond_ground_tstepTotal, & !EE(16),(17)
   Qlw_net_extwallroof_to_outair_tstepTotal, & !EE(18)
   Qlw_net_extwindow_to_outair_tstepTotal, & !EE(19)
   Qconv_extwallroof_to_outair_tstepTotal, & !EE(20)
   Qconv_extwindow_to_outair_tstepTotal, & !EE(21)
   q_cooling_timestepTotal, & !EE(22)
   QS_tstepTotal, QS_fabric_tstepTotal, QS_air_tstepTotal, & !EE(23,24,25)
   Qloss_drain, & !qhwtDrain
   qsensible_timestepTotal, qlatent_timestepTotal) !Qmetabolic_sensible, Qmetabolic_latent
   USE modulestebbsprecision
   USE modulestebbsfunc
   IMPLICIT NONE
   INTEGER, INTENT(in) :: flginit
   REAL(rprc), DIMENSION(5), INTENT(in) :: datetimeLine
   INTEGER :: i
   REAL(rprc) :: Tair_out, Tground_deep, Tsurf, &
                 density_air_out, cp_air_out, Qsw_dn_extroof, &
                 Qsw_dn_extwall, Qlw_dn_extwall, Qlw_dn_extroof
   REAL(rprc) :: Twater_tank, & ! Water temperature in Hot Water Tank [K]
                 Tintwall_tank, & ! Hot water tank internal wall temperature [K]
                 Textwall_tank ! Hot water tank external wall temperature [K]
   REAL(rprc) :: dTwater_tank = 0.0, dTintwall_tank = 0.0, dTextwall_tank = 0.0
   REAL(rprc) :: thickness_tankwall ! Hot water tank wall thickness [m]
   REAL(rprc) :: Tincomingwater_tank ! Water temperature of Water coming into the Water Tank [K]
   REAL(rprc) :: Vwater_tank, & ! Volume of Water in Hot Water Tank [m3]
                 Asurf_tank, & ! Surface Area of Hot Water Tank [m2]
                 Vwall_tank, & ! Wall volume of Hot Water Tank [m3]
                 setTwater_tank ! Water Tank setpoint temperature [K]
   REAL(rprc) :: Twater_vessel, & ! Water temperature of water held in use in Building [K]
                 Tintwall_vessel, & ! Hot water tank internal wall temperature [K]
                 Textwall_vessel ! Hot water tank external wall temperature [K]
   REAL(rprc) :: dTwater_vessel = 0.0, dTintwall_vessel = 0.0, dTextwall_vessel = 0.0
   REAL(rprc) :: thickness_wall_vessel ! DHW vessels wall thickness [m]
   REAL(rprc) :: Vwater_vessel ! Volume of water held in use in building [m3]
   REAL(rprc) :: dVwater_vessel = 0.0 ! Change in volume of Domestic Hot Water held in use in building [m3]
   REAL(rprc) :: Awater_vessel, & ! Surface Area of Hot Water in Vessels in Building [m2]
                 Vwall_vessel, & ! Wall volume of Hot water Vessels in Building [m3]
                 flowrate_water_supply, & ! Hot Water Flow Rate [m3 s-1]
                 flowrate_water_drain ! Draining of Domestic Hot Water held in building [m3 s-1]
   REAL(rprc) :: cp_water, & ! Specific Heat Capacity of Domestic Hot Water [J kg-1 K-1]
                 cp_wall_tank, & ! Specific Heat Capacity of Hot Water Tank wall [J kg-1 K-1]
                 cp_wall_vessel ! Specific Heat Capacity of Vessels containing DHW in use in Building [J kg-1 K-1]
   REAL(rprc) :: density_water, & ! Density of water [kg m-3]
                 density_wall_tank, & ! Density of hot water tank wall [kg m-3]
                 density_wall_vessel ! Density of vessels containing DHW in use in buildings [kg m-3]
   REAL(rprc) :: BVF_tank, & ! water tank - building wall view factor [-]
                 MVF_tank ! water tank - building internal mass view factor [-]
   REAL(rprc) :: conductivity_wall_tank, & ! Effective Wall conductivity of the Hot Water Tank [W m-1 K-1]
                 conv_coeff_intwall_tank, & ! Effective Internal Wall convection coefficient of the Hot Water Tank [W m-2 K-1]
                 conv_coeff_extwall_tank, & ! Effective External Wall convection coefficient of the Hot Water Tank [W m-2 K-1]
                 emissivity_extwall_tank, & ! Effective External Wall emissivity of the Hot Water Tank [-]
                 conductivity_wall_vessel, & ! Effective Conductivity of vessels containing DHW in use in Building [W m-1 K-1]
                 conv_coeff_intwall_vessel, & ! Effective Internal Wall convection coefficient of the Vessels holding DHW in use in Building [W m-2 K-1]
                 conv_coeff_extwall_vessel, & ! Effective Enternal Wall convection coefficient of the Vessels holding DHW in use in Building [W m-2 K-1]
                 emissivity_extwall_vessel ! Effective External Wall emissivity of hot water being used within building [-]
   REAL(rprc) :: maxheatingpower_water, & ! [deg C]
                 heating_efficiency_water ! [-]
   REAL(rprc) :: winT, & ! // window transmisivity [-]
                 winA, & ! // window absorptivity [-]
                 winR, & ! // window reflectivity [-]
                 walT, & ! // wall transmisivity [-]
                 walA, & ! // wall absorptivity [-]
                 walR ! // wall reflectivity [-]
   REAL(rprc) :: Qtotal_heating, & ! // currently only sensible but this needs to be  split into sensible and latent heat components
                 Qtotal_cooling ! // currently only sensible but this needs to be  split into sensible and latent heat components
   REAL(rprc) :: height_building, ratio_window_wall, & ! [m], [-]
                 thickness_wallroof, thickness_groundfloor, depth_ground, thickness_window, & ! [m], [m], [m], [m]
                 !    //float height_building, width, depth, ratio_window_wall, thickness_wallroof, thickness_groundfloor, depth_ground, thickness_window;
                 conv_coeff_intwallroof, conv_coeff_indoormass, & ! [W m-2 K-1], [W m-2 K-1]
                 conv_coeff_intgroundfloor, conv_coeff_intwindow, & ! [W m-2 K-1], [W m-2 K-1]
                 conv_coeff_extwallroof, conv_coeff_extwindow, & ! [W m-2 K-1], [W m-2 K-1]
                 conductivity_wallroof, conductivity_groundfloor, & ! [W m-1 K-1], [W m-1 K-1]
                 conductivity_window, conductivity_ground, & ! [W m-1 K-1], [W m-1 K-1]
                 density_wallroof, density_groundfloor, density_window, & ! [kg m-3], [kg m-3], [kg m-3]
                 density_indoormass, density_air_ind, & ! [kg m-3], [kg m-3]
                 cp_wallroof, cp_groundfloor, cp_window, & ! [J kg-1 K-1], [J kg-1 K-1], [J kg-1 K-1]
                 cp_indoormass, cp_air_ind, & ! [J kg-1 K-1], [J kg-1 K-1]
                 emissivity_extwallroof, emissivity_intwallroof, & ! [-], [-]
                 emissivity_indoormass, emissivity_extwindow, emissivity_intwindow, & ! [-], [-], [-]
                 windowTransmissivity, windowAbsorbtivity, windowReflectivity, & ! [-], [-], [-]
                 wallTransmisivity, wallAbsorbtivity, wallReflectivity, & ! [-], [-], [-]
                 BVF_extwall, GVF_extwall, SVF_extwall ! [-], [-], [-]
   REAL(rprc) :: occupants ! Number of occupants [-]
   REAL(rprc) :: metabolic_rate, ratio_metabolic_latent_sensible, & ! [W], [-]
                 appliance_power_rating ! [W]
   INTEGER :: appliance_totalnumber ! Number of appliances [-]
   REAL(rprc) :: appliance_usage_factor, & ! Number of appliances in use [-]
                 maxheatingpower_air, heating_efficiency_air, & ! [W], [-]
                 maxcoolingpower_air, coeff_performance_cooling, & ! [W], [-]
                 Vair_ind, ventilation_rate, & ! Fixed at begining to have no natural ventilation.
                 Awallroof, Vwallroof, & ! [m2], [m3]
                 Afootprint, Vgroundfloor, & ! [m2], [m3]
                 Awindow, Vwindow, & ! [m2], [m3]
                 Vindoormass, Aindoormass ! Assumed internal mass as a cube [m3], [m2]
   REAL(rprc) :: Tair_ind, Tindoormass, Tintwallroof, Textwallroof, & ! [K], [K], [K], [K]
                 Tintwindow, Textwindow, Tintgroundfloor, Textgroundfloor ! [K], [K], [K], [K]
   REAL(rprc) :: dTair_ind = 0.0, dTindoormass = 0.0, dTintwallroof = 0.0, & ! [K], [K], [K]
                 dTextwallroof = 0.0, dTintwindow = 0.0, dTextwindow = 0.0, & ! [K], [K], [K]
                 dTintgroundfloor = 0.0, dTextgroundfloor = 0.0 ! [K], [K]
   REAL(rprc) :: Qconv_water_to_inttankwall = 0.0, & ! heat flux to internal wall of hot water tank
                 Qconv_exttankwall_to_indair = 0.0, & ! convective heat flux to external wall of hot water tank
                 Qlw_net_exttankwall_to_intwallroof = 0.0, & !
                 Qlw_net_exttankwall_to_indoormass = 0.0, & ! radiative heat flux to external wall of hot water tank
                 Qcond_tankwall = 0.0, & ! heat flux through wall of hot water tank
                 Qtotal_water_tank, & ! total heat input into water of hot water tank over simulation, hence do not equate to zero
                 Qconv_water_to_intvesselwall = 0.0, & ! heat flux to internal wall of vessels holding DHW in use in building
                 Qcond_vesselwall = 0.0, & ! heat flux through wall of vessels holding DHW in use in building
                 Qconv_extvesselwall_to_indair = 0.0, & ! convective heat flux to external wall of vessels holding DHW in use in building
                 Qlw_net_extvesselwall_to_wallroof = 0.0, &
                 Qlw_net_extvesselwall_to_indoormass = 0.0, & ! radiative heat flux to external wall of vessels holding DHW in use in building
                 !                      Qloss_drain = 0.0,                         & ! Heat loss as water held in use in building drains to sewer
                 Qloss_efficiency_heating_water = 0.0 ! additional heat release from efficieny losses/gains of heating hot water

   REAL(rprc), INTENT(out) :: Qloss_drain ! Heat loss as water held in use in building drains to sewer
   REAL(rprc) :: Qtotal_net_water_tank = 0.0, Qtotal_net_intwall_tank = 0.0, &
                 Qtotal_net_extwall_tank = 0.0, Qtotal_net_water_vessel = 0.0, &
                 Qtotal_net_intwall_vessel = 0.0, Qtotal_net_extwall_vessel = 0.0
   REAL(rprc) :: qhwt_timestep = 0.0
   REAL(rprc) :: VARatio_water_vessel = 0.0
   REAL(rprc) :: minVwater_vessel
   REAL(rprc) :: weighting_factor_heatcapacity_wallroof
   REAL(rprc), DIMENSION(2) :: Ts ! Heating and Cooling setpoint temperature (K)s, respectively
   REAL(rprc), DIMENSION(2) :: Qm ! Metabolic heat, sensible(1) and latent(2)
   INTEGER :: timestep, resolution
   REAL(rprc) :: Qf_ground_timestep = 0.0, &
                 q_heating_timestep = 0.0, &
                 q_cooling_timestep = 0.0
   REAL(rprc) :: Qsw_transmitted_window = 0.0, Qsw_absorbed_window = 0.0, Qsw_absorbed_wallroof = 0.0, &
                 Qconv_indair_to_indoormass = 0.0, Qlw_net_intwallroof_to_allotherindoorsurfaces = 0.0, &
                 Qlw_net_intwindow_to_allotherindoorsurfaces = 0.0, Qlw_net_intgroundfloor_to_allotherindoorsurfaces = 0.0
   REAL(rprc) :: Q_appliance = 0.0, Q_ventilation = 0.0, Qconv_indair_to_intwallroof = 0.0, &
                 Qconv_indair_to_intwindow = 0.0, Qconv_indair_to_intgroundfloor = 0.0
   REAL(rprc) :: Qloss_efficiency_heating_air = 0.0, Qcond_wallroof = 0.0, Qcond_window = 0.0, &
                 Qcond_groundfloor = 0.0, Qcond_ground = 0.0
   REAL(rprc) :: Qlw_net_extwallroof_to_outair = 0.0, Qlw_net_extwindow_to_outair = 0.0, &
                 Qconv_extwallroof_to_outair = 0.0, Qconv_extwindow_to_outair = 0.0
   REAL(rprc) :: QS_total = 0.0, QS_fabric = 0.0, QS_air = 0.0
   REAL(rprc), INTENT(inout) :: Qsw_transmitted_window_tstepTotal, &
                                Qsw_absorbed_window_tstepTotal, &
                                Qsw_absorbed_wallroof_tstepTotal, &
                                Qconv_indair_to_indoormass_tstepTotal, &
                                Qlw_net_intwallroof_to_allotherindoorsurfaces_tstepTotal, &
                                Qlw_net_intwindow_to_allotherindoorsurfaces_tstepTotal, &
                                Qlw_net_intgroundfloor_to_allotherindoorsurfaces_tstepTotal
   REAL(rprc), INTENT(inout) :: Q_appliance_tstepTotal, &
                                Q_ventilation_tstepTotal, &
                                Qconv_indair_to_intwallroof_tstepTotal, &
                                Qconv_indair_to_intwindow_tstepTotal, &
                                Qconv_indair_to_intgroundfloor_tstepTotal
   REAL(rprc), INTENT(inout) :: Qloss_efficiency_heating_air_tstepTotal, &
                                Qcond_wallroof_tstepTotal, &
                                Qcond_window_tstepTotal, &
                                Qcond_groundfloor_tstepTotal, &
                                Qcond_ground_tstepTotal
   REAL(rprc), INTENT(inout) :: Qlw_net_extwallroof_to_outair_tstepTotal, &
                                Qlw_net_extwindow_to_outair_tstepTotal, &
                                Qconv_extwallroof_to_outair_tstepTotal, &
                                Qconv_extwindow_to_outair_tstepTotal
   REAL(rprc), INTENT(inout) :: q_cooling_timestepTotal, &
                                qsensible_timestepTotal, &
                                qlatent_timestepTotal
   REAL(rprc), INTENT(inout) :: QS_tstepTotal, QS_fabric_tstepTotal, QS_air_tstepTotal
   REAL(rprc) :: Qmetabolic_sensible = 0.0, Qmetabolic_latent = 0.0
   REAL(rprc) :: Qtotal_net_indoormass = 0.0, Qtotal_net_indair = 0.0, &
                 Qtotal_net_intwallroof = 0.0, Qtotal_net_extwallroof = 0.0, &
                 Qtotal_net_intwindow = 0.0, Qtotal_net_extwindow = 0.0, &
                 Qtotal_net_intgroundfloor = 0.0, Qtotal_net_extgroundfloor = 0.0
   CHARACTER(len=256) :: fout
   Qsw_transmitted_window_tstepTotal = 0.0
   Qsw_absorbed_window_tstepTotal = 0.0
   Qsw_absorbed_wallroof_tstepTotal = 0.0
   Qconv_indair_to_indoormass_tstepTotal = 0.0
   Qlw_net_intwallroof_to_allotherindoorsurfaces_tstepTotal = 0.0
   Qlw_net_intwindow_to_allotherindoorsurfaces_tstepTotal = 0.0
   Qlw_net_intgroundfloor_to_allotherindoorsurfaces_tstepTotal = 0.0
   Q_appliance_tstepTotal = 0.0
   Q_ventilation_tstepTotal = 0.0
   Qconv_indair_to_intwallroof_tstepTotal = 0.0
   Qconv_indair_to_intwindow_tstepTotal = 0.0
   Qconv_indair_to_intgroundfloor_tstepTotal = 0.0
   Qloss_efficiency_heating_air_tstepTotal = 0.0
   Qcond_wallroof_tstepTotal = 0.0
   Qcond_window_tstepTotal = 0.0
   Qcond_groundfloor_tstepTotal = 0.0
   Qcond_ground_tstepTotal = 0.0
   Qlw_net_extwallroof_to_outair_tstepTotal = 0.0
   Qlw_net_extwindow_to_outair_tstepTotal = 0.0
   Qconv_extwallroof_to_outair_tstepTotal = 0.0
   Qconv_extwindow_to_outair_tstepTotal = 0.0
   q_cooling_timestepTotal = 0.0
   qsensible_timestepTotal = 0.0
   qlatent_timestepTotal = 0.0
   QS_tstepTotal = 0.0
   QS_fabric_tstepTotal = 0.0
   QS_air_tstepTotal = 0.0

   ! Used to recalculate Area of DHW in use
   IF (Awater_vessel > 0.0) THEN
      VARatio_water_vessel = Vwater_vessel/Awater_vessel
   END IF

   IF (MOD(timestep, resolution) == 0) THEN
      looptime: DO i = 1, INT(timestep/resolution), 1
         Qsw_transmitted_window = windowInsolation(Qsw_dn_extwall, winT, Awindow)
         Qsw_absorbed_window = windowInsolation(Qsw_dn_extwall, winA, Awindow)
         Qsw_absorbed_wallroof = &
            wallInsolation(Qsw_dn_extwall, walA, Awallroof - Afootprint) + &
            wallInsolation(Qsw_dn_extroof, walA, Afootprint) !//separate the wall and roof
         Qconv_indair_to_indoormass = internalConvectionHeatTransfer(conv_coeff_indoormass, Aindoormass, Tindoormass, Tair_ind)
         Qlw_net_intwallroof_to_allotherindoorsurfaces = indoorRadiativeHeatTransfer() ! //  for wall internal radiative exchange
         Qlw_net_intwindow_to_allotherindoorsurfaces = Qlw_net_intwallroof_to_allotherindoorsurfaces ! //  for window internal radiative exchange - TODO: currently no distinction in internal radiative exchanges
         Qlw_net_intgroundfloor_to_allotherindoorsurfaces = Qlw_net_intwallroof_to_allotherindoorsurfaces ! //  for ground floor internal radiative exchange - TODO: currently no distinction in internal radiative exchanges
         Q_appliance = &
            internalApplianceGains(appliance_power_rating, appliance_usage_factor, appliance_totalnumber)
         Q_ventilation = &
            ventilationHeatTransfer(density_air_ind, cp_air_ind, ventilation_rate, Tair_out, Tair_ind)
         Qconv_indair_to_intwallroof = &
            indoorConvectionHeatTransfer(conv_coeff_intwallroof, Awallroof, Tintwallroof, Tair_ind)
         Qconv_indair_to_intwindow = &
            indoorConvectionHeatTransfer(conv_coeff_intwindow, Awindow, Tintwindow, Tair_ind)
         Qconv_indair_to_intgroundfloor = &
            indoorConvectionHeatTransfer(conv_coeff_intgroundfloor, Afootprint, Tintgroundfloor, Tair_ind)
         q_heating_timestep = heating(Ts(1), Tair_ind, heating_efficiency_air, maxheatingpower_air)
         q_cooling_timestep = cooling(Ts(2), Tair_ind, coeff_performance_cooling, maxcoolingpower_air)

         !internalOccupancyGains(occupants, metabolic_rate, ratio_metabolic_latent_sensible, Qmetabolic_sensible, Qmetabolic_latent)
         Qm = internalOccupancyGains(occupants, metabolic_rate, ratio_metabolic_latent_sensible)
         Qmetabolic_sensible = Qm(1)
         Qmetabolic_latent = Qm(2)
         Qloss_efficiency_heating_air = &
            additionalSystemHeatingEnergy(q_heating_timestep, heating_efficiency_air)
         Qcond_wallroof = &
            wallConduction(conductivity_wallroof, Awallroof, Tintwallroof, Textwallroof, thickness_wallroof)
         Qcond_window = &
            windowConduction(conductivity_window, Awindow, Tintwindow, Textwindow, thickness_window)
         Qcond_groundfloor = &
            wallConduction(conductivity_groundfloor, Afootprint, Tintgroundfloor, Textgroundfloor, thickness_groundfloor)
         Qcond_ground = &
            wallConduction(conductivity_ground, Afootprint, Textgroundfloor, Tground_deep, depth_ground)
         ! ; // conduction from ground floor to external ground - depth of the ground can be set (depth_ground) and ground temperature should be determined accordingly..
         ! //add the longwave radiation between sky and external envelope; Assume surrounding surface and ground surface temperature is the same (e.g. assumed outdoor air temperature as in EnergyPlus)
         ! // Qlw_net_extwallroof_to_outair = outdoorRadiativeHeatTransfer(BVF_extwall, Awallroof, emissivity_extwallroof, Textwallroof, Tsurf)+outdoorRadiativeHeatTransfer(SVF_extwall, Awallroof, emissivity_extwallroof, Textwallroof, Tsky);
         ! // Qlw_net_extwindow_to_outair = outdoorRadiativeHeatTransfer(BVF_extwall, Awindow, emissivity_extwindow, Textwindow, Tsurf)+outdoorRadiativeHeatTransfer(SVF_extwall, Awindow, emissivity_extwindow, Textwindow, Tsky);
         ! // call outdoorRadiativeHeatTransfer with LW instead of temp
         Qlw_net_extwallroof_to_outair = &
            lwoutdoorRadiativeHeatTransfer &
            (Awallroof, emissivity_extwallroof, Textwallroof, &
             ((Qlw_dn_extwall*(Awallroof - Afootprint)) + (Qlw_dn_extroof*Afootprint))/Awallroof)
         Qlw_net_extwindow_to_outair = lwoutdoorRadiativeHeatTransfer(Awindow, emissivity_extwindow, Textwindow, Qlw_dn_extwall)
         Qconv_extwallroof_to_outair = outdoorConvectionHeatTransfer(conv_coeff_extwallroof, Awallroof, Textwallroof, Tair_out)
         Qconv_extwindow_to_outair = outdoorConvectionHeatTransfer(conv_coeff_extwindow, Awindow, Textwindow, Tair_out)

         ifVwater_tank: IF (Vwater_tank > 0.0) THEN
            ! // convective heat flux to internal wall of hot water tank
            Qconv_water_to_inttankwall = &
               indoorConvectionHeatTransfer &
               (conv_coeff_intwall_tank, Asurf_tank, Tintwall_tank, Twater_tank)

            ! // heat flux by conduction through wall of hot water tank
            Qcond_tankwall = &
               wallConduction &
               (conductivity_wall_tank, Asurf_tank, Tintwall_tank, Textwall_tank, thickness_tankwall)

            ! // convective heat flux for external wall of hot water tank
            Qconv_exttankwall_to_indair = &
               outdoorConvectionHeatTransfer &
               (conv_coeff_extwall_tank, Asurf_tank, Textwall_tank, Tair_ind)
            ! // radiative heat flux for external wall of hot water tank
            ! //TODO: Should expand to consider windows and floor as well.

            Qlw_net_exttankwall_to_intwallroof = &
               outdoorRadiativeHeatTransfer &
               (BVF_tank, Asurf_tank, emissivity_extwall_tank, Textwall_tank, Tintwallroof) ! // to building walls
            Qlw_net_exttankwall_to_indoormass = &
               outdoorRadiativeHeatTransfer &
               (MVF_tank, Asurf_tank, emissivity_extwall_tank, Textwall_tank, Tindoormass) ! // to internal mass

            ! // heat input into water of hot water tank
            qhwt_timestep = &
               heating &
               (setTwater_tank, Twater_tank, heating_efficiency_water, maxheatingpower_water)

            ! //Heat release from hot water heating due to efficiency losses
            Qloss_efficiency_heating_water = &
               additionalSystemHeatingEnergy(qhwt_timestep, heating_efficiency_water)
         END IF ifVwater_tank
         ifVwater_vessel: IF (Vwater_vessel > 0.0) THEN
            ! // heat flux to internal wall of vessels holding DHW in use in building
            Qconv_water_to_intvesselwall = &
               indoorConvectionHeatTransfer &
               (conv_coeff_intwall_vessel, Awater_vessel, Tintwall_vessel, Twater_vessel)

            ! // heat flux by conduction through wall of vessels holding DHW in use in building
            Qcond_vesselwall = &
               wallConduction &
               (conductivity_wall_vessel, Awater_vessel, Tintwall_vessel, Textwall_vessel, thickness_wall_vessel)

            ! // convective heat flux to external wall of vessels holding DHW in use in building
            Qconv_extvesselwall_to_indair = &
               outdoorConvectionHeatTransfer &
               (conv_coeff_extwall_vessel, Awater_vessel, Textwall_vessel, Tair_ind)
            ! // radiative heat flux to external wall of vessels holding DHW in use in building
            ! // TODO: Should expand to consider windows and floor as well.
            Qlw_net_extvesselwall_to_wallroof = &
               outdoorRadiativeHeatTransfer &
               (BVF_tank, Awater_vessel, emissivity_extwall_vessel, Textwall_vessel, Tintwallroof)
            Qlw_net_extvesselwall_to_indoormass = &
               outdoorRadiativeHeatTransfer &
               (MVF_tank, Awater_vessel, emissivity_extwall_vessel, Textwall_vessel, Tindoormass)

            ! //Heat transfer due to use and replacement of water
            ! //qhwt_v = waterUseHeatTransfer(density_water, cp_water, flowrate_water_supply, Tincomingwater_tank, Twater_tank)
         ELSEIF (Vwater_vessel == minVwater_vessel .AND. &
                 flowrate_water_supply < flowrate_water_drain) THEN
            ! //Set Drain Flow rate to be same as usage flow rate to avoid hot water storage going below the set minimum threshold (minVwater_vessel)
            flowrate_water_drain = flowrate_water_supply
         END IF ifVwater_vessel

         Qtotal_net_water_tank = qhwt_timestep - Qconv_water_to_inttankwall
         Qtotal_net_intwall_tank = Qconv_water_to_inttankwall - Qcond_tankwall
         Qtotal_net_extwall_tank = &
            Qcond_tankwall - Qconv_exttankwall_to_indair - &
            Qlw_net_exttankwall_to_intwallroof - Qlw_net_exttankwall_to_indoormass
         Qtotal_net_water_vessel = -Qconv_water_to_intvesselwall
         Qtotal_net_intwall_vessel = Qconv_water_to_intvesselwall - Qcond_vesselwall

         Qtotal_net_extwall_vessel = &
            Qcond_vesselwall - Qconv_extvesselwall_to_indair - &
            Qlw_net_extvesselwall_to_wallroof - Qlw_net_extvesselwall_to_indoormass

         Qtotal_net_indoormass = &
            Qsw_transmitted_window + Qconv_indair_to_indoormass + &
            Qlw_net_intwallroof_to_allotherindoorsurfaces + &
            Qlw_net_exttankwall_to_indoormass + Qlw_net_extvesselwall_to_indoormass
         Qtotal_net_indair = &
            Q_appliance + Qmetabolic_sensible + Q_ventilation + &
            q_heating_timestep - q_cooling_timestep - Qconv_indair_to_indoormass - &
            Qlw_net_intwallroof_to_allotherindoorsurfaces - Qconv_indair_to_intwallroof - &
            Qconv_indair_to_intwindow - Qconv_indair_to_intgroundfloor + &
            Qloss_efficiency_heating_air + Qconv_exttankwall_to_indair + &
            Qconv_extvesselwall_to_indair + Qloss_efficiency_heating_water
         Qtotal_net_intwallroof = &
            Qconv_indair_to_intwallroof - Qcond_wallroof - &
            Qlw_net_intwallroof_to_allotherindoorsurfaces + &
            Qlw_net_exttankwall_to_intwallroof + Qlw_net_extvesselwall_to_wallroof
         Qtotal_net_extwallroof = &
            Qcond_wallroof + Qsw_absorbed_wallroof - &
            Qlw_net_extwallroof_to_outair - Qconv_extwallroof_to_outair

         Qtotal_net_intwindow = &
            Qconv_indair_to_intwindow - Qcond_window - &
            Qlw_net_intwindow_to_allotherindoorsurfaces

         Qtotal_net_extwindow = &
            Qcond_window + Qsw_absorbed_window - &
            Qlw_net_extwindow_to_outair - Qconv_extwindow_to_outair
         Qtotal_net_intgroundfloor = &
            Qconv_indair_to_intgroundfloor - Qcond_groundfloor - &
            Qlw_net_intgroundfloor_to_allotherindoorsurfaces

         Qtotal_net_extgroundfloor = Qcond_groundfloor - Qcond_ground

         QS_total = &
            Qtotal_net_extwallroof + Qtotal_net_intwallroof + &
            Qtotal_net_extwindow + Qtotal_net_intwindow + &
            Qtotal_net_extgroundfloor + Qtotal_net_intgroundfloor + &
            Qtotal_net_indoormass + Qtotal_net_indair
         QS_fabric = &
            Qtotal_net_extwallroof + Qtotal_net_intwallroof + Qtotal_net_extwindow + &
            Qtotal_net_intwindow + Qtotal_net_extgroundfloor + Qtotal_net_intgroundfloor + &
            Qtotal_net_indoormass
         QS_air = Qtotal_net_indair
         Qf_ground_timestep = Qcond_ground*resolution
         Qsw_transmitted_window_tstepTotal = &
            Qsw_transmitted_window_tstepTotal + Qsw_transmitted_window*resolution
         Qsw_absorbed_window_tstepTotal = &
            Qsw_absorbed_window_tstepTotal + Qsw_absorbed_window*resolution
         Qsw_absorbed_wallroof_tstepTotal = &
            Qsw_absorbed_wallroof_tstepTotal + Qsw_absorbed_wallroof*resolution
         Qconv_indair_to_indoormass_tstepTotal = &
            Qconv_indair_to_indoormass_tstepTotal + Qconv_indair_to_indoormass*resolution
         Qlw_net_intwallroof_to_allotherindoorsurfaces_tstepTotal = &
            Qlw_net_intwallroof_to_allotherindoorsurfaces_tstepTotal + &
            Qlw_net_intwallroof_to_allotherindoorsurfaces*resolution
         Qlw_net_intwindow_to_allotherindoorsurfaces_tstepTotal = &
            Qlw_net_intwindow_to_allotherindoorsurfaces_tstepTotal + &
            Qlw_net_intwindow_to_allotherindoorsurfaces*resolution
         Qlw_net_intgroundfloor_to_allotherindoorsurfaces_tstepTotal = &
            Qlw_net_intgroundfloor_to_allotherindoorsurfaces_tstepTotal + &
            Qlw_net_intgroundfloor_to_allotherindoorsurfaces*resolution
         Q_appliance_tstepTotal = Q_appliance_tstepTotal + Q_appliance*resolution
         Q_ventilation_tstepTotal = Q_ventilation_tstepTotal + Q_ventilation*resolution
         Qconv_indair_to_intwallroof_tstepTotal = &
            Qconv_indair_to_intwallroof_tstepTotal + &
            Qconv_indair_to_intwallroof*resolution
         Qconv_indair_to_intwindow_tstepTotal = &
            Qconv_indair_to_intwindow_tstepTotal + Qconv_indair_to_intwindow*resolution
         Qconv_indair_to_intgroundfloor_tstepTotal = &
            Qconv_indair_to_intgroundfloor_tstepTotal + Qconv_indair_to_intgroundfloor*resolution

         Qloss_efficiency_heating_air_tstepTotal = &
            Qloss_efficiency_heating_air_tstepTotal + Qloss_efficiency_heating_air*resolution

         Qcond_wallroof_tstepTotal = Qcond_wallroof_tstepTotal + Qcond_wallroof*resolution

         Qcond_window_tstepTotal = Qcond_window_tstepTotal + Qcond_window*resolution

         Qcond_groundfloor_tstepTotal = Qcond_groundfloor_tstepTotal + Qcond_groundfloor*resolution

         Qcond_ground_tstepTotal = Qcond_ground_tstepTotal + Qcond_ground*resolution

         Qlw_net_extwallroof_to_outair_tstepTotal = &
            Qlw_net_extwallroof_to_outair_tstepTotal + Qlw_net_extwallroof_to_outair*resolution

         Qlw_net_extwindow_to_outair_tstepTotal = &
            Qlw_net_extwindow_to_outair_tstepTotal + Qlw_net_extwindow_to_outair*resolution

         Qconv_extwallroof_to_outair_tstepTotal = &
            Qconv_extwallroof_to_outair_tstepTotal + Qconv_extwallroof_to_outair*resolution

         Qconv_extwindow_to_outair_tstepTotal = &
            Qconv_extwindow_to_outair_tstepTotal + Qconv_extwindow_to_outair*resolution

         q_cooling_timestepTotal = &
            q_cooling_timestepTotal + &
            (q_cooling_timestep + additionalSystemCoolingEnergy(q_cooling_timestep, coeff_performance_cooling))*resolution

         qsensible_timestepTotal = qsensible_timestepTotal + Qmetabolic_sensible*resolution

         qlatent_timestepTotal = qlatent_timestepTotal + Qmetabolic_latent*resolution
         QS_tstepTotal = QS_tstepTotal + QS_total*resolution
         QS_fabric_tstepTotal = QS_fabric_tstepTotal + QS_fabric*resolution
         QS_air_tstepTotal = QS_air_tstepTotal + QS_air*resolution
         Qtotal_heating = Qtotal_heating + (q_heating_timestep*resolution)
         Qtotal_cooling = Qtotal_cooling + (q_cooling_timestep*resolution)
         Qtotal_water_tank = Qtotal_water_tank + (qhwt_timestep*resolution)
         IF (Vwater_vessel > 0.0) THEN
            dTwater_vessel = &
               (Qtotal_net_water_vessel/(density_water*cp_water)*Vwater_vessel)*resolution

            Twater_vessel = Twater_vessel + dTwater_vessel
         END IF
         IF (Vwall_vessel > 0.0) THEN
            dTintwall_vessel = &
               (Qtotal_net_intwall_vessel/((density_wall_vessel*cp_wall_vessel)*(Vwall_vessel/2)))*resolution
            Tintwall_vessel = Tintwall_vessel + dTintwall_vessel

            dTextwall_vessel = &
               (Qtotal_net_extwall_vessel/((density_wall_vessel*cp_wall_vessel)*(Vwall_vessel/2)))*resolution
            Textwall_vessel = Textwall_vessel + dTextwall_vessel
         END IF
         Qloss_drain = &
            waterUseEnergyLossToDrains(density_water, cp_water, flowrate_water_drain, Twater_vessel, resolution)
         dVwater_vessel = (flowrate_water_supply - flowrate_water_drain)*resolution
         Vwater_vessel = Vwater_vessel + dVwater_vessel
         IF (Vwater_vessel < minVwater_vessel) THEN
            Vwater_vessel = minVwater_vessel
         END IF
         Twater_vessel = &
            (((flowrate_water_supply*resolution)*Twater_tank) + &
             ((Vwater_vessel - (flowrate_water_supply*resolution))*Twater_vessel))/Vwater_vessel
         IF (Vwater_vessel > 0.0) THEN ! //Checks that Volume isn't zero
            Awater_vessel = Vwater_vessel/VARatio_water_vessel
         ELSE ! // if Volume is zero it makes the area also zero
            Awater_vessel = 0.0
         END IF
         Vwall_vessel = Awater_vessel*thickness_wall_vessel
         IF (Vwater_tank > 0.0) THEN
            dTwater_tank = (Qtotal_net_water_tank/((density_water*cp_water)*Vwater_tank))*resolution !//(Q_hwt/((density_water*cp_water)*Vwater_tank))*resolution ! // resolution in seconds
            Twater_tank = Twater_tank + dTwater_tank
         END IF
         dTintwall_tank = &
            (Qtotal_net_intwall_tank/((density_wall_tank*cp_wall_tank)*(Vwall_tank/2)))*resolution
         Tintwall_tank = Tintwall_tank + dTintwall_tank
         dTextwall_tank = &
            (Qtotal_net_extwall_tank/((density_wall_tank*cp_wall_tank)*(Vwall_tank/2)))*resolution
         Textwall_tank = Textwall_tank + dTextwall_tank
         Twater_tank = &
            (((flowrate_water_supply*resolution)*Tincomingwater_tank) + &
             ((Vwater_tank - (flowrate_water_supply*resolution))*Twater_tank))/Vwater_tank
         dTindoormass = (Qtotal_net_indoormass/((density_indoormass*cp_indoormass)*Vindoormass))*resolution ! // resolution in seconds
         Tindoormass = Tindoormass + dTindoormass
         dTair_ind = (Qtotal_net_indair/((density_air_ind*cp_air_ind)*Vair_ind))*resolution ! // resolution in seconds
         Tair_ind = Tair_ind + dTair_ind
         dTintwallroof = &
            (Qtotal_net_intwallroof/((density_wallroof*cp_wallroof)* &
                                     (Vwallroof*(1 - weighting_factor_heatcapacity_wallroof))))*resolution ! // resolution in seconds
         Tintwallroof = Tintwallroof + dTintwallroof
         dTextwallroof = &
            (Qtotal_net_extwallroof/((density_wallroof*cp_wallroof)* &
                                     (Vwallroof*weighting_factor_heatcapacity_wallroof)))*resolution !  // resolution in seconds
         Textwallroof = Textwallroof + dTextwallroof
         dTintwindow = (Qtotal_net_intwindow/((density_window*cp_window)*(Vwindow/2)))*resolution ! // resolution in seconds
         Tintwindow = Tintwindow + dTintwindow
         dTextwindow = (Qtotal_net_extwindow/((density_window*cp_window)*(Vwindow/2)))*resolution ! // resolution in seconds
         Textwindow = Textwindow + dTextwindow
         dTintgroundfloor = &
            (Qtotal_net_intgroundfloor/((density_groundfloor*cp_groundfloor)*(Vgroundfloor/2)))* &
            resolution ! // resolution in seconds
         Tintgroundfloor = Tintgroundfloor + dTintgroundfloor
         dTextgroundfloor = &
            (Qtotal_net_extgroundfloor/((density_groundfloor*cp_groundfloor)*(Vgroundfloor/2)))* &
            resolution !  // resolution in seconds
         Textgroundfloor = Textgroundfloor + dTextgroundfloor

      END DO looptime
   ELSE !iftimestepresolution
      !  printf("Timestep: %i not equally divisible by given resolution: %i.\n", timestep, resolution)
      WRITE (*, *) "Timestep: ", timestep, " not equally divisible by given resolution: ", resolution
   END IF
END SUBROUTINE tstep
SUBROUTINE reinitialiseTemperatures
END SUBROUTINE reinitialiseTemperatures
SUBROUTINE gen_building(stebbsState, bldgState, self)

   USE modulestebbs, ONLY: LBM
   USE SUEWS_DEF_DTS, ONLY: BUILDING_STATE, STEBBS_STATE
   IMPLICIT NONE
   TYPE(LBM) :: self

   TYPE(STEBBS_STATE), INTENT(IN) :: stebbsState
   TYPE(BUILDING_STATE), INTENT(IN) :: bldgState

   ! self%idLBM = bldgState%BuildingName

   self%Qtotal_heating = 0.0 ! currently only sensible but this needs to be  split into sensible and latent heat components
   self%Qtotal_cooling = 0.0 ! currently only sensible but this needs to be  split into sensible and latent heat components

   self%Qmetabolic_sensible = 0.0 ! # Sensible heat flux from people in building
   self%Qmetabolic_latent = 0.0 ! # Latent heat flux from people in building

   self%Qtotal_water_tank = 0.0
   self%qhwtDrain = 0.0
   self%EnergyExchanges(:) = 0.0

   ! self%BuildingType = bldgState%BuildingType
   ! self%BuildingName = bldgState%BuildingName
   self%ratio_window_wall = bldgState%WWR
   self%Afootprint = bldgState%FootprintArea
   self%height_building = bldgState%stebbs_Height
   self%wallExternalArea = bldgState%WallExternalArea
   self%ratioInternalVolume = bldgState%RatioInternalVolume
   self%thickness_wallroof = bldgState%WallThickness
   self%thickness_groundfloor = bldgState%FloorThickness
   self%depth_ground = stebbsState%GroundDepth
   self%thickness_window = bldgState%WindowThickness
   self%conv_coeff_intwallroof = stebbsState%WallInternalConvectionCoefficient
   self%conv_coeff_indoormass = stebbsState%InternalMassConvectionCoefficient
   self%conv_coeff_intgroundfloor = stebbsState%FloorInternalConvectionCoefficient
   self%conv_coeff_intwindow = stebbsState%WindowInternalConvectionCoefficient
   self%conv_coeff_extwallroof = stebbsState%WallExternalConvectionCoefficient
   self%conv_coeff_extwindow = stebbsState%WindowExternalConvectionCoefficient
   self%conductivity_wallroof = bldgState%WallEffectiveConductivity
   self%conductivity_groundfloor = bldgState%GroundFloorEffectiveConductivity
   self%conductivity_window = bldgState%WindowEffectiveConductivity
   self%conductivity_ground = bldgState%GroundFloorEffectiveConductivity
   self%density_wallroof = bldgState%WallDensity
   self%weighting_factor_heatcapacity_wallroof = bldgState%Wallx1
   self%density_groundfloor = bldgState%GroundFloorDensity
   self%density_window = bldgState%WindowDensity
   self%density_indoormass = bldgState%InternalMassDensity
   self%density_air_ind = stebbsState%IndoorAirDensity
   self%cp_wallroof = bldgState%WallCp
   self%cp_groundfloor = bldgState%GroundFloorCp
   self%cp_window = bldgState%WindowCp
   self%cp_indoormass = bldgState%InternalMassCp
   self%cp_air_ind = stebbsState%IndoorAirCp
   self%emissivity_extwallroof = bldgState%WallExternalEmissivity
   self%emissivity_intwallroof = bldgState%WallInternalEmissivity
   self%emissivity_indoormass = bldgState%InternalMassEmissivity
   self%emissivity_extwindow = bldgState%WindowExternalEmissivity
   self%emissivity_intwindow = bldgState%WindowInternalEmissivity
   self%windowTransmissivity = bldgState%WindowTransmissivity
   self%windowAbsorbtivity = bldgState%WindowAbsorbtivity
   self%windowReflectivity = bldgState%WindowReflectivity
   self%wallTransmisivity = bldgState%WallTransmissivity
   self%wallAbsorbtivity = bldgState%WallAbsorbtivity
   self%wallReflectivity = bldgState%WallReflectivity
   self%BVF_extwall = stebbsState%WallBuildingViewFactor
   self%GVF_extwall = stebbsState%WallGroundViewFactor
   self%SVF_extwall = stebbsState%WallSkyViewFactor
   self%occupants = bldgState%Occupants
   self%metabolic_rate = stebbsState%MetabolicRate
   self%ratio_metabolic_latent_sensible = stebbsState%LatentSensibleRatio
   self%appliance_power_rating = stebbsState%ApplianceRating
   self%appliance_totalnumber = INT(stebbsState%TotalNumberofAppliances)
   self%appliance_usage_factor = stebbsState%ApplianceUsageFactor
   self%maxheatingpower_air = bldgState%MaxHeatingPower
   self%heating_efficiency_air = stebbsState%HeatingSystemEfficiency
   self%maxcoolingpower_air = stebbsState%MaxCoolingPower
   self%coeff_performance_cooling = stebbsState%CoolingSystemCOP
   self%Vair_ind = &
      (self%Afootprint*self%height_building)* &
      (1 - self%ratioInternalVolume) ! # Multiplied by factor that accounts for internal mass
   self%ventilation_rate = self%Vair_ind*stebbsState%VentilationRate/3600.0 ! Fixed at begining to have no natural ventilation. Given in units of volume of air per second
   self%Awallroof = &
      (self%wallExternalArea*(1 - self%ratio_window_wall)) + &
      self%Afootprint ! # last component accounts for the roof as not considered seperately in the model
   self%Vwallroof = self%Awallroof*self%thickness_wallroof
   self%Vgroundfloor = self%Afootprint*self%thickness_groundfloor
   self%Awindow = self%wallExternalArea*self%ratio_window_wall
   self%Vwindow = self%Awindow*self%thickness_window
   self%Vindoormass = self%Vair_ind*self%ratioInternalVolume ! # Multiplied by factor that accounts for internal mass as proportion of total air volume
   self%Aindoormass = 6*(self%Vindoormass**(2./3.)) ! # Assumed internal mass as a cube
   self%h_i = (/self%conv_coeff_intwallroof, self%conv_coeff_indoormass, &
                self%conv_coeff_intgroundfloor, self%conv_coeff_intwindow/)

   self%h_o = (/self%conv_coeff_extwallroof, self%conv_coeff_extwindow/)
   self%k_eff = (/self%conductivity_wallroof, self%conductivity_groundfloor, &
                  self%conductivity_window, self%conductivity_ground/)

   self%rho = (/self%density_wallroof, self%density_groundfloor, &
                self%density_window, self%density_indoormass, &
                self%density_air_ind/)
   self%Cp = (/self%cp_wallroof, self%cp_groundfloor, self%cp_window, &
               self%cp_indoormass, self%cp_air_ind/)
   self%emis = (/self%emissivity_extwallroof, self%emissivity_intwallroof, &
                 self%emissivity_indoormass, self%emissivity_extwindow, &
                 self%emissivity_intwindow/)
   self%wiTAR = (/self%windowTransmissivity, self%windowAbsorbtivity, self%windowReflectivity/)
   self%waTAR = (/self%wallTransmisivity, self%wallAbsorbtivity, self%wallReflectivity/)

   self%viewFactors = (/self%BVF_extwall, self%GVF_extwall, self%SVF_extwall/) !  # Building, ground, and sky view factors
   self%occupantData = (/self%occupants, self%metabolic_rate, &
                         self%ratio_metabolic_latent_sensible/)

   self%Tair_ind = stebbsState%IndoorAirStartTemperature + 273.15 ! # Indoor air temperature (K)
   self%Tindoormass = stebbsState%IndoorMassStartTemperature + 273.15 ! # Indoor mass temperature (K)
   self%Tintwallroof = stebbsState%WallIndoorSurfaceTemperature + 273.15 ! # Wall indoor surface temperature (K)
   self%Textwallroof = stebbsState%WallOutdoorSurfaceTemperature + 273.15 ! # Wall outdoor surface temperature (K)
   self%Tintwindow = stebbsState%WindowIndoorSurfaceTemperature + 273.15 ! # Window indoor surface temperature (K)
   self%Textwindow = stebbsState%WindowOutdoorSurfaceTemperature + 273.15 ! # Window outdoor surface temperature (K)
   self%Tintgroundfloor = stebbsState%GroundFloorIndoorSurfaceTemperature + 273.15 ! # Ground floor indoor surface temperature (K)
   self%Textgroundfloor = stebbsState%GroundFloorOutdoorSurfaceTemperature + 273.15 ! # Ground floor outdoor surface temperature (K)

   self%Ts = (/bldgState%HeatingSetpointTemperature + 273.15, &
               bldgState%CoolingSetpointTemperature + 273.15/) ! # Heating and Cooling setpoint temperatures (K), respectively
   self%initTs = (/bldgState%HeatingSetpointTemperature + 273.15, &
                   bldgState%CoolingSetpointTemperature + 273.15/)
   self%HTsAverage = (/18 + 273.15, 18 + 273.15, 18 + 273.15/) ! #
   self%HWTsAverage = (/10 + 273.15, 10 + 273.15, 10 + 273.15/)

   self%Twater_tank = stebbsState%WaterTankTemperature + 273.15 ! # Water temperature (K) in Hot Water Tank
   self%Tintwall_tank = stebbsState%InternalWallWaterTankTemperature + 273.15 ! # Hot water tank internal wall temperature (K)
   self%Textwall_tank = stebbsState%ExternalWallWaterTankTemperature + 273.15 ! # Hot water tank external wall temperature (K)
   self%thickness_tankwall = stebbsState%WaterTankWallThickness ! # Hot water tank wall thickness (m)
   self%Tincomingwater_tank = stebbsState%MainsWaterTemperature + 273.15 ! # Water temperature (K) of Water coming into the Water Tank
   self%Vwater_tank = bldgState%WaterTankWaterVolume ! # Volume of Water in Hot Water Tank (m^3)  h = 1.5, (2/(1.5*3.14))^0.5 = r =
   self%Asurf_tank = stebbsState%WaterTankSurfaceArea ! # Surface Area of Hot Water Tank(m^2) - cylinder h= 1.5
   self%Vwall_tank = self%Asurf_tank*self%thickness_tankwall ! # Wall volume of Hot Water Tank(m^2)
   self%setTwater_tank = stebbsState%HotWaterHeatingSetpointTemperature + 273.15 ! # Water Tank setpoint temperature (K)
   self%init_wtTs = stebbsState%HotWaterHeatingSetpointTemperature + 273.15 ! # Initial Water Tank setpoint temperature (K)
   self%Twater_vessel = stebbsState%DomesticHotWaterTemperatureInUseInBuilding + 273.15 ! # Water temperature (K) of water held in use in Building
   self%Tintwall_vessel = stebbsState%InternalWallDHWVesselTemperature + 273.15 ! # Hot water vessel internal wall temperature (K)
   self%Textwall_vessel = stebbsState%ExternalWallDHWVesselTemperature + 273.15 ! # Hot water vessel external wall temperature (K)
   self%thickness_wall_vessel = stebbsState%DHWVesselWallThickness ! # DHW vessels wall thickness (m)

   self%Vwater_vessel = stebbsState%DHWWaterVolume ! # Volume of water held in use in building (m^3)
   self%Awater_vessel = stebbsState%DHWSurfaceArea ! # Surface Area of Hot Water in Vessels in Building (m^2)
   self%Vwall_vessel = self%Awater_vessel*self%thickness_wall_vessel ! # Wall volume of Hot water Vessels in Building
   self%flowrate_water_supply = stebbsState%HotWaterFlowRate ! # Hot Water Flow Rate in m^3 / s
   self%flowrate_water_drain = stebbsState%DHWDrainFlowRate ! # Draining of Domestic Hot Water held in building

   self%single_flowrate_water_supply = stebbsState%HotWaterFlowRate ! # Hot Water Flow Rate in m^3 s^-1 for a single HW unit
   self%single_flowrate_water_drain = stebbsState%DHWDrainFlowRate ! # Draining of Domestic Hot Water held in building

   self%cp_water = stebbsState%DHWSpecificHeatCapacity ! # Specific Heat Capacity of Domestic Hot Water (J/kg K)
   self%cp_wall_tank = stebbsState%HotWaterTankSpecificHeatCapacity ! # Specific Heat Capacity of Hot Water Tank wall
   self%cp_wall_vessel = stebbsState%DHWVesselSpecificHeatCapacity ! # Specific Heat Capacity of Vessels containing DHW in use in Building (value here is based on MDPE)

   self%density_water = stebbsState%DHWDensity ! # Density of water
   self%density_wall_tank = stebbsState%HotWaterTankWallDensity ! # Density of hot water tank wall
   self%density_wall_vessel = stebbsState%DHWVesselDensity ! # Density of vessels containing DHW in use in buildings

   self%BVF_tank = stebbsState%HotWaterTankBuildingWallViewFactor ! # water tank - building wall view factor
   self%MVF_tank = stebbsState%HotWaterTankInternalMassViewFactor ! # water tank - building internal mass view factor

   self%conductivity_wall_tank = stebbsState%HotWaterTankWallConductivity ! # Effective Wall conductivity of the Hot Water Tank (based on polyurethan foam given in https://www.lsta.lt/files/events/28_jarfelt.pdf and from https://www.sciencedirect.com/science/article/pii/S0360544214011189?via%3Dihub)
   self%conv_coeff_intwall_tank = stebbsState%HotWaterTankInternalWallConvectionCoefficient ! # Effective Internal Wall convection coefficient of the Hot Water Tank (W/m2 . K) given in http://orbit.dtu.dk/fedora/objects/orbit:77843/datastreams/file_2640258/content
   self%conv_coeff_extwall_tank = stebbsState%HotWaterTankExternalWallConvectionCoefficient ! # Effective External Wall convection coefficient of the Hot Water Tank (W/m2 . K) given in http://orbit.dtu.dk/fedora/objects/orbit:77843/datastreams/file_2640258/content

   self%emissivity_extwall_tank = stebbsState%HotWaterTankWallEmissivity
   self%conductivity_wall_vessel = stebbsState%DHWVesselWallConductivity
   self%conv_coeff_intwall_vessel = stebbsState%DHWVesselInternalWallConvectionCoefficient
   self%conv_coeff_extwall_vessel = stebbsState%HotWaterTankExternalWallConvectionCoefficient ! # Effective Enternal Wall convection coefficient of the Vessels holding DHW in use in Building
   self%emissivity_extwall_vessel = stebbsState%DHWVesselWallConductivity ! # Effective External Wall emissivity of hot water being used within building

   self%maxheatingpower_water = bldgState%MaximumHotWaterHeatingPower ! # Watts
   self%heating_efficiency_water = stebbsState%HotWaterHeatingEfficiency
   self%minVwater_vessel = stebbsState%MinimumVolumeOfDHWinUse ! # m3

   self%minHeatingPower_DHW = bldgState%MaximumHotWaterHeatingPower
   self%HeatingPower_DHW = bldgState%MaximumHotWaterHeatingPower

   self%HWPowerAverage = (/30000, 30000, 30000/)

END SUBROUTINE gen_building
SUBROUTINE create_building(CASE, self, icase)
   USE modulestebbs, ONLY: LBM
   IMPLICIT NONE
   INTEGER, INTENT(in) :: icase
   CHARACTER(len=256) :: CASE
   TYPE(LBM) :: self
   self%idLBM = icase
   ! self%fnmlLBM = './BuildClasses/'//TRIM(CASE)//'.nml'
   self%fnmlLBM = TRIM(CASE)
   self%CASE = TRIM(CASE)
   self%Qtotal_heating = 0.0 ! # currently only sensible but this needs to be  split into sensible and latent heat components
   self%Qtotal_cooling = 0.0 ! # currently only sensible but this needs to be  split into sensible and latent heat components

   self%Qmetabolic_sensible = 0.0 ! # Sensible heat flux from people in building
   self%Qmetabolic_latent = 0.0 ! # Latent heat flux from people in building

   self%Qtotal_water_tank = 0.0
   self%qhwtDrain = 0.0
   self%EnergyExchanges(:) = 0.0
   self%BuildingType = 'None'
   self%BuildingName = 'Default'
   self%ratio_window_wall = 0.4 ! # window to wall ratio
   self%Afootprint = 225.0
   self%height_building = 15.0
   self%wallExternalArea = 450.0
   self%ratioInternalVolume = 0.1
   self%thickness_wallroof = 0.25 ! # wall and roof thickness as not separate (in metres)
   self%thickness_groundfloor = 0.5 ! # ground floor thickness (in metres)
   self%depth_ground = 2.0 ! # depth of ground considered for calculating QfB to ground (in metres)
   self%thickness_window = 0.05 ! # all window's thickness (in metres)
   self%conv_coeff_intwallroof = 1
   self%conv_coeff_indoormass = 1
   self%conv_coeff_intgroundfloor = 1
   self%conv_coeff_intwindow = 1
   self%conv_coeff_extwallroof = 2 ! # Could be changed to react to outdoor wind speed from SUEWS
   self%conv_coeff_extwindow = 2
   self%conductivity_wallroof = 0.2
   self%conductivity_groundfloor = 0.2
   self%conductivity_window = 0.5
   self%conductivity_ground = 1.0
   self%density_wallroof = 50
   self%weighting_factor_heatcapacity_wallroof = 0.5
   self%density_groundfloor = 1000
   self%density_window = 5
   self%density_indoormass = 250
   self%density_air_ind = 1.225
   self%cp_wallroof = 500
   self%cp_groundfloor = 1500
   self%cp_window = 840
   self%cp_indoormass = 1000
   self%cp_air_ind = 1005
   self%emissivity_extwallroof = 0.85
   self%emissivity_intwallroof = 0.85
   self%emissivity_indoormass = 0.85
   self%emissivity_extwindow = 0.85
   self%emissivity_intwindow = 0.85
   self%windowTransmissivity = 0.9
   self%windowAbsorbtivity = 0.05
   self%windowReflectivity = 0.05
   self%wallTransmisivity = 0.0
   self%wallAbsorbtivity = 0.5
   self%wallReflectivity = 0.5
   self%BVF_extwall = 0.4
   self%GVF_extwall = 0.2
   self%SVF_extwall = 0.4
   self%occupants = 15
   self%metabolic_rate = 250
   self%ratio_metabolic_latent_sensible = 0.8
   self%appliance_power_rating = 100
   self%appliance_totalnumber = 45
   self%appliance_usage_factor = 0.8
   self%maxheatingpower_air = 45000
   self%heating_efficiency_air = 0.9
   self%maxcoolingpower_air = 3000
   self%coeff_performance_cooling = 2.0
   self%Vair_ind = &
      (self%Afootprint*self%height_building)* &
      (1 - self%ratioInternalVolume) ! # Multiplied by factor that accounts for internal mass
   self%ventilation_rate = 0 ! # Fixed at begining to have no natural ventilation. Given in units of volume of air per second
   self%Awallroof = &
      (self%wallExternalArea*(1 - self%ratio_window_wall)) + &
      self%Afootprint ! # last component accounts for the roof as not considered seperately in the model
   self%Vwallroof = self%Awallroof*self%thickness_wallroof
   self%Vgroundfloor = self%Afootprint*self%thickness_groundfloor
   self%Awindow = self%wallExternalArea*self%ratio_window_wall
   self%Vwindow = self%Awindow*self%thickness_window
   self%Vindoormass = self%Vair_ind*self%ratioInternalVolume ! # Multiplied by factor that accounts for internal mass as proportion of total air volume
   self%Aindoormass = 6*(self%Vindoormass**(2./3.)) ! # Assumed internal mass as a cube
   self%h_i = (/self%conv_coeff_intwallroof, self%conv_coeff_indoormass, &
                self%conv_coeff_intgroundfloor, self%conv_coeff_intwindow/)

   self%h_o = (/self%conv_coeff_extwallroof, self%conv_coeff_extwindow/)
   self%k_eff = (/self%conductivity_wallroof, self%conductivity_groundfloor, &
                  self%conductivity_window, self%conductivity_ground/)

   self%rho = (/self%density_wallroof, self%density_groundfloor, &
                self%density_window, self%density_indoormass, &
                self%density_air_ind/)
   self%Cp = (/self%cp_wallroof, self%cp_groundfloor, self%cp_window, &
               self%cp_indoormass, self%cp_air_ind/)
   self%emis = (/self%emissivity_extwallroof, self%emissivity_intwallroof, &
                 self%emissivity_indoormass, self%emissivity_extwindow, &
                 self%emissivity_intwindow/)
   self%wiTAR = (/self%windowTransmissivity, self%windowAbsorbtivity, self%windowReflectivity/)
   self%waTAR = (/self%wallTransmisivity, self%wallAbsorbtivity, self%wallReflectivity/)

   self%viewFactors = (/self%BVF_extwall, self%GVF_extwall, self%SVF_extwall/) !  # Building, ground, and sky view factors
   self%occupantData = (/self%occupants, self%metabolic_rate, &
                         self%ratio_metabolic_latent_sensible/)

   self%Tair_ind = 20 + 273.15 ! # Indoor air temperature (K)
   self%Tindoormass = 20 + 273.15 ! # Indoor mass temperature (K)
   self%Tintwallroof = 20 + 273.15 ! # Wall indoor surface temperature (K)
   self%Textwallroof = 20 + 273.15 ! # Wall outdoor surface temperature (K)
   self%Tintwindow = 20 + 273.15 ! # Window indoor surface temperature (K)
   self%Textwindow = 20 + 273.15 ! # Window outdoor surface temperature (K)
   self%Tintgroundfloor = 20 + 273.15 ! # Ground floor indoor surface temperature (K)
   self%Textgroundfloor = 20 + 273.15 ! # Ground floor outdoor surface temperature (K)
   self%Ts = (/18 + 273.15, 24 + 273.15/) ! # Heating and Cooling setpoint temperatures (K), respectively
   self%initTs = (/18 + 273.15, 24 + 273.15/)
   self%HTsAverage = (/18 + 273.15, 18 + 273.15, 18 + 273.15/) ! #
   self%HWTsAverage = (/10 + 273.15, 10 + 273.15, 10 + 273.15/)
   self%Twater_tank = 70 + 273.15 ! # Water temperature (K) in Hot Water Tank
   self%Tintwall_tank = 70 + 273.15 ! # Hot water tank internal wall temperature (K)
   self%Textwall_tank = 30 + 273.15 ! # Hot water tank external wall temperature (K)
   self%thickness_tankwall = 0.1 ! # Hot water tank wall thickness (m)
   self%Tincomingwater_tank = 10 + 273.15 ! # Water temperature (K) of Water coming into the Water Tank
   self%Vwater_tank = 2 ! # Volume of Water in Hot Water Tank (m^3)  h = 1.5, (2/(1.5*3.14))^0.5 = r =
   self%Asurf_tank = 8.8 ! # Surface Area of Hot Water Tank(m^2) - cylinder h= 1.5
   self%Vwall_tank = self%Asurf_tank*self%thickness_tankwall ! # Wall volume of Hot Water Tank(m^2)
   self%setTwater_tank = 60 + 273.15 ! # Water Tank setpoint temperature (K)
   self%init_wtTs = 60 + 273.15 ! # Initial Water Tank setpoint temperature (K)

   self%Twater_vessel = 35 + 273.15 ! # Water temperature (K) of water held in use in Building
   self%Tintwall_vessel = 35 + 273.15 ! # Hot water vessel internal wall temperature (K)
   self%Textwall_vessel = 25 + 273.15 ! # Hot water vessel external wall temperature (K)
   self%thickness_wall_vessel = 0.005 ! # DHW vessels wall thickness (m)

   self%Vwater_vessel = 0 ! # Volume of water held in use in building (m^3)
   self%Awater_vessel = 10 ! # Surface Area of Hot Water in Vessels in Building (m^2)
   self%Vwall_vessel = self%Awater_vessel*self%thickness_wall_vessel ! # Wall volume of Hot water Vessels in Building
   self%flowrate_water_supply = 0 ! # Hot Water Flow Rate in m^3 / s
   self%flowrate_water_drain = 0 ! # Draining of Domestic Hot Water held in building

   self%single_flowrate_water_supply = 0 ! # Hot Water Flow Rate in m^3 s^-1 for a single HW unit
   self%single_flowrate_water_drain = 0 ! # Draining of Domestic Hot Water held in building

   self%cp_water = 4180.1 ! # Specific Heat Capacity of Domestic Hot Water (J/kg K)
   self%cp_wall_tank = 1000 ! # Specific Heat Capacity of Hot Water Tank wall
   self%cp_wall_vessel = 1900 ! # Specific Heat Capacity of Vessels containing DHW in use in Building (value here is based on MDPE)

   self%density_water = 1000 ! # Density of water
   self%density_wall_tank = 50 ! # Density of hot water tank wall
   self%density_wall_vessel = 930 ! # Density of vessels containing DHW in use in buildings

   self%BVF_tank = 0.2 ! # water tank - building wall view factor
   self%MVF_tank = 0.8 ! # water tank - building internal mass view factor

   self%conductivity_wall_tank = 0.1 ! # Effective Wall conductivity of the Hot Water Tank (based on polyurethan foam given in https://www.lsta.lt/files/events/28_jarfelt.pdf and from https://www.sciencedirect.com/science/article/pii/S0360544214011189?via%3Dihub)
   self%conv_coeff_intwall_tank = 243 ! # Effective Internal Wall convection coefficient of the Hot Water Tank (W/m2 . K) given in http://orbit.dtu.dk/fedora/objects/orbit:77843/datastreams/file_2640258/content

   self%conv_coeff_extwall_vessel = 4 ! # Effective Enternal Wall convection coefficient of the Vessels holding DHW in use in Building
   self%emissivity_extwall_vessel = 0.88 ! # Effective External Wall emissivity of hot water being used within building

   self%maxheatingpower_water = 3000 ! # Watts
   self%heating_efficiency_water = 0.95
   self%minVwater_vessel = 0.1 ! # m3

   self%minHeatingPower_DHW = 3000
   self%HeatingPower_DHW = 3000

   self%HWPowerAverage = (/30000, 30000, 30000/)
   RETURN
END SUBROUTINE create_building<|MERGE_RESOLUTION|>--- conflicted
+++ resolved
@@ -955,18 +955,21 @@
 
             dataOutLineSTEBBS = [ &
                                 ! Forcing
-                                ws, Tair_sout, Tsurf_sout, Kroof_sout, Lroof_sout, Kwall_sout, Lwall_sout, &
+                                ws, Tair_sout, Tsurf_sout, &
+                                Kroof_sout, Lroof_sout, Kwall_sout, Lwall_sout, &
                                 ! Temperatures
-                                Tair_ind, Tindoormass, Tintwallroof, Textwallroof, Tintwindow, Textwindow, Tintgroundfloor, &
-<<<<<<< HEAD
+                                Tair_ind, Tindoormass, Tintwallroof, Textwallroof, Tintwindow, &
+                                Textwindow, Tintgroundfloor, &
                                 Textgroundfloor, Qtotal_heating, &
                                 Qtotal_cooling, Qsw_transmitted_window_tstepTotal, &
-                                Qsw_absorbed_window_tstepTotal, Qsw_absorbed_wallroof_tstepTotal,    Qconv_indair_to_indoormass_tstepTotal, &
+                                Qsw_absorbed_window_tstepTotal, Qsw_absorbed_wallroof_tstepTotal, &
+                                Qconv_indair_to_indoormass_tstepTotal, &
                                 Qlw_net_intwallroof_to_allotherindoorsurfaces_tstepTotal, &
                                 Qlw_net_intwindow_to_allotherindoorsurfaces_tstepTotal, &
                                 Qlw_net_intgroundfloor_to_allotherindoorsurfaces_tstepTotal, &
                                 Q_appliance_tstepTotal, &
-                                Q_ventilation_tstepTotal, Qconv_indair_to_intwallroof_tstepTotal, Qconv_indair_to_intwindow_tstepTotal, &
+                                Q_ventilation_tstepTotal, Qconv_indair_to_intwallroof_tstepTotal, &
+                                Qconv_indair_to_intwindow_tstepTotal, &
                                 Qconv_indair_to_intgroundfloor_tstepTotal, &
                                 Qloss_efficiency_heating_air_tstepTotal, &
                                 Qcond_wallroof_tstepTotal, Qcond_window_tstepTotal, &
@@ -979,21 +982,8 @@
                                 Qtotal_water_tank, Qloss_drain, &
                                 Twater_tank, Tintwall_tank, Textwall_tank, Twater_vessel, &
                                 Tintwall_vessel, Textwall_vessel, &
-=======
-                                Textgroundfloor, Qtotal_heating, Qtotal_cooling, Qsw_transmitted_window_tstepTotal, &
-                          Qsw_absorbed_window_tstepTotal, Qsw_absorbed_wallroof_tstepTotal, Qconv_indair_to_indoormass_tstepTotal, &
-                                Qlw_net_intwallroof_to_allotherindoorsurfaces_tstepTotal, &
-                                Qlw_net_intwindow_to_allotherindoorsurfaces_tstepTotal, &
-                                Qlw_net_intgroundfloor_to_allotherindoorsurfaces_tstepTotal, Q_appliance_tstepTotal, &
-                           Q_ventilation_tstepTotal, Qconv_indair_to_intwallroof_tstepTotal, Qconv_indair_to_intwindow_tstepTotal, &
-                                Qconv_indair_to_intgroundfloor_tstepTotal, Qloss_efficiency_heating_air_tstepTotal, &
-                                Qcond_wallroof_tstepTotal, Qcond_window_tstepTotal, Qcond_groundfloor_tstepTotal, &
-                                Qcond_ground_tstepTotal, Qlw_net_extwallroof_to_outair_tstepTotal, &
-                                Qlw_net_extwindow_to_outair_tstepTotal, Qconv_extwallroof_to_outair_tstepTotal, &
-                                Qconv_extwindow_to_outair_tstepTotal, q_cooling_timestepTotal, Qtotal_water_tank, Qloss_drain, &
-                                Twater_tank, Tintwall_tank, Textwall_tank, Twater_vessel, Tintwall_vessel, Textwall_vessel, &
->>>>>>> dddf4a6e
-                                Vwater_vessel, Awater_vessel, Vwall_vessel, qsensible_timestepTotal, qlatent_timestepTotal, &
+                                Vwater_vessel, Awater_vessel, Vwall_vessel, qsensible_timestepTotal, &
+                                qlatent_timestepTotal, &
                                 QS_tstepTotal, QS_fabric_tstepTotal, QS_air_tstepTotal, &
                                 Vwall_tank, Vwater_tank &
                                 ]
@@ -1670,7 +1660,7 @@
    IF (Awater_vessel > 0.0) THEN
       VARatio_water_vessel = Vwater_vessel/Awater_vessel
    END IF
-
+   
    IF (MOD(timestep, resolution) == 0) THEN
       looptime: DO i = 1, INT(timestep/resolution), 1
          Qsw_transmitted_window = windowInsolation(Qsw_dn_extwall, winT, Awindow)
