--- conflicted
+++ resolved
@@ -1038,10 +1038,6 @@
                  Qconv_extwindow_to_outair, Qconv_extwallroof_to_outair, QH, QS, &
                  Qcond_ground, Q_ventilation, QBAE, Q_waste, QWaste, &
                  temp, Textwallroof, Tintwallroof, Textwindow, Tintwindow, Tair_ind
-<<<<<<< HEAD
-=======
-   !   Qlw_dn_extroof, Qlw_dn_extwall, Qsw_dn_extroof, Qsw_dn_extwall
->>>>>>> 7d841990
 !
    REAL(rprc), DIMENSION(6) :: bem_qf_1
    REAL(rprc), DIMENSION(25) :: energyEx
@@ -1167,22 +1163,6 @@
       Tintwindow = self%Tintwindow ! # internal surface temperature of window [K]
       Tair_ind = self%Tair_ind ! # Indoor air temperature [K]
 !
-<<<<<<< HEAD
-=======
-!
-!
-      !    WRITE (1 + 100*self%idLBM, '(a19,1x,6(",",f10.5))') TRIM(sout%datetime(tstep))//' '//TRIM(sout%hourmin(tstep)), &
-      !       qheat_dom, qcool_dom, dom_temp, qfb_hw_dom, qfm_dom, qfb_dom_air
-      !    WRITE (2 + 100*self%idLBM, '(a19,1x,25(",",f15.5))') TRIM(sout%datetime(tstep))//' '//TRIM(sout%hourmin(tstep)), &
-      !       (energyEx(i)/Area, i=1, 25, 1)
-      !    WRITE (3 + 100*self%idLBM, '(a19,1x,6(",",f15.5))') TRIM(sout%datetime(tstep))//' '//TRIM(sout%hourmin(tstep)), QStar, QEC, &
-      !       QH, QS, QBAE, QWaste
-      !   WRITE (4 + 100*self%idLBM, '(a19,1x,5(",",f15.5))') TRIM(sout%datetime(tstep))//' '//TRIM(sout%hourmin(tstep)), Textwallroof, &
-      !       Tintwallroof, Textwindow, Tintwindow, Tair_ind
-!
-!
-!
->>>>>>> 7d841990
    END DO
 !
 !
