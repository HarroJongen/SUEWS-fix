--- conflicted
+++ resolved
@@ -970,23 +970,6 @@
       varAttr('Ts_Roof_13', 'degC', f104, 'surface temperature of roof level 13', aA, 'EHC', 0), &
       varAttr('Ts_Roof_14', 'degC', f104, 'surface temperature of roof level 14', aA, 'EHC', 0), &
       varAttr('Ts_Roof_15', 'degC', f104, 'surface temperature of roof level 15', aA, 'EHC', 0), &
-<<<<<<< HEAD
-      varAttr('Qn_Roof_1', 'degC', f104, 'net all-wave radiation of roof level 1', aA, 'EHC', 0), &
-      varAttr('Qn_Roof_2', 'degC', f104, 'net all-wave radiation of roof level 2', aA, 'EHC', 0), &
-      varAttr('Qn_Roof_3', 'degC', f104, 'net all-wave radiation of roof level 3', aA, 'EHC', 0), &
-      varAttr('Qn_Roof_4', 'degC', f104, 'net all-wave radiation of roof level 4', aA, 'EHC', 0), &
-      varAttr('Qn_Roof_5', 'degC', f104, 'net all-wave radiation of roof level 5', aA, 'EHC', 0), &
-      varAttr('Qn_Roof_6', 'degC', f104, 'net all-wave radiation of roof level 6', aA, 'EHC', 0), &
-      varAttr('Qn_Roof_7', 'degC', f104, 'net all-wave radiation of roof level 7', aA, 'EHC', 0), &
-      varAttr('Qn_Roof_8', 'degC', f104, 'net all-wave radiation of roof level 8', aA, 'EHC', 0), &
-      varAttr('Qn_Roof_9', 'degC', f104, 'net all-wave radiation of roof level 9', aA, 'EHC', 0), &
-      varAttr('Qn_Roof_10', 'degC', f104, 'net all-wave radiation of roof level 10', aA, 'EHC', 0), &
-      varAttr('Qn_Roof_11', 'degC', f104, 'net all-wave radiation of roof level 11', aA, 'EHC', 0), &
-      varAttr('Qn_Roof_12', 'degC', f104, 'net all-wave radiation of roof level 12', aA, 'EHC', 0), &
-      varAttr('Qn_Roof_13', 'degC', f104, 'net all-wave radiation of roof level 13', aA, 'EHC', 0), &
-      varAttr('Qn_Roof_14', 'degC', f104, 'net all-wave radiation of roof level 14', aA, 'EHC', 0), &
-      varAttr('Qn_Roof_15', 'degC', f104, 'net all-wave radiation of roof level 15', aA, 'EHC', 0), &
-=======
       varAttr('QN_Roof_1', 'degC', f104, 'net all-wave radiation of roof level 1', aA, 'EHC', 0), &
       varAttr('QN_Roof_2', 'degC', f104, 'net all-wave radiation of roof level 2', aA, 'EHC', 0), &
       varAttr('QN_Roof_3', 'degC', f104, 'net all-wave radiation of roof level 3', aA, 'EHC', 0), &
@@ -1002,7 +985,6 @@
       varAttr('QN_Roof_13', 'degC', f104, 'net all-wave radiation of roof level 13', aA, 'EHC', 0), &
       varAttr('QN_Roof_14', 'degC', f104, 'net all-wave radiation of roof level 14', aA, 'EHC', 0), &
       varAttr('QN_Roof_15', 'degC', f104, 'net all-wave radiation of roof level 15', aA, 'EHC', 0), &
->>>>>>> 750e6edf
       varAttr('QS_Roof_1', 'degC', f104, 'storage heat flux of roof level 1', aA, 'EHC', 0), &
       varAttr('QS_Roof_2', 'degC', f104, 'storage heat flux of roof level 2', aA, 'EHC', 0), &
       varAttr('QS_Roof_3', 'degC', f104, 'storage heat flux of roof level 3', aA, 'EHC', 0), &
@@ -1093,23 +1075,6 @@
       varAttr('Ts_Wall_13', 'degC', f104, 'surface temperature of wall level 13', aA, 'EHC', 0), &
       varAttr('Ts_Wall_14', 'degC', f104, 'surface temperature of wall level 14', aA, 'EHC', 0), &
       varAttr('Ts_Wall_15', 'degC', f104, 'surface temperature of wall level 15', aA, 'EHC', 0), &
-<<<<<<< HEAD
-      varAttr('Qn_Wall_1', 'degC', f104, 'net all-wave radiation of wall level 1', aA, 'EHC', 0), &
-      varAttr('Qn_Wall_2', 'degC', f104, 'net all-wave radiation of wall level 2', aA, 'EHC', 0), &
-      varAttr('Qn_Wall_3', 'degC', f104, 'net all-wave radiation of wall level 3', aA, 'EHC', 0), &
-      varAttr('Qn_Wall_4', 'degC', f104, 'net all-wave radiation of wall level 4', aA, 'EHC', 0), &
-      varAttr('Qn_Wall_5', 'degC', f104, 'net all-wave radiation of wall level 5', aA, 'EHC', 0), &
-      varAttr('Qn_Wall_6', 'degC', f104, 'net all-wave radiation of wall level 6', aA, 'EHC', 0), &
-      varAttr('Qn_Wall_7', 'degC', f104, 'net all-wave radiation of wall level 7', aA, 'EHC', 0), &
-      varAttr('Qn_Wall_8', 'degC', f104, 'net all-wave radiation of wall level 8', aA, 'EHC', 0), &
-      varAttr('Qn_Wall_9', 'degC', f104, 'net all-wave radiation of wall level 9', aA, 'EHC', 0), &
-      varAttr('Qn_Wall_10', 'degC', f104, 'net all-wave radiation of wall level 10', aA, 'EHC', 0), &
-      varAttr('Qn_Wall_11', 'degC', f104, 'net all-wave radiation of wall level 11', aA, 'EHC', 0), &
-      varAttr('Qn_Wall_12', 'degC', f104, 'net all-wave radiation of wall level 12', aA, 'EHC', 0), &
-      varAttr('Qn_Wall_13', 'degC', f104, 'net all-wave radiation of wall level 13', aA, 'EHC', 0), &
-      varAttr('Qn_Wall_14', 'degC', f104, 'net all-wave radiation of wall level 14', aA, 'EHC', 0), &
-      varAttr('Qn_Wall_15', 'degC', f104, 'net all-wave radiation of wall level 15', aA, 'EHC', 0), &
-=======
       varAttr('QN_Wall_1', 'degC', f104, 'net all-wave radiation of wall level 1', aA, 'EHC', 0), &
       varAttr('QN_Wall_2', 'degC', f104, 'net all-wave radiation of wall level 2', aA, 'EHC', 0), &
       varAttr('QN_Wall_3', 'degC', f104, 'net all-wave radiation of wall level 3', aA, 'EHC', 0), &
@@ -1125,7 +1090,6 @@
       varAttr('QN_Wall_13', 'degC', f104, 'net all-wave radiation of wall level 13', aA, 'EHC', 0), &
       varAttr('QN_Wall_14', 'degC', f104, 'net all-wave radiation of wall level 14', aA, 'EHC', 0), &
       varAttr('QN_Wall_15', 'degC', f104, 'net all-wave radiation of wall level 15', aA, 'EHC', 0), &
->>>>>>> 750e6edf
       varAttr('QS_Wall_1', 'degC', f104, 'storage heat flux of wall level 1', aA, 'EHC', 0), &
       varAttr('QS_Wall_2', 'degC', f104, 'storage heat flux of wall level 2', aA, 'EHC', 0), &
       varAttr('QS_Wall_3', 'degC', f104, 'storage heat flux of wall level 3', aA, 'EHC', 0), &
