--- conflicted
+++ resolved
@@ -2,13 +2,8 @@
 
 from supy_driver import __version__ as sd_ver
 ver_milestone = 2019
-<<<<<<< HEAD
-ver_major = 1
-ver_minor = 25
-=======
 ver_major = 2
 ver_minor = 5
->>>>>>> 9ad8b434
 ver_remark = ''
 __version__ = '{ver_milestone}.{ver_major}.{ver_minor}{ver_remark}'.format(
     ver_milestone=ver_milestone,
