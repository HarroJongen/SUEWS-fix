--- conflicted
+++ resolved
@@ -400,21 +400,15 @@
         description="Method used for accounting for local climate effects on surface processes (e.g. near-surface temperature impacts on phenology). Options include none, basic, or detailed approaches",
         json_schema_extra={"unit": "dimensionless"}
     )
-<<<<<<< HEAD
     gsmodel: RefValue[GSModel] = Field(
         default=RefValue(GSModel.WARD_2M),
         description="Stomatal conductance model selection",
-        unit="dimensionless"
-    )
-    snowuse: RefValue[SnowUse] = Field(
-        default=RefValue(SnowUse.DISABLED),
-        description="Whether to include snow calculations in the model. 0: snow calculations disabled, 1: snow calculations enabled",
-        unit="dimensionless"
-=======
+        json_schema_extra={"unit": "dimensionless"}
+    )
     snowuse: FlexibleRefValue(SnowUse) = Field(
         default=SnowUse.DISABLED,
-        description="Whether to include snow calculations in the model. 0: snow calculations disabled, 1: snow calculations enabled", json_schema_extra={"unit": "dimensionless"}
->>>>>>> d144671f
+        description="Whether to include snow calculations in the model. 0: snow calculations disabled, 1: snow calculations enabled", 
+        json_schema_extra={"unit": "dimensionless"}
     )
     stebbsmethod: FlexibleRefValue(StebbsMethod) = Field(
         default=StebbsMethod.NONE,
