--- conflicted
+++ resolved
@@ -1097,13 +1097,7 @@
                     print()
                     print("Options to resolve:")
                     print("  1. Switch to dev mode: --mode dev (when available)")
-<<<<<<< HEAD
                     print("  2. Disable stebbsmethod in your YAML file (stebbsmethod = 0) and rerun processor")
-=======
-                    print(
-                        "  2. Disable developer features in your YAML file and rerun processor"
-                    )
->>>>>>> 8a237ec4
                     print()
                     print("Processor halted due to mode restrictions")
                     return 1
