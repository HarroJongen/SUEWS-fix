--- conflicted
+++ resolved
@@ -59,62 +59,6 @@
 
 
 class Conductance(BaseModel):
-<<<<<<< HEAD
-    g_max: RefValue[float] = Field(
-        default=RefValue(40.0),
-        description="Maximum surface conductance for photosynthesis",
-        unit="mm s^-1"
-    )
-    g_k: RefValue[float] = Field(
-        default=RefValue(0.6),
-        description="Conductance parameter related to incoming solar radiation",
-        unit="dimensionless"
-    )
-    g_q_base: RefValue[float] = Field(
-        default=RefValue(0.03),
-        description="Base value for conductance parameter related to vapor pressure deficit",
-        unit="kPa^-1"
-    )
-    g_q_shape: RefValue[float] = Field(
-        default=RefValue(0.9),
-        description="Shape parameter for conductance related to vapor pressure deficit",
-        unit="dimensionless"
-    )
-    g_t: RefValue[float] = Field(
-        default=RefValue(30.0),
-        description="Conductance parameter related to air temperature",
-        unit="degC"
-    )
-    g_sm: RefValue[float] = Field(
-        default=RefValue(0.5),
-        description="Conductance parameter related to soil moisture",
-        unit="dimensionless"
-    )
-    kmax: RefValue[float] = Field(
-        default=RefValue(1200.0),
-        description="Maximum incoming shortwave radiation",
-        unit="W m^-2"
-    )
-    s1: RefValue[float] = Field(
-        default=RefValue(0.2),
-        description="Lower soil moisture threshold for conductance response",
-        unit="dimensionless"
-    )
-    s2: RefValue[float] = Field(
-        default=RefValue(0.5),
-        description="Parameter related to soil moisture dependence",
-        unit="mm"
-    )
-    tl: RefValue[float] = Field(
-        default=RefValue(0.0),
-        description="Lower air temperature threshold for conductance response",
-        unit="degC"
-    )
-    th: RefValue[float] = Field(
-        default=RefValue(50.0),
-        description="Upper air temperature threshold for conductance response",
-        unit="degC"
-=======
     g_max: FlexibleRefValue(float) = Field(
         default=40.0,
         description="Maximum surface conductance for photosynthesis", json_schema_extra={"unit": "mm s^-1"}
@@ -143,13 +87,10 @@
         default=1200.0,
         description="Maximum incoming shortwave radiation", json_schema_extra={"unit": "W m^-2"}
     )
-    gsmodel: FlexibleRefValue(int) = Field(
-        default=1,
-        description="Stomatal conductance model selection", json_schema_extra={"unit": "dimensionless"}
-    )
     s1: FlexibleRefValue(float) = Field(
         default=0.2,
-        description="Lower soil moisture threshold for conductance response", json_schema_extra={"unit": "dimensionless"}
+        description="Lower soil moisture threshold for conductance response", 
+        json_schema_extra={"unit": "dimensionless"}
     )
     s2: FlexibleRefValue(float) = Field(
         default=0.5,
@@ -162,7 +103,6 @@
     th: FlexibleRefValue(float) = Field(
         default=50.0,
         description="Upper air temperature threshold for conductance response", json_schema_extra={"unit": "degC"}
->>>>>>> d144671f
     )
 
     ref: Optional[Reference] = Reference(ref="Test ref", DOI="test doi", ID="test id")
@@ -1876,14 +1816,9 @@
     )
     surfacearea: FlexibleRefValue(float) = Field(
         gt=0,
-<<<<<<< HEAD
         description="Total surface area of the site",
-        unit="m^2",
-        default=RefValue(10000.0),  # 1 hectare in m²
-=======
-        description="Total surface area of the site", json_schema_extra={"unit": "ha"},
-        default=1.0,
->>>>>>> d144671f
+        json_schema_extra={"unit": "m^2"},
+        default=10000.0,  # 1 hectare in m²
     )
     z: FlexibleRefValue(float) = Field(
         gt=0,
