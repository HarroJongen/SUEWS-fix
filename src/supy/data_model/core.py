--- conflicted
+++ resolved
@@ -88,7 +88,6 @@
         # remove duplicate columns
         df = df.loc[:, ~df.columns.duplicated()]
 
-<<<<<<< HEAD
         # # Fix level=1 columns sorted alphabetically not numerically (i.e. 10 < 2)
         # # Filter columns based on level=0 criteria
         # level_0_counts = df.columns.get_level_values(0).value_counts()
@@ -130,14 +129,6 @@
 
         # Extract MultiIndex levels as a list of tuples
         columns = list(df.columns)
-=======
-        # Fix level=1 columns sorted alphabetically not numerically (i.e. 10 < 2)
-        # Filter columns based on level=0 criteria
-        level_0_counts = df.columns.get_level_values(0).value_counts()
-        columns_to_sort = [col for col in df.columns if level_0_counts[col[0]] >= 10]
-
-        sorted_columns = sorted(columns_to_sort, key=self.sort_key)
->>>>>>> 5f933c54
 
         # Sort the columns using the custom function
         sorted_columns = sorted(columns, key=lambda col: (col[0], parse_level_1(col[1])))
