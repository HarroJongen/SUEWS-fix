from typing import Dict, List, Optional, Union, Literal, Tuple, Type, Generic, TypeVar
from pydantic import (
    BaseModel,
    Field,
    model_validator,
    field_validator,
    PrivateAttr,
    conlist,
)
import numpy as np
import pandas as pd
import yaml
<<<<<<< HEAD
import datetime

=======
import ast
import supy as sp
>>>>>>> 5f933c54

from .model import Model
from .site import Site, SiteProperties, InitialStates
import os


class SUEWSConfig(BaseModel):
    name: str = Field(
        default="sample config", description="Name of the SUEWS configuration"
    )
    description: str = Field(
        default="this is a sample config for testing purposes ONLY - values are not realistic",
        description="Description of this SUEWS configuration",
    )
    model: Model = Field(
        default_factory=Model,
        description="Model control and physics parameters",
    )
    site: List[Site] = Field(
        default=[Site()],
        description="List of sites to simulate",
        min_items=1,
    )

    class Config:
        extra = "allow"

    # Sort the filtered columns numerically
    @staticmethod
    def sort_key(col):
        try:
            return (col[0], ast.literal_eval(col[1]))
        except ValueError:
            return (col[0], col[1])

    @classmethod
    def export_schema_json(
        cls,
        path: str = "./suews-config-schema.json",
        *,
        indent: int = 2,
        by_alias: bool = True,
        ref_template: str = "#/$defs/{model}",
        schema_version: str = "http://json-schema.org/draft/2020-12/schema",
        include_enum_descriptions: bool = True,
        include_title: bool = True,
        include_field_examples: bool = True,
        include_refs: bool = True,
    ) -> None:
        """Export the SUEWSConfig schema to a JSON file.

        This function exports the complete Pydantic model schema of SUEWSConfig,
        including all nested models and their validation rules, to a JSON Schema file.

        Args:
            path (str, optional): Path where to save the schema file.
                Defaults to "./suews-config-schema.json".
            indent (int, optional): Number of spaces for JSON indentation.
                Defaults to 2.
            by_alias (bool, optional): Whether to use field aliases in the schema.
                Defaults to True.
            ref_template (str, optional): Template for JSON Schema references.
                Defaults to "#/$defs/{model}".
            schema_version (str, optional): JSON Schema version to use.
                Defaults to "http://json-schema.org/draft/2020-12/schema".
            include_enum_descriptions (bool, optional): Whether to include enum value descriptions.
                Defaults to True.
            include_title (bool, optional): Whether to include model titles.
                Defaults to True.
            include_field_examples (bool, optional): Whether to include field examples.
                Defaults to True.
            include_refs (bool, optional): Whether to include schema references.
                Defaults to True.
        """
        import json
        from pathlib import Path

        # Get the JSON schema with custom options
        schema = cls.model_json_schema(
            by_alias=by_alias,
            ref_template=ref_template,
            mode="validation",  # This ensures validation rules are included
        )

        # Add schema version
        schema["$schema"] = schema_version

        # Process schema based on options
        if not include_title and "title" in schema:
            del schema["title"]

        def process_schema_node(node):
            if isinstance(node, dict):
                # Handle enum descriptions
                if not include_enum_descriptions and "enum" in node:
                    if "description" in node:
                        del node["description"]

                # Handle examples
                if not include_field_examples and "examples" in node:
                    del node["examples"]

                # Handle references
                if not include_refs and "$ref" in node:
                    pass

                # Ensure validation rules are preserved
                if "$defs" in node:
                    for def_name, def_schema in node["$defs"].items():
                        if def_name == "SiteProperties":
                            def_schema["additionalProperties"] = False
                            def_schema.setdefault("required", []).extend([
                                "lat", "lng", "alt", "timezone", "surfacearea",
                                "z", "z0m_in", "zdm_in", "pipecapacity",
                                "runofftowater", "narp_trans_site"
                            ])

                # Recursively process all dictionary values
                for key, value in node.items():
                    node[key] = process_schema_node(value)

            elif isinstance(node, list):
                return [process_schema_node(item) for item in node]

            return node

        # Process the entire schema
        schema = process_schema_node(schema)

        # Add metadata
        schema["metadata"] = {
            "generator": "supy.data_model.SUEWSConfig",
            "generated_at": datetime.datetime.now(datetime.UTC).isoformat(),
            "version": "1.0.0",
            "format_options": {
                "by_alias": by_alias,
                "include_enum_descriptions": include_enum_descriptions,
                "include_title": include_title,
                "include_field_examples": include_field_examples,
                "include_refs": include_refs,
            }
        }

        # Ensure parent directory exists
        Path(path).parent.mkdir(parents=True, exist_ok=True)

        # Write schema to file with custom formatting
        with open(path, "w", encoding="utf-8") as f:
            json.dump(
                schema,
                f,
                indent=indent,
                ensure_ascii=False,
                sort_keys=True,  # Consistent ordering
            )

    @classmethod
    def from_yaml(cls, path: str) -> "SUEWSConfig":
        """Initialize SUEWSConfig from YAML file.

        Args:
            path (str): Path to YAML configuration file

        Returns:
            SUEWSConfig: Instance of SUEWSConfig initialized from YAML
        """
        with open(path, "r") as file:
            config = yaml.load(file, Loader=yaml.FullLoader)
        return cls(**config)

    def create_multi_index_columns(self, columns_file: str) -> pd.MultiIndex:
        """Create MultiIndex from df_state_columns.txt"""
        with open(columns_file, "r") as f:
            lines = f.readlines()

        tuples = []
        for line in lines:
            col_name, indices = line.strip().split(",", 1)
            str_indices = f"{indices}" if indices != "0" else "0"
            tuples.append((col_name, str_indices))

        return pd.MultiIndex.from_tuples(tuples)

    def to_df_state(self) -> pd.DataFrame:
        """Convert config to DataFrame state format"""
        list_df_site = []
        for i in range(len(self.site)):
            grid_id = self.site[i].gridiv
            df_site = self.site[i].to_df_state(grid_id)
            df_model = self.model.to_df_state(grid_id)
            df_site = pd.concat([df_site, df_model], axis=1)
            list_df_site.append(df_site)

        df = pd.concat(list_df_site, axis=0)
        # remove duplicate columns
        df = df.loc[:, ~df.columns.duplicated()]

        # Fix level=1 columns sorted alphabetically not numerically (i.e. 10 < 2)
        # Filter columns based on level=0 criteria
        level_0_counts = df.columns.get_level_values(0).value_counts()
        columns_to_sort = [col for col in df.columns if level_0_counts[col[0]] >= 10]

        sorted_columns = sorted(columns_to_sort, key=self.sort_key)

        # Combine the sorted columns with the remaining columns
        remaining_columns = [col for col in df.columns if col not in columns_to_sort]
        final_columns = remaining_columns + sorted_columns

        # Reindex the DataFrame using the final column order
        df = df.reindex(columns=pd.MultiIndex.from_tuples(final_columns))
        
        # set index name
        df.index.set_names("grid", inplace=True)
        # set column names
        df.columns.set_names(["var", "ind_dim"], inplace=True)

        return df

    @classmethod
    def from_df_state(cls, df: pd.DataFrame) -> "SUEWSConfig":
        """Create config from DataFrame state format.

        Args:
            df (pd.DataFrame): DataFrame containing SUEWS configuration state.

        Returns:
            SUEWSConfig: Instance of SUEWSConfig reconstructed from DataFrame.
        """
        # Initialize with default values
        config = cls()

        # Get grid IDs from DataFrame index
        grid_ids = df.index.tolist()

        # Create list of sites
        sites = []
        for grid_id in grid_ids:
            # Create site instance
            site = Site(gridiv=grid_id)

            # Set site properties
            site_properties = SiteProperties.from_df_state(df, grid_id)
            site.properties = site_properties

            # Set initial states
            initial_states = InitialStates.from_df_state(df, grid_id)
            site.initial_states = initial_states

            sites.append(site)

        # Update config with reconstructed data
        config.site = sites

        # Reconstruct model
        config.model = Model.from_df_state(df, grid_ids[0])


        return config

    def to_yaml(self, path: str = "./config-suews.yml"):
        """Convert config to YAML format"""
        with open(path, "w") as file:
            yaml.dump(
                self.model_dump(exclude_none=True),
                file,
                sort_keys=False,
                allow_unicode=True,
            )


def init_config_from_yaml(path: str = "./config-suews.yml") -> SUEWSConfig:
    """Initialize SUEWSConfig from YAML file"""
    with open(path, "r") as file:
        config = yaml.load(file, Loader=yaml.FullLoader)
    return SUEWSConfig(**config)<|MERGE_RESOLUTION|>--- conflicted
+++ resolved
@@ -10,13 +10,8 @@
 import numpy as np
 import pandas as pd
 import yaml
-<<<<<<< HEAD
-import datetime
-
-=======
 import ast
 import supy as sp
->>>>>>> 5f933c54
 
 from .model import Model
 from .site import Site, SiteProperties, InitialStates
@@ -51,127 +46,6 @@
             return (col[0], ast.literal_eval(col[1]))
         except ValueError:
             return (col[0], col[1])
-
-    @classmethod
-    def export_schema_json(
-        cls,
-        path: str = "./suews-config-schema.json",
-        *,
-        indent: int = 2,
-        by_alias: bool = True,
-        ref_template: str = "#/$defs/{model}",
-        schema_version: str = "http://json-schema.org/draft/2020-12/schema",
-        include_enum_descriptions: bool = True,
-        include_title: bool = True,
-        include_field_examples: bool = True,
-        include_refs: bool = True,
-    ) -> None:
-        """Export the SUEWSConfig schema to a JSON file.
-
-        This function exports the complete Pydantic model schema of SUEWSConfig,
-        including all nested models and their validation rules, to a JSON Schema file.
-
-        Args:
-            path (str, optional): Path where to save the schema file.
-                Defaults to "./suews-config-schema.json".
-            indent (int, optional): Number of spaces for JSON indentation.
-                Defaults to 2.
-            by_alias (bool, optional): Whether to use field aliases in the schema.
-                Defaults to True.
-            ref_template (str, optional): Template for JSON Schema references.
-                Defaults to "#/$defs/{model}".
-            schema_version (str, optional): JSON Schema version to use.
-                Defaults to "http://json-schema.org/draft/2020-12/schema".
-            include_enum_descriptions (bool, optional): Whether to include enum value descriptions.
-                Defaults to True.
-            include_title (bool, optional): Whether to include model titles.
-                Defaults to True.
-            include_field_examples (bool, optional): Whether to include field examples.
-                Defaults to True.
-            include_refs (bool, optional): Whether to include schema references.
-                Defaults to True.
-        """
-        import json
-        from pathlib import Path
-
-        # Get the JSON schema with custom options
-        schema = cls.model_json_schema(
-            by_alias=by_alias,
-            ref_template=ref_template,
-            mode="validation",  # This ensures validation rules are included
-        )
-
-        # Add schema version
-        schema["$schema"] = schema_version
-
-        # Process schema based on options
-        if not include_title and "title" in schema:
-            del schema["title"]
-
-        def process_schema_node(node):
-            if isinstance(node, dict):
-                # Handle enum descriptions
-                if not include_enum_descriptions and "enum" in node:
-                    if "description" in node:
-                        del node["description"]
-
-                # Handle examples
-                if not include_field_examples and "examples" in node:
-                    del node["examples"]
-
-                # Handle references
-                if not include_refs and "$ref" in node:
-                    pass
-
-                # Ensure validation rules are preserved
-                if "$defs" in node:
-                    for def_name, def_schema in node["$defs"].items():
-                        if def_name == "SiteProperties":
-                            def_schema["additionalProperties"] = False
-                            def_schema.setdefault("required", []).extend([
-                                "lat", "lng", "alt", "timezone", "surfacearea",
-                                "z", "z0m_in", "zdm_in", "pipecapacity",
-                                "runofftowater", "narp_trans_site"
-                            ])
-
-                # Recursively process all dictionary values
-                for key, value in node.items():
-                    node[key] = process_schema_node(value)
-
-            elif isinstance(node, list):
-                return [process_schema_node(item) for item in node]
-
-            return node
-
-        # Process the entire schema
-        schema = process_schema_node(schema)
-
-        # Add metadata
-        schema["metadata"] = {
-            "generator": "supy.data_model.SUEWSConfig",
-            "generated_at": datetime.datetime.now(datetime.UTC).isoformat(),
-            "version": "1.0.0",
-            "format_options": {
-                "by_alias": by_alias,
-                "include_enum_descriptions": include_enum_descriptions,
-                "include_title": include_title,
-                "include_field_examples": include_field_examples,
-                "include_refs": include_refs,
-            }
-        }
-
-        # Ensure parent directory exists
-        Path(path).parent.mkdir(parents=True, exist_ok=True)
-
-        # Write schema to file with custom formatting
-        with open(path, "w", encoding="utf-8") as f:
-            json.dump(
-                schema,
-                f,
-                indent=indent,
-                ensure_ascii=False,
-                sort_keys=True,  # Consistent ordering
-            )
 
     @classmethod
     def from_yaml(cls, path: str) -> "SUEWSConfig":
@@ -227,7 +101,7 @@
 
         # Reindex the DataFrame using the final column order
         df = df.reindex(columns=pd.MultiIndex.from_tuples(final_columns))
-        
+
         # set index name
         df.index.set_names("grid", inplace=True)
         # set column names
