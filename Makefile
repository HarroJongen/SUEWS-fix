--- conflicted
+++ resolved
@@ -61,7 +61,6 @@
 # NOTE: `--no-build-isolation` is used to avoid dependency issues with the editable install.
 # ref: https://mesonbuild.com/meson-python/how-to-guides/editable-installs.html#editable-installs
 dev:
-<<<<<<< HEAD
 	rm -rf build
 	rm -rf .pytest_cache
 	$(PYTHON) -m pip install --no-build-isolation --editable .
@@ -69,9 +68,6 @@
 # install supy locally
 install:
 	$(PYTHON) -m pip install .
-=======
-	$(PYTHON) -m pip install --no-build-isolation --editable .
->>>>>>> e022dd9d
 
 # make supy dist and test
 test:
@@ -91,14 +87,9 @@
 
 # If wanted, clean all *.o files after build
 clean:
-<<<<<<< HEAD
-	$(MAKE) -C $(suews_dir) clean
-	$(MAKE) -C $(docs_dir) clean
-=======
 	$(MAKE) -C $(suews_dir) clean || true
 	$(MAKE) -C $(supy_dir) clean || true
 	$(MAKE) -C $(docs_dir) clean || true
->>>>>>> e022dd9d
 	rm -rf build dist *.egg-info
 	rm -rf ./ext_lib/spartacus-surface//*/*.mod
 
