<!-- Each entry should fall into one of the following categories: -->
<!-- [feature]: New feature -->
<!-- [bugfix]: Bug fixes; also, create a related GitHub issue -->
<!-- [maintenance]: Codebase maintenance (including Claude Code/dev tooling) -->
<!-- [doc]: Documentation updates -->
<!-- [change]: Changes exposed to users -->

## Table of Contents

- [2025](#2025)
- [2024](#2024)
- [2023](#2023)
- [2022](#2022)
- [2021](#2021)
- [2020](#2020)
- [2019](#2019)
- [2018](#2018)
- [2017](#2017)

## Annual Statistics

| Year | Features | Bugfixes | Changes | Maintenance | Docs | Total |
|------|----------|----------|---------|-------------|------|-------|
| 2025 | 27 | 13 | 3 | 29 | 13 | 85 |
| 2024 | 12 | 17 | 1 | 12 | 1 | 43 |
| 2023 | 11 | 14 | 3 | 9 | 1 | 38 |
| 2022 | 15 | 18 | 0 | 7 | 0 | 40 |
| 2021 | 4 | 5 | 1 | 3 | 6 | 19 |
| 2020 | 7 | 6 | 0 | 3 | 2 | 18 |
| 2019 | 4 | 8 | 1 | 6 | 1 | 20 |
| 2018 | 7 | 1 | 6 | 5 | 0 | 19 |
| 2017 | 9 | 0 | 3 | 2 | 0 | 14 |


## 2025

<<<<<<< HEAD
### 01 Oct 2025
- [bugfix] Fixed validation report consolidation bugs: properly merge NO ACTION NEEDED messages from all phases in multi-phase pipelines; BC pipeline now consolidates Phase B messages when Phase C fails; removed extra separator line between ACTION NEEDED and NO ACTION NEEDED sections
- [change] Harmonised validation system output: standardised report headers without phase-specific references; all pipelines produce `updated_config.yml` and `report_config.txt`; removed "Suggestion:" messages; consistent terminal output format; phase names now descriptive (Structure/Scientific/Model validation) instead of A/B/C
- [doc] Updated validation documentation (workflow.rst, validation.rst, README.md, ORCHESTRATOR.md, PHASE_A/B/C_DETAILED.md) to reflect consolidated reports, standardised file naming, deduplication features, and harmonised output format
=======
### 1 Oct 2025
- [improvement] Refactored SPARTACUS nlayer=1 handling in `SurfaceInitialState.from_df_state()` to use more robust try-except pattern
  - Replaced conditional logic based on nlayer value with EAFP (Easier to Ask Forgiveness than Permission) approach
  - Method now automatically handles both array format `"(idx,)"` and scalar format `"idx"` for DataFrame columns
  - Improved code maintainability and self-documentation with `safe_get_value()` helper function
  - Enhanced error messages to aid debugging when column format issues occur

### 30 Sep 2025
- [bugfix] Fixed SPARTACUS multi-layer configuration handling to correctly create roof/wall arrays matching nlayer value (#698, #706, #707, #708)
  - Conversion now properly reads nlayer from GridLayoutKc.nml and creates matching number of roof/wall layers
  - Initial states now correctly reflect the specified number of vertical layers
  - Added defensive coding to handle missing layer data gracefully
- [improvement] Added warning when nlayer parameter is missing from df_state, improving debugging visibility for configuration issues
>>>>>>> 4fa22c3e

### 26 Sep 2025
- [bugfix] Fixed path resolution bug in `suews-validate` CLI command that prevented validation from working when run from subdirectories

### 23 Sep 2025
- [bugfix] Fixed missing ANOHM parameter mappings in validation system (chanohm→ch_anohm, cpanohm→rho_cp_anohm, kkanohm→k_anohm)
- [doc] Updated Phase A documentation (PHASE_A_DETAILED.md, README.md) to reflect complete ANOHM parameter mappings
- [change] Replaced "Phase A/B/C passed" messages with descriptive validation status messages in all user-facing outputs
- [change] Terminal output now shows "YAML structure checks" and "Physics checks" instead of generic phase letters for better user understanding
- [change] Validation reports now display "YAML structure check passed", "Physics checks passed", and "Validation passed" instead of phase-based terminology
- [change] Intermediate file descriptions in terminal output use user-friendly names (e.g., "YAML structure checks report" vs "Phase A report")
- [change] Updated CLI help message to use "complete validation pipeline" instead of technical "A/B/C validation pipeline" for better user understanding
- [doc] Updated validation.rst with authentic examples from real SUEWS validation reports, replacing placeholder text with actual parameter names and validation scenarios
- [doc] Enhanced validation.rst to document intermediate files (updatedA_*, reportA_*, etc.) alongside final output files for complete workflow understanding
- [maintenance] Updated PHASE_A_DETAILED.md documentation examples to reflect new descriptive validation messages
- [maintenance] Updated technical documentation titles and descriptions in ORCHESTRATOR.md, PHASE_A_DETAILED.md, PHASE_B_DETAILED.md, and PHASE_C_DETAILED.md to use descriptive terminology while preserving technical implementation details
- [doc] Added detailed documentation reference section to pipeline/README.md with clear navigation to ORCHESTRATOR.md, PHASE_A_DETAILED.md, PHASE_B_DETAILED.md, and PHASE_C_DETAILED.md for developers

### 19 Sep 2025
- [doc] Updated technical documentation (PHASE_B_DETAILED.md, PHASE_C_DETAILED.md, README.md) to describe STEBBS convection coefficients constraints in Phase C and automatic outdoor temperature updates using CRU monthly climatological data in Phase B
- [bugfix] Phase A reports now display "Phase A passed" when validation completes successfully with no issues, improving clarity in multi-phase workflows
- [bugfix] Phase B now generates comprehensive error reports even when initialization fails, ensuring users always receive actionable guidance
- [bugfix] CLI validator now properly distinguishes between --mode dev and --mode public modes
- [doc] Enhanced ReadTheDocs validation documentation (validation.rst) with accurate command syntax, correct report structure examples, and comprehensive --mode dev/public usage examples
- [maintenance] Updated detailed technical documentation (PHASE_A_DETAILED.md, PHASE_B_DETAILED.md, ORCHESTRATOR.md) to reflect validator improvements and report generation enhancements

### 17 Sep 2025

- [change] Moved snowuse parameter validation from Phase C to orchestrator.py for early detection of restricted model options ([PR #688](https://github.com/UMEP-dev/SUEWS/pull/688))
- [change] Public mode now halts execution with clear error message when snowuse values != 0, preventing use of restricted development features
- [change] Development mode allows snowuse values != 0, maintaining same behaviour as stebbsmethod for developer access
- [doc] Updated ORCHESTRATOR.md and PHASE_A_DETAILED.md documentation to reflect snowuse restriction changes
- [bugfix] Fixed parameter naming convention mismatch between sample_config.yml and data model in validation system ([PR #686](https://github.com/UMEP-dev/SUEWS/pull/686), fixes [#650](https://github.com/UMEP-dev/SUEWS/issues/650))
- [bugfix] Added parameter name mapping in validation system to link different naming conventions between YAML and data model
- [bugfix] Prevented parameter duplication in updated user YAML files when running Phase A validation
- [maintenance] Added specific tests to test_yaml_processing.py to verify parameter naming convention fixes

- [maintenance] Fixed Linux platform support for older systems by switching to manylinux2014 for broader glibc compatibility (GitHub issue #679)
- [maintenance] Added Fortran line length compiler flag (-ffree-line-length-none) to handle long lines without manual breaking
- [maintenance] Added fprettify configuration for consistent Fortran code formatting
- [maintenance] Fixed pyarrow installation on Linux CI by configuring pip to use binary wheels instead of building from source
  - Added PIP_PREFER_BINARY=1 and PIP_ONLY_BINARY=":all:" to ensure manylinux2014 wheels are used
  - pyarrow remains a required dependency for SUEWS output functionality
- [maintenance] Enabled f90wrap build from source for Python 3.13 on Linux
  - f90wrap 0.2.16 doesn't provide Python 3.13 wheels yet
  - Modified CI to allow source builds for f90wrap while keeping binary wheels for other packages
  - Added F90=gfortran environment variable for f90wrap compilation

### 16 Sep 2025
- [bugfix] Fixed Windows Unicode encoding error in logging output
  - Replaced Unicode checkmark characters (✓) with ASCII alternatives ([OK])
  - Fixes UnicodeEncodeError on Windows console that cannot handle UTF-8 characters
  - Affects table conversion logging and CLI output messages
- [bugfix] Replaced timezonefinder with tzfpy to fix Windows installation failure ([#681](https://github.com/UMEP-dev/SUEWS/issues/681))
  - Switched from timezonefinder to tzfpy which provides pre-built Windows wheels
  - Maintains full DST calculation functionality on all platforms
  - Added compatibility wrapper to preserve existing API
  - Falls back to timezonefinder if tzfpy not available for backward compatibility
- [bugfix] Fixed SUEWS-SS to YAML conversion failure for single-layer configurations ([#650](https://github.com/UMEP-dev/SUEWS/issues/650))
  - Fixed index format mismatch in `VerticalLayers.from_df_state` and `BuildingLayer.from_df_state`
  - Single-layer configurations now correctly use index format '0' instead of '(0,)'
  - Multi-layer configurations continue to use '(0,)', '(1,)' format
  - Enables successful conversion of urban-only SUEWS-SS simulations without vegetation
- [doc] Added simple instructions for testing development versions ([#652](https://github.com/UMEP-dev/SUEWS/issues/652))
  - Added concise section in README.md for developers to test pre-release versions from test.pypi.org
  - Included uv-based installation method to resolve dependency issues
  - Provided clear steps for creating fresh environment and verifying installation
- [maintenance] Refactored all conversion tests to use proper subprocess-based CLI invocation
  - Migrated all tests from test/core/test_cmd_to_yaml.py to test/test_cli_conversion.py
  - Tests now properly invoke suews-convert command as it would be used in a terminal
  - Removed problematic Click test runner that mocked internal functions
  - Added validation tests to ensure converted YAML files can be loaded by SUEWSConfig
  - Verified that both single-layer and multi-layer conversions produce valid YAML structures
  - All conversion tests now use subprocess.run() for authentic CLI testing

### 21 Aug 2025
- [doc] Added comprehensive developer onboarding guide (`dev-ref/onboarding-guide.md`)
  - Combined structured workflow documentation with practical insights from team onboarding sessions
  - Covers user perspective, development workflow, technical setup, and general development areas
  - Includes detailed PR workflow, testing strategies, and team collaboration practices
  - Provides onboarding checklist and resources for new developers
- [doc] Created README index for development reference directory (`dev-ref/README.md`)
  - Provides overview of all development guides with quick navigation
  - Organises guides by category: Getting Started, Development Process, Testing
  - Includes quick links to key resources
- [doc] Added references to onboarding guide in Sphinx documentation
  - Linked from both `contributing.rst` and `dev_guide.rst` for better discoverability
  - Maintains separation between user docs (Sphinx) and developer reference (markdown)

### 20 Aug 2025
- [maintenance] Refactored validation module structure for better organization
  - Moved `yaml_processor` into `validation/pipeline` subdirectory
  - Moved existing validation files into `validation/core` subdirectory
  - Removed redundant top-level `validation` and `schema` facade modules
  - Updated all imports and meson.build to reflect new structure

### 19 Aug 2025
- [feature] Added unified `suews-schema` CLI for comprehensive schema management ([#612](https://github.com/UMEP-dev/SUEWS/issues/612), [#613](https://github.com/UMEP-dev/SUEWS/issues/613))
  - Consolidated schema version checking, validation, and migration into single command
  - Subcommands: `info`, `version`, `validate`, `migrate`, `export`
  - Supports batch operations on multiple YAML files
  - CI/CD friendly with `--strict` mode and multiple output formats (json, yaml, table)
  - Dry-run capability for safe migration preview
  - Automatic backup creation during updates and migrations
  - Designed for integration with future suews-wizard ([#544](https://github.com/UMEP-dev/SUEWS/issues/544))
  - Rich console output with progress tracking and color-coded status

### 15 Aug 2025
- [feature] Added YAML configuration schema versioning for structure evolution tracking ([#576](https://github.com/UMEP-dev/SUEWS/issues/576))
  - Single `schema_version` field tracks configuration structure changes (e.g., '1.0', '1.1', '2.0')
  - Schema versions are independent of SUEWS model versions for cleaner separation of concerns
  - Automatic compatibility checking with clear warnings for version mismatches
  - Migration framework for updating configurations between schema versions
  - Created `update_schema_version.py` utility for managing schema versions
  - Updated sample_config.yml with schema_version field
  - Comprehensive documentation explaining schema vs model versioning
  - Follows industry patterns (Docker Compose, Kubernetes) for configuration versioning
- [feature] Added JSON Schema publishing system for external validation and IDE support
  - Export Pydantic models to JSON Schema format for universal validation
  - Versioned schema storage in `schemas/` directory
  - User-friendly validation CLI: `suews-validate` command
  - Schema generation tool: `suews-schema` command
  - GitHub Actions workflow for automatic schema publishing on releases
  - IDE integration support (VS Code, PyCharm, Vim, etc.)
  - Enables autocomplete, inline validation, and documentation in editors
  - Comprehensive documentation for schema usage and integration
- [bugfix] Fix forcing path resolution to be relative to config file location (#573)
  - SUEWSSimulation now correctly resolves relative forcing paths relative to the config file
  - Previously, relative paths were resolved relative to the current working directory
  - Added comprehensive tests to ensure forcing paths work correctly in all scenarios
- [feature] Added community publications section for user-submitted SUEWS-related work (#80)
  - Created new community BibTeX file (refs-community.bib) for community submissions
  - Added Community Publications page with simple PR submission workflow
  - Updated main documentation to link to both core and community publications
  - Included example submission from issue #80

### 14 Aug 2025
- [bugfix] Fix test failures in CI by using package resources for sample_config.yml access
  - Use importlib.resources for proper package resource handling in tests
  - Replace hardcoded paths with trv_supy_module from supy._env
  - Ensures tests work correctly in different directory structures (local vs CI)

### 13 Aug 2025
- [maintenance] Marked ANOHM-specific fields as internal to exclude from user documentation ([#598](https://github.com/UMEP-dev/SUEWS/pull/598))
  - Added `internal_only` flag to ANOHM-specific fields (ch_anohm, rho_cp_anohm, k_anohm)
  - These fields are only used by the deprecated ANOHM method (StorageHeatMethod=3)
  - OHM fields remain visible as OHM methods (1, 6) are still valid user options
  - Documentation generation script excludes internal options when run without --include-internal flag

### 12 Aug 2025
- [feature] Enhanced YAML processor Phase C validation error reporting 
  - Converted conditional validation warnings to actionable validation errors
  - Added critical null physics parameter detection for runtime-critical parameters
  - Improved error reporting with individual, separated validation issues
  - Each validation error now shows specific field names and precise locations in YAML structure
  - Suppressed verbose validation summary warnings for cleaner user experience
  - Updated documentation to reflect new validation error handling and enhanced reporting
- [maintenance] Replaced hardcoded nested sections list with dynamic introspection in YAML processor
  - Implemented `get_allowed_nested_sections_in_properties()` with Pydantic model introspection
  - Automatically discovers nested BaseModel fields that allow extra parameters across all data model modules  
  - Eliminates maintenance burden - no manual updates needed when data model evolves
  - Added comprehensive test suite covering dynamic introspection, type extraction, and error handling
  - Enhanced technical documentation in `phase_a_detailed.rst` with implementation details

### 11 Aug 2025
- [doc] Added comprehensive parameter documentation for YAML configuration ([#577](https://github.com/UMEP-dev/SUEWS/issues/577), [#598](https://github.com/UMEP-dev/SUEWS/pull/598))
  - Created user-friendly Parameter Configuration Guide organized by use cases
  - Added practical guidance for essential parameters, physics methods, and urban morphology
  - Included common configuration examples for urban, suburban, and park sites
  - Generated searchable parameter reference with 697 documented parameters
  - Added alphabetical parameter index for quick lookup
  - Properly integrated documentation under YAML configuration section

### 10 Aug 2025
- [maintenance] Removed web UI configuration builder from documentation
  - Deleted all web UI files from `docs/source/_static/`
  - Removed references to the interactive configuration builder
  - Will be replaced by a forthcoming command-line wizard tool

### 8 Aug 2025
- [maintenance] Formalised release management plan for SUEWS ([#592](https://github.com/UMEP-dev/SUEWS/issues/592))
  - Established semantic versioning strategy with year-based major versions
  - Defined three release channels: Stable, Preview (beta/rc), and Development
  - Created quarterly release cadence aligned with academic calendar
  - Documented quality assurance process
  - Established documentation synchronisation with code releases
  - Created communication templates and notification strategies
  - Defined roles, responsibilities, and success metrics
  - Addresses needs of academic users, non-academic partners, and developers
- [maintenance] Improved table converter path handling to use RunControl.nml paths consistently (#566)
  - All SUEWS versions now read file paths from RunControl.nml FileInputPath
  - Removed special case handling for 2016a version
  - Support both absolute and relative paths in RunControl.nml
  - Automatic fallback to root/Input directories for backward compatibility
  - Refactored converter functions to reduce complexity and improve maintainability
  - Fixed ruff linting issues in yaml converter module
- [maintenance] Upgraded PyPI publishing to use Trusted Publishing (OIDC authentication)
  - Removed dependency on long-lived API tokens for PyPI and TestPyPI
  - Added OIDC permissions (`id-token: write`) to deployment jobs
  - Enhanced security with short-lived tokens generated per workflow run
  - Created documentation for configuring Trusted Publishing on PyPI
  - Maintains backward compatibility until PyPI configuration is updated

### 7 Aug 2025
- [maintenance] Added CLAUDE.md content preservation system to prevent AI-induced data loss
  - Created validation script to detect placeholder text and missing critical sections
  - Implemented automatic backup system with timestamped snapshots
  - Added Git pre-commit hook for CLAUDE.md integrity validation
  - Documented best practices for preventing content truncation
  - Ensures complete file preservation during AI-assisted edits

### 6 Aug 2025
- [maintenance] Added 2016a to YAML conversion test to test_cmd_to_yaml.py
- [bugfix] Fixed malformed SUEWS_Profiles.txt in 2016a test fixtures (extra value on line 21 causing parsing errors)
- [bugfix] Improved 2016a conversion robustness in table converter (#566)
  - Fixed `add_var` function to handle columns beyond current DataFrame width
  - Added placeholder columns when target position exceeds existing columns
  - Fixed `delete_var` and `rename_var` functions to handle edge cases with empty or reshaped DataFrames
  - Made SPARTACUS.nml loading optional for older format conversions
  - Added automatic creation of SPARTACUS.nml during conversion to 2024a or later
  - Added robust file reading that handles both tab and space-separated formats
  - Fixed NaN to integer conversion error in first column processing
  - Added comprehensive error logging for debugging conversion failures
  - Made conversion fail explicitly when a step fails rather than silently continuing
  - Fixed file preservation for SUEWS_OHMCoefficients.txt, SUEWS_Profiles.txt, SUEWS_Soil.txt, and SUEWS_WithinGridWaterDist.txt
  - Addressed formatting issues in `add_var` that caused quoted column names and malformed data values
  - Implemented `sanitize_legacy_suews_file` function to handle Fortran-era formatting:
    - Removes inline comments (text after ! character)
    - Standardizes line endings (removes carriage returns)
    - Ensures consistent column counts across all rows
    - Handles tab-separated values properly
    - Removes data after footer lines (-9)
  - Applied automatic sanitization to 2016a files during conversion
  - Fixed handling of -999 placeholder values in `build_code_df` to prevent KeyError during data model loading
  - Note: 2016a conversion now progresses through all table format conversions and partial YAML data model loading, with remaining issues in profile column handling
  - Fixed profile column processing in `build_code_df` to handle 24-hour data columns correctly
  - Fixed NaN to integer conversion by using fillna(-999) before astype(int) 
  - Fixed multi-column DataFrame creation for profile data to properly handle shape mismatches
  - Updated conversion rules to use existing profile codes (41) instead of non-existent ones (701, 702, 801, 802, 44, 45, etc.)
  - Implemented graceful handling of missing codes in `build_code_df` with warnings instead of failures
  - Added support for 2016a directory structure with files in both root and Input/ subdirectory
  - Fixed glob pattern to properly match SUEWS_*.txt files (was missing underscore)
  - Added automatic preservation of files not mentioned in conversion rules
- [bugfix] Fixed CSV quoting issue in table converter causing "need to escape" error (#581)
  - Changed from `quoting=3` (QUOTE_NONE) to `quoting=0` (QUOTE_MINIMAL) to handle special characters properly
  - Added proper version-specific test fixtures (2016a, 2024a, 2025a) for comprehensive testing
  - Added end-to-end test to verify converted YAML can be loaded and validated by SUEWSConfig
  - Made `-t/--to` option default to 'latest' when omitted, which automatically selects the most recent version
  - Added 'latest' keyword support to always use the most recent converter version
  - Renamed test function from `test_unified_interface_2025_conversion` to `test_table_to_yaml_conversion` for clarity
- [feature] Aligned converter versioning with project versioning semantics
  - `suews-convert` now uses 2025a as the last table-based version marker
  - 'latest' now dynamically references the current project version (e.g., 2025.8.6.dev81)
  - Future YAML format changes will follow semantic versioning from `get_ver_git.py`
  - Improved forward compatibility for future versions beyond 2025a
- [maintenance] Simplified converter tests to focus on essential scenario
  - Single focused test: 2024a (last table format) to latest YAML conversion
  - Test verifies conversion success and YAML validation with SUEWSConfig
  - Removed redundant tests and problematic 2016a fixtures for maintainability
- [maintenance] Cleaned up problematic commented code in table converter (#581)
  - Removed commented code that had conflicting delimiter settings (quotechar=" " with sep=" ")

- [feature] Added CRU TS4.06 climatological temperature data integration for precheck initialisation
  - Integrated CRU TS4.06 monthly temperature normals (1991-2020) for automatic temperature initialisation
  - Added `get_mean_monthly_air_temperature()` function using 0.5° global grid data
  - Optimised data storage using Parquet format (2.3MB vs 19MB CSV)
  - Provides location-specific temperature estimates for any global urban site
  - Includes spatial interpolation for nearest grid cell matching
  - Added comprehensive test coverage for temperature lookup functionality

- [maintenance] Integrated limited CI testing for draft PRs to speed up development feedback
  - Modified main CI workflow to dynamically adjust build matrix based on draft status

- [maintenance] Moved legacy configuration files from sample_run to test fixtures
  - **Moved to test/fixtures/legacy_format/** for conversion tool testing:
    - 14 txt configuration files (SUEWS tables): ~85 KB
    - 8 namelist (.nml) files: ~9 KB
    - Total: 22 files, ~94 KB moved out of main package
  - **Purpose**: These files are now test fixtures for:
    - `supy-convert` command (table version converter)
    - `supy-to-yaml` command (legacy to YAML converter)
  - **Impact**:
    - Reduces distributed package size by ~94 KB
    - Maintains backward compatibility testing capability
    - All runtime configuration now exclusively uses YAML (sample_config.yml)
    - SPARTACUS, STEBBS, and ESTM configs fully integrated in YAML

- [change] Simplified `suews-convert` command interface with automatic conversion type detection
  - Automatically determines conversion type based on target version:
    - Versions before 2025 (e.g., 2024a): Table-to-table conversion
    - Version 2025a or later: Convert to YAML format
  - No subcommands needed - single unified interface
  - Examples:
    - `suews-convert -f 2020a -t 2024a -i input_dir -o output_dir` (table conversion)
    - `suews-convert -f 2024a -t 2025a -i input_dir -o config.yml` (YAML conversion)
  - Added missing cmd/to_yaml.py to meson.build sources (#566, #582)

- [bugfix] Fixed empty list handling in modify_df_init when STEBBS disabled
  - Prevented DataFrame column name mismatch when no new columns to add

- [bugfix] Fixed missing column handling in from_df_state methods
  - Added graceful handling of missing columns in legacy format conversion
  - Affected classes: SiteProperties, ArchetypeProperties, StebbsProperties
  - Missing columns now use default values from field definitions

- [bugfix] Fixed water surface soilstore validation constraint
  - Water surfaces can now have soilstore=0 (physically correct)
  - Override constraint in InitialStateWater class

- [bugfix] Fixed missing config/description columns in legacy conversion
  - Added default values when converting from legacy format
  - Default name: "Converted from legacy format"
  - Default description: "Configuration converted from legacy SUEWS table format"
  - Added to_yaml.py to meson.build for package installation
  - Created test suite using legacy format fixtures

- [bugfix] Fixed STEBBS loading logic in _load.py
  - Fixed incorrect dict access (was using path_runcontrol["fileinputpath"] instead of dict_runconfig["fileinputpath"])
  - Skip STEBBS file loading when stebbsmethod=0 (disabled) to avoid missing test file dependencies
  - Draft PRs: Only test Linux + Python 3.9 and 3.13 (2 configurations)
  - Ready PRs: Full testing across all platforms and Python versions (20 configurations)
  - Added auto-cancellation of in-progress CI runs when new commits are pushed
  - Provides 10x faster feedback during development while ensuring full coverage when ready

### 5 Aug 2025
- [doc] Fixed FAIMethod option descriptions inconsistency ([#578](https://github.com/UMEP-dev/SUEWS/issues/578))
  - Updated Python data model FAIMethod enum to match Fortran implementation
  - Changed enum names from ZERO/FIXED to USE_PROVIDED/SIMPLE_SCHEME
  - Removed VARIABLE option (value 2) as it's not implemented in Fortran code
  - Clarified that option 0 uses provided FAI values, option 1 calculates using simple scheme
  - Updated Field description to reflect actual implementation behaviour
  - Aligned default value with Fortran code (FAIMethod.USE_PROVIDED = 0)
- [bugfix] Fixed missing to_yaml module ([#566](https://github.com/UMEP-dev/SUEWS/issues/566))
  - Added missing import of `to_yaml` function in `supy.cmd.__init__.py`
  - Added `suews-to-yaml` console script entry point in pyproject.toml
  - Moved supy imports to be lazy-loaded inside the function to avoid circular import issues
  - Note: `python -m supy.cmd.to_yaml` requires supy to be fully installed first

### 25 Jul 2025
- [bugfix] Fixed NaN QF (anthropogenic heat flux) when population density is zero ([#240](https://github.com/UMEP-dev/SUEWS/issues/240))
  - Added check to prevent division by zero in QF_build calculation
  - When population density is zero, building energy flux is now correctly set to zero
  - Added tests to verify correct behaviour with zero population density
- [bugfix] Fixed timezone field to use enum for valid timezone offsets ([PR #554](https://github.com/UMEP-dev/SUEWS/pull/554), fixes [#552](https://github.com/UMEP-dev/SUEWS/issues/552))
  - Changed timezone field from `FlexibleRefValue(int)` to `FlexibleRefValue(Union[TimezoneOffset, float])`
  - Created `TimezoneOffset` enum with all valid global timezone offsets
  - Enables support for fractional timezone offsets (e.g., 5.5 for India, 5.75 for Nepal)
  - Validates input against standard timezone offsets only (no arbitrary floats)
  - Automatically converts numeric inputs to appropriate enum values
  - Critical for accurate solar geometry calculations in regions with non-integer offsets
- [doc] Added comprehensive documentation for runoff generation mechanisms ([#212](https://github.com/UMEP-dev/SUEWS/issues/212))
  - Explained infiltration capacity exceedance (Hortonian runoff)
  - Documented saturation excess runoff for different surface types
  - Clarified timestep considerations for runoff calculations
  - Added mathematical formulations and water routing details
- [bugfix] Fixed unnecessary interpolation when tstep equals resolutionfilesin ([#161](https://github.com/UMEP-dev/SUEWS/issues/161))
  - Added conditional check to skip interpolation when model timestep matches input data resolution
  - Prevents incorrect interpolation of averaged variables like kdown
  - Ensures forcing data passes through unchanged when no resampling is needed
- [doc] Improved clarity of tstep_prev purpose for WRF-SUEWS coupling ([#551](https://github.com/UMEP-dev/SUEWS/issues/551), [#553](https://github.com/UMEP-dev/SUEWS/issues/553))
  - Added explanatory comments at all tstep_prev usage sites
  - Enhanced type definition documentation in SUEWS_TIMER
  - Added module-level documentation explaining WRF coupling support
  - Clarified that tstep_prev equals tstep in standalone SUEWS but allows adaptive timesteps in WRF
- [feature] Separated RSL and MOST height array generation ([PR #541](https://github.com/UMEP-dev/SUEWS/pull/541))
  - Fixed interpolation errors by completely separating RSL and MOST approaches
  - Improved height array generation for different atmospheric stability methods
- [maintenance] Updated PyPI/TestPyPI deployment strategy
  - PR/Push builds no longer deploy to conserve TestPyPI quota
  - Nightly builds create YYYY.M.D.dev tags after successful builds
  - Dev tags deploy all wheels to TestPyPI only
  - Production tags deploy all wheels to PyPI only
- [maintenance] Add workflow guidance for build and test before push
  - Updated CLAUDE.md with workflow section requiring build and test before pushing or creating PRs
  - Ensures Claude Code always validates code compilation and test success before remote operations
  - Fixed race condition in tag creation with single job approach
- [maintenance] Enhanced documentation for build process and introduced new agents
  - Added reminders in CLAUDE.md for updating meson.build files when creating new source files
  - Created `doc-code-sync-checker` agent to ensure documentation synchronisation with code changes
  - Created `test-coverage-mece-analyser` agent to verify comprehensive test coverage following MECE principle
- [doc] Updated issue label system to include developer queries
  - Extended 1-question label from 'User question/support' to 'User question/support/dev query'
  - Updated issue triage documentation and decision tree to reflect this change

### 24 Jul 2025
- [maintenance] Enhanced uv environment setup documentation and best practices
  - Created comprehensive `.claude/howto/setup-uv-environment.md` guide aligned with `pyproject.toml` and `env.yml`
  - Updated worktree setup guide to use `uv pip install -e ".[dev]"` for proper dependency management
  - Documented package name differences between conda and pip (e.g., `matplotlib-base` → `matplotlib`, `pytables` → `tables`)
  - Emphasised uv's 10-100x speed improvement over pip/conda for package installation
- [feature] Added minimal Makefile recipes for uv environment management
  - Added `make uv-dev` - one-stop setup with both dev and docs dependencies
  - Added `make uv-clean` - remove virtual environment
  - Streamlined recipes to avoid Makefile bloat while maintaining essential functionality
  - Includes documentation dependencies by default for complete development environment
  - Properly aligned with `pyproject.toml` dependency groups

### 23 Jul 2025
- [maintenance] Added `/log-changes` slash command for automated documentation updates
  - Created custom slash command in `.claude/commands/log-changes.md`
  - Analyses git commits to fill gaps between last documented date and today
  - Uses actual commit dates to maintain accurate historical record
  - Groups commits by date and categorises changes appropriately
  - Identifies documentation files that need updating based on code changes
  - Runs documentation generation scripts when data models or schemas change
  - Uses Claude Code's built-in slash command system with metadata and bash integration
- [maintenance] Created CHANGELOG management scripts ([PR #547](https://github.com/UMEP-dev/SUEWS/pull/547))
  - Added `.claude/scripts/changelog_restructure.py` for parsing, cleaning, and sorting entries
  - Restructured entire CHANGELOG.md file with proper reverse chronological ordering
  - Extended historical coverage from 65 to 117 dates by analyzing git commit history
  - Filled documentation gaps from 2020-2024 with comprehensive analysis of 3,418 commits
  - Established automated workflow for ongoing CHANGELOG maintenance
- [maintenance] Enhanced CLAUDE.md with documentation update requirements for Claude Code workflows
  - Updated CLAUDE.md to emphasise updating documentation and CHANGELOG.md for code changes
  - Clarified that documentation generation scripts run ONLY for specific data model changes
  - Added reminder that CLAUDE.md updates should be categorised as [maintenance]
  - Modified claude.yml and claude-code-review.yml workflows to check for documentation updates
  - Added explicit CHANGELOG.md update requirements with category guidelines

### 22 Jul 2025
- [feature] Enhanced CI workflow to trigger on tag pushes
  - Build workflow now triggers on version tag pushes for release automation
- [bugfix] Fixed input validation for zero wind speed ([PR #545](https://github.com/UMEP-dev/SUEWS/pull/545), fixes [#314](https://github.com/UMEP-dev/SUEWS/issues/314))
  - Added validation to prevent division by zero in atmospheric calculations
  - Fixed wind speed validation test to use correct forcing data structure
  - Prevents model crashes when wind speed approaches zero
- [bugfix] Fixed snow warning spam ([PR #542](https://github.com/UMEP-dev/SUEWS/pull/542), fixes [#528](https://github.com/UMEP-dev/SUEWS/issues/528))
  - Limited snow warning message to appear only once per simulation run
  - Added module-level flag to track warning display status
  - Prevents console spam when SnowUse=1 is enabled
- [maintenance] Migrated all model validators to SUEWSConfig ([PR #546](https://github.com/UMEP-dev/SUEWS/pull/546))
  - Completed systematic migration of 12 model validators from individual Pydantic classes
  - Centralised all validation logic in SUEWSConfig for better maintainability
  - Added 99 comprehensive tests for migrated validators
  - Updated legacy tests to use new centralised validation architecture
  - Improved albedo validation to allow equality for constant albedo scenarios
- [doc] Enhanced documentation for Claude Code and issue triage
  - Updated CLAUDE.md with feature planning and spec system documentation
  - Added comprehensive SUEWS issue triage guide with MECE label system
  - Added scientific review process documentation

### 21 Jul 2025
- [feature] Allow lists under RefValue for forcing data ([PR #540](https://github.com/UMEP-dev/SUEWS/pull/540), fixes [#538](https://github.com/UMEP-dev/SUEWS/issues/538))
  - Added iteration functionality to RefValue when value is a list
  - Enables more flexible configuration of forcing data parameters
  - Added comprehensive test coverage for list handling in RefValue

### 20 Jul 2025
- [feature] Enhanced code formatting automation
  - Added ability to create format-only PRs via workflow dispatch
  - Replaced master auto-format with PR-based formatting for better review
  - Added GitHub Actions workflow for Fortran code formatting
- [maintenance] Repository cleanup and reorganisation
  - Removed .ropeproject from tracking
  - Removed disabled workflow files for auto-formatting
  - Reorganised developer documentation into dev-ref directory

### 19 Jul 2025
- [maintenance] Improved auto-format workflow
  - Updated workflow to create PR instead of direct push
  - Removed pre-commit configuration
  - Fixed conflicting .fprettify.yml file

### 18 Jul 2025
- [feature] Added comprehensive testing improvements (PRs [#525](https://github.com/UMEP-dev/SUEWS/issues/525), [#526](https://github.com/UMEP-dev/SUEWS/issues/526))
  - Added extensive utility tests for core functionality
  - Added comprehensive coding guidelines and testing documentation
  - Implemented automatic code formatting on master branch
- [bugfix] Fixed CI errors in test suite
  - Disabled cmd tests to fix CI errors on Python 3.9/3.10
  - Used importlib.resources for reliable sample config access in CI
- [maintenance] Removed WRF-SUEWS integration utilities

### 17 Jul 2025
- [feature] Added cibuildwheel debug workflow with SSH access ([PR #522](https://github.com/UMEP-dev/SUEWS/pull/522))
- [maintenance] Enhanced Claude workflows with skip functionality
  - Added ability to skip reviews based on PR title keywords
  - Converted Claude code review to manual workflow dispatch
- [maintenance] Test suite improvements
  - Added pytest-order to dev dependencies
  - Enabled all tests on all platforms ([PR #513](https://github.com/UMEP-dev/SUEWS/pull/513))
  - Reorganised test suite by functionality

### 16 Jul 2025
- [bugfix] Fixed QE/QH discrepancy with atmospheric state initialization
  - Replaced exact equality checks with epsilon-based comparisons
  - Added floating-point epsilon constant for numerical stability
  - Initialised all atmospheric state variables to prevent state pollution
  - Added comprehensive floating-point stability test suite

### 15 Jul 2025
- [change] Updated data model to use rho_cp instead of cp parameter
  - Changed thermal layer specification for consistency
  - Updated pydantic data model validation

### 13 Jul 2025
- [maintenance] Improved Claude Code review formatting ([PR #474](https://github.com/UMEP-dev/SUEWS/pull/474))
  - Added collapsible HTML sections for better organisation
  - Enhanced review structure with categorised feedback

### 11 Jul 2025
- [maintenance] Added Claude Code GitHub Actions workflows (PRs [#466](https://github.com/UMEP-dev/SUEWS/issues/466), [#467](https://github.com/UMEP-dev/SUEWS/issues/467))
  - Added Claude PR Assistant workflow for automated reviews
  - Preserved security checks for authorised users
  - Added worktree command for Claude Code integration

### 10 Jul 2025
- [bugfix] Fixed version tag preservation ([PR #465](https://github.com/UMEP-dev/SUEWS/pull/465))

### 08 Jul 2025
- [feature] Added conditional validation for model options ([PR #460](https://github.com/UMEP-dev/SUEWS/pull/460))
  - Implemented validation for storage, RSL, and STEBBS options
  - Added comprehensive test coverage for conditional validation
  - Improved validation error messages with detailed issues

### 05 Jul 2025
- [feature] Simplified SUEWSSimulation API ([PR #463](https://github.com/UMEP-dev/SUEWS/pull/463))
  - Refactored class for cleaner, more intuitive interface
  - Fixed forcing file path handling issues ([#458](https://github.com/UMEP-dev/SUEWS/issues/458), [#459](https://github.com/UMEP-dev/SUEWS/issues/459))
  - Added comprehensive tests for various forcing scenarios
  - Updated documentation for new API

### 04 Jul 2025
- [feature] Enhanced SUEWS configuration builder ([PR #455](https://github.com/UMEP-dev/SUEWS/pull/455))
  - Added unsaved changes warning
  - Implemented field-specific UI controls
  - Fixed radio button styling and type conversion
  - Added experimental warnings and version info
  - Improved validation error messages
  - Modularised config-builder.js for better maintainability

### 03 Jul 2025
- [change] Added DailyState resampling option ([PR #456](https://github.com/UMEP-dev/SUEWS/pull/456))
  - Improved resampling implementation for DailyState outputs
  - Enhanced output flexibility for different temporal resolutions

### 02 Jul 2025
- [feature] Added automatic annotated YAML generation for parameter validation errors
  - Generates helpful annotated YAML files when configuration validation fails
  - Marks missing parameters with [ERROR] MISSING: and provides [TIP] ADD HERE: suggestions
  - Includes parameter descriptions and expected types for each missing field
  - Significantly improves user experience when creating configuration files
- [bugfix] Fixed parameter validation false positives and improved validation messages ([#448](https://github.com/UMEP-dev/SUEWS/issues/448))
  - Resolved spurious warnings during normal operations
  - Made validation messages clearer and more actionable
  - Fixed platform-specific test failures on Windows, Linux, and macOS
- [change] Replaced emoji markers with text markers in annotated YAML files
  - Changed from emoji (🔴, 💡) to text markers ([ERROR], [TIP]) for Windows compatibility
  - Ensures consistent display across all platforms without Unicode encoding issues

### 28 Jun 2025
- [feature] Completed SUEWS MCP (Model Context Protocol) server implementation
  - Finished all 11 tools across configuration guidance and result interpretation
  - Implemented comprehensive parameter knowledge base with scientific documentation
  - Added physics compatibility matrix for method validation
  - Created desktop extension (.dxt) for easy Claude Desktop integration
  - Tools include: validation, suggestions, templates, energy balance diagnosis, thermal comfort analysis, urban effects, validation metrics, and narrative insights
- [maintenance] Streamlined worktree workflow for Claude Code development
  - Created automated scripts for worktree management: worktree-setup.sh and worktree-cleanup.sh
  - Replaced slow mamba environment cloning with fast Python venv creation
  - Updated CLAUDE.md to prioritise friction-free workflow with single-command operations
  - Added comprehensive guide at .claude/workspace/claude-code-worktree-guide.md
  - Benefits: seconds vs minutes for setup, no shell integration issues, self-contained environments

### 22 Jun 2025
- [feature] Successfully completed SUEWSSimulation class implementation and testing
  - Fixed core SUEWSSimulation functionality to work with real SUEWS benchmark data
  - Implemented proper state conversion using actual `config.to_df_state()` method instead of placeholder
  - Fixed forcing data loading using `supy.util._io.read_forcing()` function
  - Created simplified test suite using real benchmark files: test/benchmark1/benchmark1.yml and test/benchmark1/forcing/Kc1_2011_data_5.txt
  - All 7 core functionality tests passing: init, setup_forcing, simulation_run, expected_output_variables, results_format, error_handling
  - Successfully runs complete SUEWS simulations with energy flux outputs (QH, QE, QS) and proper MultiIndex DataFrame structure
  - Validated integration with existing SuPy infrastructure including run_supy_ser execution engine

### 20 Jun 2025
- [feature] Added modern SUEWSSimulation class with comprehensive object-oriented interface
  - Implemented YAML-based configuration management with intelligent parameter overriding
  - Created pandas DataFrame integration with multi-index results structure for enhanced data manipulation
  - Added chainable method design for intuitive workflows: init, from_yaml, setup_forcing, run, get_results, summary, see, quick_plot, save, clone, reset, validate
  - Built-in validation system with British English error messages and actionable feedback
  - Multiple export formats support: CSV, Excel, Pickle, NetCDF with automatic directory creation
  - Performance optimisation with chunking support and lazy loading for large datasets
  - Comprehensive test suite with 48/48 tests passing (100% success rate) across unit, integration, and functionality tests
  - Standalone implementation addressing circular import issues during development
  - Complete documentation with usage examples and migration guidance
- [bugfix] Fixed SUEWSSimulation test failures using real SuPy sample data
  - Updated test fixtures to use actual SuPy sample configuration and forcing data instead of mock objects
  - Fixed import paths for mock decorators from 'supy.suews_sim' to 'supy._run' modules
  - Implemented proper error handling with correct exception types (ValueError vs RuntimeError)
  - Added fallback resampling functionality when SuPy's resample_output lacks required variables
  - Enhanced mock configuration for matplotlib plotting tests with proper method assignments
  - Fixed validation logic to properly handle missing vs. empty forcing data with appropriate error types
- [bugfix] Fixed claude-dev Docker image not being built with custom Dockerfile
  - Implemented pre-build approach for custom SUEWS development Docker image
  - Modified start script to build `suews-claude-dev:latest` from Dockerfile.claude-dev
  - Removed dockerfile reference from claude-sandbox.config.json to use pre-built image
  - Updated rebuild flag to handle all possible image names and force fresh builds
  - Now correctly uses the comprehensive SUEWS development environment with conda, gfortran, etc.

### 19 Jun 2025
- [maintenance] Updated main README.md and Makefile help text to reference actual Claude Code integration tools
- [maintenance] Enhanced documentation for Dropbox compatibility and multi-workspace development workflows
- [doc] Updated claude-dev/README.md to accurately reflect implementation with `claude.sh` workspace manager
- [doc] Documented advanced workspace management features for parallel development environments
- [doc] Fixed documentation inconsistencies: removed non-existent Makefile targets, corrected script names
- [doc] Reorganised README.md: moved Development Environment under Developer Note section
- [doc] Enhanced Traditional Development section with complete local setup instructions including prerequisites, workflow, and troubleshooting
- [doc] Simplified main README with Quick Start section for users, moving detailed compilation steps to developer documentation

### 15 Jun 2025
- [feature] Implemented cross-platform isolated build directories (`/tmp/suews-builds/`) to prevent environment conflicts
- [feature] Enhanced `make dev` with automatic environment detection and appropriate build configuration
- [feature] Added new Makefile target: `make deactivate` (environment management helper)
- [feature] Comprehensive help system with `make help` displaying Quick Start guide and complete command reference
- [bugfix] Resolved meson build conflicts between different Python environments by implementing isolated build directories
- [bugfix] Fixed numpy path issues when using virtual environments located within project directory structure
- [maintenance] Improved cross-platform compatibility for Windows, macOS, and Linux build environments
- [maintenance] Enhanced Makefile with unified development workflow
- [maintenance] Added automatic .gitignore rules for SPARTACUS generated files to prevent repository pollution
- [doc] Updated CLAUDE.md with comprehensive changelog management guidelines and development workflow documentation

### 13 Jun 2025
- [feature] Added YAML-based configuration system with comprehensive conversion tools and interactive web UI ([#343](https://github.com/UMEP-dev/SUEWS/issues/343))
- [feature] Implemented `to_yaml.py` command-line tool for converting legacy table-based inputs to modern YAML format with optional version upgrade support
- [feature] Created interactive web-based configuration builder with real-time validation, Bootstrap UI, and YAML/JSON export capabilities
- [feature] Added automatic JSON Schema generation from Pydantic data models for configuration validation and UI integration
- [maintenance] Unified development and documentation environments into single `environment.yml` file to simplify workflow and reduce maintenance overhead
- [maintenance] Migrated from deprecated `_config.py` to dedicated `data_model` subpackage with type-safe Pydantic models
- [maintenance] Improved Windows build compatibility with UCRT support, enhanced CI/CD workflows, and Windows-specific compiler optimisations
- [doc] Enhanced documentation system with modernised structure and comprehensive migration guides from table-based to YAML-based configuration

### 06 Jun 2025
- [doc] Added comprehensive unit documentation to all RefValue parameters in data model, improving dimensional consistency and user understanding of expected parameter scales and ranges ([#398](https://github.com/UMEP-dev/SUEWS/issues/398))

### 30 Jan 2025
- [feature] Major STEBBS (Spatially-Resolving Building Energy Balance Scheme) enhancements ([PR #309](https://github.com/UMEP-dev/SUEWS/pull/309))
  - Refactored STEBBS parameter handling and building state types
  - Added comprehensive STEBBS configuration support in YAML format
  - Updated STEBBS outputs and namelist file expectations
  - Improved STEBBS method options validation (0 or 1 only)
  - Renamed 'stebbsuse' to 'stebbsmethod' for consistency
- [maintenance] Build system improvements
  - Refactored supy_driver build process for better debugging
  - Added success message to SUEWS library build process
  - Removed temporary debug commands from meson build script
- [maintenance] CI/CD enhancements
  - Updated GitHub Actions workflow for wheel building
  - Removed archived workflow files
  - Added automated fprettify source code formatting

### 28 Jan 2025
- [feature] Python 3.13 support (PRs [#341](https://github.com/UMEP-dev/SUEWS/issues/341), [#342](https://github.com/UMEP-dev/SUEWS/issues/342))
  - Added full test coverage for Python 3.13 on linux_x86_64
  - Updated cibuildwheel to v2.20 for Python 3.13 compatibility
  - Fixed macOS wheel building for multiple Python versions
  - Enhanced CI matrix configuration for broader platform support
- [bugfix] Fixed atmospheric stability calculations (issue [#296](https://github.com/UMEP-dev/SUEWS/issues/296))
  - Modified neut_limit parameter handling
  - Changed L_MOD to L_MOD_RSL for psihath calculations
- [maintenance] Improved macOS build configuration
  - Dynamically set deployment targets based on runner platform
  - Added FC environment variable for Fortran compiler selection
  - Simplified macOS wheel building process

### 24 Jan 2025
- [maintenance] Improved CI testing workflow:
  - Added quick test mode for faster CI runs
  - Added matrix-dependent macOS deployment targets
  - Optimised test selection for different Python versions
  - Updated cibuildwheel configuration for better cross-platform compatibility

### 23 Jan 2025
- [feature] Added a pydantic-based input structure to ease the input of model parameters ([#324](https://github.com/UMEP-dev/SUEWS/issues/324))

### 21 Jan 2025
- [feature] Enhanced configuration system with Pydantic validation
  - Added pydantic dependency for robust data validation
  - Implemented from_df_state methods for configuration classes
  - Added sample_config.yml for configuration examples
  - Enhanced SUEWSConfig initialization methods
- [feature] STEBBS model improvements
  - Refactored STEBBS module for improved clarity and consistency
  - Enhanced building state management and parameter naming
  - Added detailed documentation for LBM (Local Building Model) types
  - Improved STEBBS configuration variable organization

### 8 Jan 2025
- [bugfix] Fixed STEBBS parameter type handling (PRs [#321](https://github.com/UMEP-dev/SUEWS/issues/321), [#323](https://github.com/UMEP-dev/SUEWS/issues/323), fixes [#319](https://github.com/UMEP-dev/SUEWS/issues/319))
  - Fixed string/numeric type handling in pack_var function
  - Ensured consistent output types for error handling
  - Removed DAVE-specific parameters from STEBBS


## 2024

### 20 Dec 2024
- [feature] ValueWithDOI (Value with Digital Object Identifier) system implementation
  - Added comprehensive VWD support across all model components
  - Implemented VWD for SPARTACUS, forcing files, and vertical layers
  - Added VWD to model physics, surface properties, and building layers
  - Enhanced parameter traceability with Reference class implementation
  - Applied VWD to water distribution, thermal layers, and OHM coefficients
- [feature] Enhanced parameter documentation and citation tracking
  - Added DOI references for all major parameter categories
  - Improved scientific reproducibility with parameter source tracking

### 11 Dec 2024
- [doc] Enhanced soil moisture calculations documentation
  - Refined soil moisture deficit calculations with detailed parameter guidance
  - Clarified roles of G_sm, S1, and S2 parameters
  - Improved documentation for moisture stress response mechanisms
  - Restored threshold-based approach for moisture stress calculations

### 9 Dec 2024
- [bugfix] Fixed soil water state calculations ([PR #317](https://github.com/UMEP-dev/SUEWS/pull/317), fixes [#316](https://github.com/UMEP-dev/SUEWS/issues/316))
  - Corrected soil water state initialization issues
  - Updated moisture stress calculations
- [maintenance] Development environment improvements
  - Added test-quick.py to .gitignore
  - Enhanced support for easier testing of development changes

### 8 Dec 2024
- [feature] YAML configuration system enhancements ([PR #315](https://github.com/UMEP-dev/SUEWS/pull/315), fixes [#298](https://github.com/UMEP-dev/SUEWS/issues/298))
  - Merged default YAML generator into def_config_suews function
  - Added field rules and validators for STEBBS properties
  - Enhanced configuration validation for storage heat methods
  - Generated new config-suews.yml with STEBBS parameters

### 3 Dec 2024
- [bugfix] Fixed wind speed handling in RSL calculations ([PR #307](https://github.com/UMEP-dev/SUEWS/pull/307), fixes [#283](https://github.com/UMEP-dev/SUEWS/issues/283))
  - Modified RSL calculations to avoid negative wind speeds
  - Prevented negative zero displacement height (zd) values
  - Added error catching for negative wind speed conditions

### 27 Nov 2024
- [feature] Enhanced DataFrame state conversion capabilities
  - Added from_df_state methods for multiple property classes
  - Implemented to_df_state methods for vertical layers
  - Enhanced water distribution parameter handling
  - Added comprehensive testing framework for DataFrame validation
- [bugfix] Fixed water distribution parameter bug in control files
  - Corrected parameter indexing in surface properties

### 20 Nov 2024
- [feature] YAML to DataFrame converter implementation (PRs [#305](https://github.com/UMEP-dev/SUEWS/issues/305), [#306](https://github.com/UMEP-dev/SUEWS/issues/306), fixes [#304](https://github.com/UMEP-dev/SUEWS/issues/304))
  - Created converter for YAML configurations to df_state format
  - Updated config schema for SUEWS
  - Enhanced DataFrame structure with default values
  - Added support for vertical layers, roofs, and walls configuration

### 12 Nov 2024
- [bugfix] Critical error reporting enhancement ([PR #295](https://github.com/UMEP-dev/SUEWS/pull/295), fixes [#294](https://github.com/UMEP-dev/SUEWS/issues/294))
  - Created error report system for critical issues
  - Improved error handling in data processing module
- [maintenance] Build system improvements ([PR #293](https://github.com/UMEP-dev/SUEWS/pull/293), fixes [#285](https://github.com/UMEP-dev/SUEWS/issues/285))
  - Updated Makefile to install without dependencies
  - Restored albedo value range checks in update_Veg subroutine
  - Fixed typos in documentation

### 8 Nov 2024
- [feature] Added STEBBS method switching capability
  - Implemented switch to enable/disable STEBBS calculations
  - Added configuration option for STEBBS method selection

### 8 Oct 2024
- [feature] Enhanced STEBBS output capabilities
  - Added new output line for STEBBS results
  - Improved data logging for building energy calculations

### 17 Sep 2024
- [feature] Added BUILDING_STATE type
  - Implemented new derived type for building state management
  - Enhanced building energy balance calculations

### 6 Aug 2024
- [bugfix] Fixed parallel running mode issues ([PR #282](https://github.com/UMEP-dev/SUEWS/pull/282))
  - Resolved issues with df_debug in parallel execution mode
  - Improved thread safety for debug output
  - Preserved .dev suffix in version tags
  - Fixed metadata variable error suppression during packing
  - Applied dropna only to DailyState group in resample_output

### 06 Aug 2024
- [bugfix] Fixed issue with unassociated `avcp` parameter causing model instability ([PR #282](https://github.com/UMEP-dev/SUEWS/pull/282))
- [maintenance] Simplified SuPy module's serial mode implementation for better performance

### 02 Aug 2024
- [bugfix] Fixed a bug in the calculation of the surface temperature ([#281](https://github.com/UMEP-dev/SUEWS/issues/281))

### 05 Jul 2024
- [feature] Added an option to consider the local feedback of near-surface temperature on the surface energy balance ([#132](https://github.com/UMEP-dev/SUEWS/issues/132))
- [feature] Implemented debug mode to help with model troubleshooting ([#275](https://github.com/UMEP-dev/SUEWS/issues/275))
- [bugfix] Restored full test for the DTS-based version ([#264](https://github.com/UMEP-dev/SUEWS/issues/264))
- [bugfix] Fixed the goto part in snow code implementation ([#128](https://github.com/UMEP-dev/SUEWS/issues/128))
- [maintenance] Enhanced the ability to auto-fix missing parameters in df_state ([#276](https://github.com/UMEP-dev/SUEWS/issues/276))
- [maintenance] Updated SSss_YYYY_SUEWS_TT.csv output tables

### 04 Jul 2024
- [bugfix] Fixed a bug causing an abrupt change in results due to a less smooth transition in `z0` from surfaces without roughness elements to those with them. ([#271](https://github.com/UMEP-dev/SUEWS/issues/271))
- [bugfix] Improved the discretisation of the vertical levels in the RSL scheme for better interpolation of surface diagnostics (e.g. `T2`) ([#271](https://github.com/UMEP-dev/SUEWS/issues/271))
- [maintenance] Added support for NumPy 2.0 ([#271](https://github.com/UMEP-dev/SUEWS/issues/271))

### 13 Jun 2024
- [bugfix] Fixed SUEWS-SS issue with more than 7 layers ([#268](https://github.com/UMEP-dev/SUEWS/issues/268))

### 09 Jun 2024
- [bugfix] Fixed SUEWS-SS issue when same building fractions were used ([#266](https://github.com/UMEP-dev/SUEWS/issues/266))

### 31 May 2024
- [feature] Added `dict_debug` an optional output of `run_supy` to help debug the model (for developers: add a `debug` flag to `df_state` to activate this feature) ([#233](https://github.com/UMEP-dev/SUEWS/issues/233))

### 23 May 2024
- [bugfix] Fixed string type issue on Python 3.9
- [maintenance] Added support for Python 3.9 to Python 3.12 ([#257](https://github.com/UMEP-dev/SUEWS/issues/257))
- [maintenance] Updated test suite for consistency and readability

### 17 May 2024
- [maintenance] Changed the python build backend to `meson` and `ninja` for faster builds ([#257](https://github.com/UMEP-dev/SUEWS/issues/257))

### 09 May 2024
- [feature] Added CITATION file for academic referencing ([#258](https://github.com/UMEP-dev/SUEWS/issues/258))
- [bugfix] Fixed Windows build issues
- [maintenance] Updated GitHub Actions for upload/download and EndBug/add-and-commit
- [maintenance] Removed unnecessary files and updated build configuration

### 01 Mar 2024
- [bugfix] Fixed table converter error due to issue in `rule.csv` ([#249](https://github.com/UMEP-dev/SUEWS/issues/249))
- [change] Updated update_DailyStateLine_DTS function to include additional input parameters

### 01 Feb 2024
- [maintenance] Added Apple M1 GitHub runner to CI for enhanced cross-platform testing

### 31 Jan 2024
- [bugfix] Fixed GCC and M1 environment compatibility issues


## 2023

### 19 Dec 2023
- [feature] Fixed water storage calculation and snow fraction update (contributed by @ljarvi)
- [feature] Added horizontal soil water movement with new variables
- [feature] Added option to use local air temperature in phenology-related calculations
- [feature] Added local temperature option for QF-related calculations
- [change] Refactored soil moisture calculations to use hydroState instead of hydroState_prev

### 21 Nov 2023
- [bugfix] Fixed various issues reported in [#237](https://github.com/UMEP-dev/SUEWS/issues/237) and [#238](https://github.com/UMEP-dev/SUEWS/issues/238)

### 18 Oct 2023
- [change] `Snow` is temporarily turned off for easier implementation of other functionalities; will be brought back in the future.

### 17 Oct 2023
- [bugfix] Fixed issue in calculating irrigation ([#228](https://github.com/UMEP-dev/SUEWS/issues/228))

### 15 Oct 2023
- [bugfix] Fixed installation of specific SuPy version ([#229](https://github.com/UMEP-dev/SUEWS/issues/229))
- [bugfix] Fixed potential initialisation issue in water use calculation that might lead to NaN values
- [maintenance] Multiple contributions merged from @ljarvi (patches 10-23)

### 07 Oct 2023
- [maintenance] Updated build script and full testing requirements to Python 3.11
- [doc] Updated CO2 related documentation pages ([#226](https://github.com/UMEP-dev/SUEWS/issues/226))

### 14 Aug 2023
- [feature] Added allocation/deallocation subroutines to SPARTACUS_LAYER_PRM
- [bugfix] Fixed oscillation issue in EHC ([#210](https://github.com/UMEP-dev/SUEWS/issues/210))
- [maintenance] Fixed LooseVersion deprecation issues
- [maintenance] Updated to 2nd DTS-based interface

### 01 Jul 2023
- [feature] Added a function `supy.util.get_spinup_state` to retrieve the spin-up state for the model, which can be used for debugging and initialising the model for simulation.
- [feature] Implemented fast spin-up for large-scale simulations ([#200](https://github.com/UMEP-dev/SUEWS/issues/200))
- [feature] Added Crank-Nicholson-based heat conduction solver
- [maintenance] Updated DTS procedures and functions

### 28 Jun 2023
- [bugfix] Fixed RSS problem due to incorrect porosity ([#197](https://github.com/UMEP-dev/SUEWS/issues/197))

### 05 Jun 2023
- [feature] added `FAIMethod` to help determine the FAI ([#192](https://github.com/UMEP-dev/SUEWS/issues/192))
- [bugfix] Fixed NaN in ESTM_ext surface temperature ([#182](https://github.com/UMEP-dev/SUEWS/issues/182))
- [maintenance] Updated default porosity range to avoid issues in roughness calculations

### 03 Jun 2023
- [bugfix] fixed a bug in writing out `DailyState` - all rows were written as zero ([#190](https://github.com/UMEP-dev/SUEWS/issues/190))

### 15 May 2023
- [bugfix] fixed a bug in heat flux calculation ([#182](https://github.com/UMEP-dev/SUEWS/issues/182))
- [bugfix] fixed a bug in `table-converter` ([#186](https://github.com/UMEP-dev/SUEWS/issues/186))

### 13 Apr 2023
- [feature] added more upgrade options to the `upgrade_df_state` function
- [bugfix] fixed a bug in the calculation of the soil moisture deficit weighted by vegetation fractions ([#174](https://github.com/UMEP-dev/SUEWS/issues/174))
- [change] removed `deltaLAI` from the `DailyState` output group as related info is already in `LAI` columns of all vegetated surfaces
- [maintenance] added [script](src/supy/gen_sample_output.py) to update sample output for testing

### 18 Feb 2023
- [maintenance] merged supy into suews
- [maintenance] re-organised file structure

### 16 Feb 2023
- [bugfix] Fixed issues with model stability and water balance calculations ([#142](https://github.com/UMEP-dev/SUEWS/issues/142), [#143](https://github.com/UMEP-dev/SUEWS/issues/143))

### 10 Feb 2023
- [bugfix] Fixed build system and dependency issues ([#82](https://github.com/UMEP-dev/SUEWS/issues/82))

### 27 Jan 2023
- [feature] Added EPW (EnergyPlus Weather) file header support ([#69](https://github.com/UMEP-dev/SUEWS/issues/69))
- [bugfix] Fixed various test and CI pipeline issues ([#75](https://github.com/UMEP-dev/SUEWS/issues/75), [#76](https://github.com/UMEP-dev/SUEWS/issues/76))


## 2022

### 09 Sep 2022
- [bugfix] Fixed QGIS compatibility issue with scipy/pandas dependencies
- [maintenance] Improved build system and wheel generation for releases ([#134](https://github.com/UMEP-dev/SUEWS/issues/134))

### 06 Sep 2022
- [feature] Enhanced snow module with improved debugging output
- [bugfix] Fixed snow-related calculations when snow module is disabled

### 02 Sep 2022
- [feature] Added surface-specific diagnostic output for energy balance components
- [feature] Enhanced water balance debugging with additional output variables

### 29 Aug 2022
- [bugfix] Fixed abnormal snow fraction handling when snow module is off ([#67](https://github.com/UMEP-dev/SUEWS/issues/67), [#131](https://github.com/UMEP-dev/SUEWS/issues/131))
- [bugfix] Fixed fraction calculations for surface types

### 25 Aug 2022
- [bugfix] Fixed zero QE issue when snow fraction is zero due to incorrect snow switch
- [maintenance] Reorganised snow module code structure

### 24 Aug 2022
- [bugfix] Fixed critical issues when snow module is enabled ([#127](https://github.com/UMEP-dev/SUEWS/issues/127), [#129](https://github.com/UMEP-dev/SUEWS/issues/129))
- [bugfix] Fixed snow-related initial condition loading

### 30 Jun 2022
- [feature] Improved RSL (Roughness Sublayer) calculations with better psihat correction algorithm
- [feature] Enhanced RSL calculation logic

### 29 May 2022
- [bugfix] Fixed longwave flux issues in SUEWS-SPARTACUS coupling ([#99](https://github.com/UMEP-dev/SUEWS/issues/99))

### 25 May 2022
- [feature] Added diffuse radiation at ground level output for SUEWS-SPARTACUS ([#98](https://github.com/UMEP-dev/SUEWS/issues/98))

### 24 May 2022
- [feature] Added incoming radiation into facets output for SUEWS-SPARTACUS ([#97](https://github.com/UMEP-dev/SUEWS/issues/97))
- [maintenance] Reorganised SPARTACUS output structure ([#101](https://github.com/UMEP-dev/SUEWS/issues/101))

### 14 May 2022
- [bugfix] Fixed improper hydrology calculations over roofs and walls
- [maintenance] Added Apple M1 support in Makefile

### 21 Apr 2022
- [bugfix] Fixed critical memory leakage issues
- [maintenance] Added GDB debugging instructions for macOS

### 20 Apr 2022
- [bugfix] Fixed multi-grid and multi-year run issues due to OHM averages in Qn

### 07 Apr 2022
- [feature] Added water-related results output for ESTM_ext module ([#93](https://github.com/UMEP-dev/SUEWS/issues/93))
- [bugfix] Fixed storage heat method switch issues

### 03 Apr 2022
- [feature] Added multi-grid water module implementation

### 01 Apr 2022
- [feature] Added ESTM_ext water-related variables for roofs and walls

### 30 Mar 2022
- [feature] Added combined snow and ESTM_ext functionality
- [maintenance] Split snow calculations from QE as separate module

### 24 Mar 2022
- [feature] Added `diagmethod` option for T2, RH2 and U10 calculations
- [bugfix] Fixed FAI calculation from areal mean to sum
- [bugfix] Fixed negative zd_RSL issue with small FAI and large Lc ([#88](https://github.com/UMEP-dev/SUEWS/issues/88))

### 16 Mar 2022
- [bugfix] Fixed height/level calculation bug in RSL module

### 23 Feb 2022
- [feature] ESTM coupling via surface temperature now working
  - Completed ESTM (Extended Surface Temperature Method) integration
  - Working coupling through surface temperature calculations
  - Updated SUEWS_SPARTACUS documentation

### 14 Feb 2022
- [bugfix] Fixed array allocation issues

### 10 Feb 2022
- [bugfix] Fixed multi-grid settings loading bug

### 07 Feb 2022
- [feature] Performance improvements in data loading
- [bugfix] Improved file loading procedure to handle encoding issues ([#42](https://github.com/UMEP-dev/SUEWS/issues/42))

### 24 Jan 2022
- [feature] Added skeleton code for ESTM coupling (experimental)

### 17 Jan 2022
- [maintenance] Moved SPARTACUS-specific output files to output section ([#77](https://github.com/UMEP-dev/SUEWS/issues/77))


## 2021

### 11 Dec 2021
- [doc] Restructured documentation around QF calculations ([#26](https://github.com/UMEP-dev/SUEWS/issues/26))
- [doc] Improved documentation for RSL module ([#56](https://github.com/UMEP-dev/SUEWS/issues/56))
- [doc] Enhanced spinup documentation ([#27](https://github.com/UMEP-dev/SUEWS/issues/27))
- [doc] Clarified XSMD description in meteorological input file ([#9](https://github.com/UMEP-dev/SUEWS/issues/9))

### 23 Nov 2021
- [feature] Added Python 3.10 support
- [bugfix] Fixed test issues for Python 3.10 by removing deprecated nose test
- [bugfix] Fixed pressure and relative humidity units issue ([#38](https://github.com/UMEP-dev/SUEWS/issues/38))
- [maintenance] Updated gfortran to v11 for testing
- [maintenance] Fixed Linux and manylinux build recipes

### 01 Nov 2021
- [feature] Added option to use existing surface temperature for outgoing longwave radiation

### 27 Oct 2021
- [bugfix] Fixed RH diagnostics by setting upper limit of 100%
- [doc] Added BibTeX support for references
- [doc] Fixed documentation formatting issues

### 26 Jul 2021
- [maintenance] Updated RTD configuration and version history structure

### 23 Jul 2021
- [bugfix] Fixed ERA5 download issue due to CDS variable renaming

### 15 Jul 2021
- [bugfix] Fixed parameter table loading issue with pandas 1.3.x

### 30 May 2021
- [feature] SUEWS-SPARTACUS integration completed
  - Integrated SPARTACUS radiation model with SUEWS
  - Added SPARTACUS as git submodule
  - Implemented coupling for albedo calculations
  - Added vegetation extinction calculation based on LAI
  - Made profiles constant with height
  - Added SPARTACUS namelist configuration files

### 25 May 2021
- [feature] Enhanced RSL (Roughness Sublayer) module
  - Reduced mean building height threshold for RSL activation from 6m to 5m
  - Fixed zero QE issue when vegetation fraction is zero
  - Added dynamic z0 and zd calculations based on plan area index

### 11 May 2021
- [change] Version 2021a release
  - Improved RSL computational stability
  - Added comprehensive test suite for 2021a


## 2020

### 08 Dec 2020
- [feature] Added debug output group for runtime diagnostics
- [doc] Fixed multiple documentation issues and references

### 06 Aug 2020
- [feature] Version 2020b release
  - Major improvements to RSL module stability
  - Fixed overlarge T2 issue by restricting Lc parameter
  - Enhanced numeric stability of RSL calculations
  - Fixed NaN issues within canyon for corner cases

### 14 Jul 2020
- [bugfix] Fixed argument list issue in GFORTRAN v10
- [maintenance] Improved computational stability in RSL diagnostics ([#130](https://github.com/UMEP-dev/SUEWS/issues/130))

### 01 Jul 2020
- [feature] Added option to use existing ERA5 files for forcing generation ([#165](https://github.com/UMEP-dev/SUEWS/issues/165))
- [doc] Updated tutorials for UMEP workshop ([#169](https://github.com/UMEP-dev/SUEWS/issues/169))

### 26 Jun 2020
- [feature] Version 2020a2 release with RSL improvements
- [bugfix] Fixed QF parameter issues in sample data ([#163](https://github.com/UMEP-dev/SUEWS/issues/163))

### 15 May 2020
- [feature] Version 2020a release ([#114](https://github.com/UMEP-dev/SUEWS/issues/114))
  - Added RSL (Roughness Sublayer) model for within-canyon diagnostics
  - Enhanced forcing data resampling with different methods for different variables
  - Added plotting function for RSL output ([#144](https://github.com/UMEP-dev/SUEWS/issues/144))
  - Improved ERA5 downloader functionality

### 10 May 2020
- [bugfix] Fixed TMY radiation calculations
- [maintenance] Updated sample data to match Ward et al. (2016, Urban Climate)

### 28 Feb 2020
- [bugfix] Fixed ERA5 data download permission issues ([#127](https://github.com/UMEP-dev/SUEWS/issues/127))

### 02 Feb 2020
- [feature] Added Python 3.8 support
- [bugfix] Fixed issues with pandas 1.0 compatibility

### 23 Jan 2020
- [feature] Added serial mode for run_supy for better robustness
- [bugfix] Fixed ERA5 data file location issues
- [maintenance] Enhanced testing with pytest integration


## 2019

### 15 Nov 2019
- [feature] Version 2019a release
  - Added anthropogenic emission module (Järvi et al. 2019)
  - Added canyon profile module (RSL) for within-canyon diagnostics (Theeuwes et al. 2019)
  - Recovered BLUEWS functionality with CBLUse parameter
- [bugfix] Fixed LAI calculation for long-term runs
- [bugfix] Fixed net all-wave radiation differential calculation for OHM
- [bugfix] Fixed GDD/SDD calculation cross-contamination between vegetative surfaces
- [bugfix] Fixed water redistribution bug in snow module
- [change] Renamed SUEWS_AnthropogenicHeat.txt to SUEWS_AnthropogenicEmission.txt
  - Added new parameters: MinFCMetab, MaxFCMetab, FrPDDwe, FcEF_v_kgkmWD, FcEF_v_kgkmWE
- [maintenance] Removed SOLWEIG from codebase (use separate SOLWEIG implementation)
- [maintenance] Removed netCDF output support (use SuPy with pandas/xarray instead)

### 24 Oct 2019
- [bugfix] Fixed T2 diagnostics in RSL module
- [bugfix] Fixed bug in translating iceFrac for multi-grid runs
- [bugfix] Fixed surface temperature (T_sfc) calculation
- [bugfix] Fixed Lup_snow calculation
- [maintenance] Improved RSL module consistency and stability

### 21 Feb 2019
- [feature] Version 2018c release
- [feature] Introduced SuPy (SUEWS in Python) - Python wrapper for SUEWS
  - Facilitates more fluent urban climate research workflows
  - Enhanced with Python ecosystem capabilities
- [maintenance] Improved benchmark report system with more testing sites

### 01 Jan 2019
- [feature] Added multi-timestep mode support in driver
- [maintenance] Added version tracking to supy_driver
- [maintenance] Trimmed unnecessary output groups
- [doc] Major documentation improvements and restructuring


## 2018

### 28 Dec 2018
- [change] Renamed interface variables for consistency with documentation
  - meltwaterstore → snowwater
  - soilmoist → soilstore
- [maintenance] Fixed interface issues for SuMin (WRF coupling)
- [maintenance] Added annotations for HDD_id, GDD_id, LAI_id, and WUDay_id layouts

### 17 Dec 2018
- [feature] Version 2018b release
- [bugfix] Fixed external water use pickup from meteorological forcing file
- [maintenance] Improved OHM radiation calculation using time-step-weighted dQ*
  - Better memory usage and supports variable time-step simulations
  - Essential for WRF-SUEWS coupling

### 02 Aug 2018
- [feature] Version 2018a release
- [feature] New readthedocs.org-based documentation system
- [feature] Added input_converter for version migration
- [feature] Added benchmark_report for release validation
- [feature] Improved near-surface diagnostics (T2, Q2, U10)
- [feature] Improved skin temperature calculation (Ts)
- [change] StabilityMethod recommended option changed from 2 to 3
- [change] Energy use profile selections moved from SUEWS_SiteSelect.txt to SUEWS_AnthropogenicHeat.txt
- [change] Added BiogenCO2Code to SUEWS_Veg.txt for new SUEWS_BiogenCO2.txt lookup
- [change] Expanded weekday/weekend options for multiple parameters
  - TrafficRate_WD/WE, QF0_BEU_WD/WE
  - AHMin_WD/WE, AHSlope_WD/WE, TCritic_WD/WE with cooling/heating settings
- [change] AnthropHeatMethod renamed to EmissionsMethod
- [maintenance] Major code restructuring for better modularity
  - Added explicit interface intent for module coupling
  - Restructured physics scheme layout
  - Improved output file alignment
- [maintenance] Removed AnthropCO2Method from RunControl.nml


## 2017

### 02 Aug 2017
- [feature] Version 2017b release
- [feature] Added surface-level diagnostics as default output
  - T2 (air temperature at 2 m agl)
  - Q2 (air specific humidity at 2 m agl)
  - U10 (wind speed at 10 m agl)
- [feature] Added netCDF output format support (disabled in public release)
- [maintenance] Development of new storage heat flux options (AnOHM, ESTM) - not for production use
- [maintenance] Development of carbon dioxide flux modelling - not for production use

### 01 Feb 2017
- [feature] Version 2017a release
- [feature] Automatic forcing disaggregation and output aggregation
  - Removes need for Python wrapper
  - Model handles time-step conversions internally
- [feature] Improved InitialConditions handling
  - SUEWS approximates most initial conditions if unknown
  - Detailed initial conditions still supported if available
- [feature] Surface-specific LAI calculations
  - Each vegetated surface uses its own LAI development parameters
  - Previously only deciduous tree parameters were used
- [feature] Adapted storage heat flux for sub-hourly time-steps
  - Hysteresis based on hourly running means
- [feature] Improved error handling
  - Separate files: problems.txt (serious), warnings.txt (less critical)
- [change] Major changes to input file formats
  - Simplified RunControl.nml and InitialConditions files
  - Met forcing files no longer need -9 termination rows
  - Single InitialConditions file can serve multiple grids
- [change] Longitude sign convention corrected
  - Negative values = west, positive values = east
- [change] Configurable output variable selection
  - Option to write subset of variables instead of all<|MERGE_RESOLUTION|>--- conflicted
+++ resolved
@@ -34,18 +34,15 @@
 
 ## 2025
 
-<<<<<<< HEAD
-### 01 Oct 2025
-- [bugfix] Fixed validation report consolidation bugs: properly merge NO ACTION NEEDED messages from all phases in multi-phase pipelines; BC pipeline now consolidates Phase B messages when Phase C fails; removed extra separator line between ACTION NEEDED and NO ACTION NEEDED sections
-- [change] Harmonised validation system output: standardised report headers without phase-specific references; all pipelines produce `updated_config.yml` and `report_config.txt`; removed "Suggestion:" messages; consistent terminal output format; phase names now descriptive (Structure/Scientific/Model validation) instead of A/B/C
-- [doc] Updated validation documentation (workflow.rst, validation.rst, README.md, ORCHESTRATOR.md, PHASE_A/B/C_DETAILED.md) to reflect consolidated reports, standardised file naming, deduplication features, and harmonised output format
-=======
 ### 1 Oct 2025
 - [improvement] Refactored SPARTACUS nlayer=1 handling in `SurfaceInitialState.from_df_state()` to use more robust try-except pattern
   - Replaced conditional logic based on nlayer value with EAFP (Easier to Ask Forgiveness than Permission) approach
   - Method now automatically handles both array format `"(idx,)"` and scalar format `"idx"` for DataFrame columns
   - Improved code maintainability and self-documentation with `safe_get_value()` helper function
   - Enhanced error messages to aid debugging when column format issues occur
+- [bugfix] Fixed validation report consolidation bugs: properly merge NO ACTION NEEDED messages from all phases in multi-phase pipelines; BC pipeline now consolidates Phase B messages when Phase C fails; removed extra separator line between ACTION NEEDED and NO ACTION NEEDED sections
+- [change] Harmonised validation system output: standardised report headers without phase-specific references; all pipelines produce `updated_config.yml` and `report_config.txt`; removed "Suggestion:" messages; consistent terminal output format; phase names now descriptive (Structure/Scientific/Model validation) instead of A/B/C
+- [doc] Updated validation documentation (workflow.rst, validation.rst, README.md, ORCHESTRATOR.md, PHASE_A/B/C_DETAILED.md) to reflect consolidated reports, standardised file naming, deduplication features, and harmonised output format
 
 ### 30 Sep 2025
 - [bugfix] Fixed SPARTACUS multi-layer configuration handling to correctly create roof/wall arrays matching nlayer value (#698, #706, #707, #708)
@@ -53,7 +50,6 @@
   - Initial states now correctly reflect the specified number of vertical layers
   - Added defensive coding to handle missing layer data gracefully
 - [improvement] Added warning when nlayer parameter is missing from df_state, improving debugging visibility for configuration issues
->>>>>>> 4fa22c3e
 
 ### 26 Sep 2025
 - [bugfix] Fixed path resolution bug in `suews-validate` CLI command that prevented validation from working when run from subdirectories
