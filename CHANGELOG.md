<!-- Each entry should fall into one of the following categories: -->
<!-- [feature]: New feature -->
<!-- [bugfix]: Bug fixes; also, create a related GitHub issue -->
<!-- [maintenance]: Codebase maintenance (including Claude Code/dev tooling) -->
<!-- [doc]: Documentation updates -->
<!-- [change]: Changes exposed to users -->

## Table of Contents

- [2025](#2025)
- [2024](#2024)
- [2023](#2023)
- [2022](#2022)
- [2021](#2021)
- [2020](#2020)
- [2019](#2019)
- [2018](#2018)
- [2017](#2017)

## Annual Statistics

| Year | Features | Bugfixes | Changes | Maintenance | Docs | Total |
|------|----------|----------|---------|-------------|------|-------|
| 2025 | 27 | 13 | 3 | 28 | 12 | 83 |
| 2024 | 12 | 17 | 1 | 12 | 1 | 43 |
| 2023 | 11 | 14 | 3 | 9 | 1 | 38 |
| 2022 | 15 | 18 | 0 | 7 | 0 | 40 |
| 2021 | 4 | 5 | 1 | 3 | 6 | 19 |
| 2020 | 7 | 6 | 0 | 3 | 2 | 18 |
| 2019 | 4 | 8 | 1 | 6 | 1 | 20 |
| 2018 | 7 | 1 | 6 | 5 | 0 | 19 |
| 2017 | 9 | 0 | 3 | 2 | 0 | 14 |


## 2025

<<<<<<< HEAD
### 7 Aug 2025
- [maintenance] Added CLAUDE.md content preservation system to prevent AI-induced data loss
  - Created validation script to detect placeholder text and missing critical sections
  - Implemented automatic backup system with timestamped snapshots
  - Added Git pre-commit hook for CLAUDE.md integrity validation
  - Documented best practices for preventing content truncation
  - Ensures complete file preservation during AI-assisted edits
=======
### 8 Aug 2025
- [maintenance] Upgraded PyPI publishing to use Trusted Publishing (OIDC authentication)
  - Removed dependency on long-lived API tokens for PyPI and TestPyPI
  - Added OIDC permissions (`id-token: write`) to deployment jobs
  - Enhanced security with short-lived tokens generated per workflow run
  - Created documentation for configuring Trusted Publishing on PyPI
  - Maintains backward compatibility until PyPI configuration is updated
>>>>>>> 1135bced

### 6 Aug 2025
- [feature] Added CRU TS4.06 climatological temperature data integration for precheck initialisation
  - Integrated CRU TS4.06 monthly temperature normals (1991-2020) for automatic temperature initialisation
  - Added `get_mean_monthly_air_temperature()` function using 0.5° global grid data
  - Optimised data storage using Parquet format (2.3MB vs 19MB CSV)
  - Provides location-specific temperature estimates for any global urban site
  - Includes spatial interpolation for nearest grid cell matching
  - Added comprehensive test coverage for temperature lookup functionality
- [maintenance] Integrated limited CI testing for draft PRs to speed up development feedback
  - Modified main CI workflow to dynamically adjust build matrix based on draft status
  - Draft PRs: Only test Linux + Python 3.9 and 3.13 (2 configurations)
  - Ready PRs: Full testing across all platforms and Python versions (20 configurations)
  - Added auto-cancellation of in-progress CI runs when new commits are pushed
  - Provides 10x faster feedback during development while ensuring full coverage when ready

### 5 Aug 2025
- [doc] Fixed FAIMethod option descriptions inconsistency ([#578](https://github.com/UMEP-dev/SUEWS/issues/578))
  - Updated Python data model FAIMethod enum to match Fortran implementation
  - Changed enum names from ZERO/FIXED to USE_PROVIDED/SIMPLE_SCHEME
  - Removed VARIABLE option (value 2) as it's not implemented in Fortran code
  - Clarified that option 0 uses provided FAI values, option 1 calculates using simple scheme
  - Updated Field description to reflect actual implementation behaviour
  - Aligned default value with Fortran code (FAIMethod.USE_PROVIDED = 0)

### 25 Jul 2025
- [bugfix] Fixed unnecessary interpolation when tstep equals resolutionfilesin ([#161](https://github.com/UMEP-dev/SUEWS/issues/161))
  - Added conditional check to skip interpolation when model timestep matches input data resolution
  - Prevents incorrect interpolation of averaged variables like kdown
  - Ensures forcing data passes through unchanged when no resampling is needed
- [doc] Improved clarity of tstep_prev purpose for WRF-SUEWS coupling ([#551](https://github.com/UMEP-dev/SUEWS/issues/551), [#553](https://github.com/UMEP-dev/SUEWS/issues/553))
  - Added explanatory comments at all tstep_prev usage sites
  - Enhanced type definition documentation in SUEWS_TIMER
  - Added module-level documentation explaining WRF coupling support
  - Clarified that tstep_prev equals tstep in standalone SUEWS but allows adaptive timesteps in WRF
- [feature] Separated RSL and MOST height array generation ([PR #541](https://github.com/UMEP-dev/SUEWS/pull/541))
  - Fixed interpolation errors by completely separating RSL and MOST approaches
  - Improved height array generation for different atmospheric stability methods
- [maintenance] Updated PyPI/TestPyPI deployment strategy
  - PR/Push builds no longer deploy to conserve TestPyPI quota
  - Nightly builds create YYYY.M.D.dev tags after successful builds
  - Dev tags deploy all wheels to TestPyPI only
  - Production tags deploy all wheels to PyPI only
- [maintenance] Add workflow guidance for build and test before push
  - Updated CLAUDE.md with workflow section requiring build and test before pushing or creating PRs
  - Ensures Claude Code always validates code compilation and test success before remote operations
  - Fixed race condition in tag creation with single job approach
- [maintenance] Enhanced documentation for build process and introduced new agents
  - Added reminders in CLAUDE.md for updating meson.build files when creating new source files
  - Created `doc-code-sync-checker` agent to ensure documentation synchronisation with code changes
  - Created `test-coverage-mece-analyser` agent to verify comprehensive test coverage following MECE principle
- [doc] Updated issue label system to include developer queries
  - Extended 1-question label from 'User question/support' to 'User question/support/dev query'
  - Updated issue triage documentation and decision tree to reflect this change

### 23 Jul 2025
- [maintenance] Added `/log-changes` slash command for automated documentation updates
  - Created custom slash command in `.claude/commands/log-changes.md`
  - Analyses git commits to fill gaps between last documented date and today
  - Uses actual commit dates to maintain accurate historical record
  - Groups commits by date and categorises changes appropriately
  - Identifies documentation files that need updating based on code changes
  - Runs documentation generation scripts when data models or schemas change
  - Uses Claude Code's built-in slash command system with metadata and bash integration
- [maintenance] Created CHANGELOG management scripts ([PR #547](https://github.com/UMEP-dev/SUEWS/pull/547))
  - Added `.claude/scripts/changelog_restructure.py` for parsing, cleaning, and sorting entries
  - Restructured entire CHANGELOG.md file with proper reverse chronological ordering
  - Extended historical coverage from 65 to 117 dates by analyzing git commit history
  - Filled documentation gaps from 2020-2024 with comprehensive analysis of 3,418 commits
  - Established automated workflow for ongoing CHANGELOG maintenance
- [maintenance] Enhanced CLAUDE.md with documentation update requirements for Claude Code workflows
  - Updated CLAUDE.md to emphasise updating documentation and CHANGELOG.md for code changes
  - Clarified that documentation generation scripts run ONLY for specific data model changes
  - Added reminder that CLAUDE.md updates should be categorised as [maintenance]
  - Modified claude.yml and claude-code-review.yml workflows to check for documentation updates
  - Added explicit CHANGELOG.md update requirements with category guidelines

### 22 Jul 2025
- [feature] Enhanced CI workflow to trigger on tag pushes
  - Build workflow now triggers on version tag pushes for release automation
- [bugfix] Fixed input validation for zero wind speed ([PR #545](https://github.com/UMEP-dev/SUEWS/pull/545), fixes [#314](https://github.com/UMEP-dev/SUEWS/issues/314))
  - Added validation to prevent division by zero in atmospheric calculations
  - Fixed wind speed validation test to use correct forcing data structure
  - Prevents model crashes when wind speed approaches zero
- [bugfix] Fixed snow warning spam ([PR #542](https://github.com/UMEP-dev/SUEWS/pull/542), fixes [#528](https://github.com/UMEP-dev/SUEWS/issues/528))
  - Limited snow warning message to appear only once per simulation run
  - Added module-level flag to track warning display status
  - Prevents console spam when SnowUse=1 is enabled
- [maintenance] Migrated all model validators to SUEWSConfig ([PR #546](https://github.com/UMEP-dev/SUEWS/pull/546))
  - Completed systematic migration of 12 model validators from individual Pydantic classes
  - Centralised all validation logic in SUEWSConfig for better maintainability
  - Added 99 comprehensive tests for migrated validators
  - Updated legacy tests to use new centralised validation architecture
  - Improved albedo validation to allow equality for constant albedo scenarios
- [doc] Enhanced documentation for Claude Code and issue triage
  - Updated CLAUDE.md with feature planning and spec system documentation
  - Added comprehensive SUEWS issue triage guide with MECE label system
  - Added scientific review process documentation

### 21 Jul 2025
- [feature] Allow lists under RefValue for forcing data ([PR #540](https://github.com/UMEP-dev/SUEWS/pull/540), fixes [#538](https://github.com/UMEP-dev/SUEWS/issues/538))
  - Added iteration functionality to RefValue when value is a list
  - Enables more flexible configuration of forcing data parameters
  - Added comprehensive test coverage for list handling in RefValue

### 20 Jul 2025
- [feature] Enhanced code formatting automation
  - Added ability to create format-only PRs via workflow dispatch
  - Replaced master auto-format with PR-based formatting for better review
  - Added GitHub Actions workflow for Fortran code formatting
- [maintenance] Repository cleanup and reorganisation
  - Removed .ropeproject from tracking
  - Removed disabled workflow files for auto-formatting
  - Reorganised developer documentation into dev-ref directory

### 19 Jul 2025
- [maintenance] Improved auto-format workflow
  - Updated workflow to create PR instead of direct push
  - Removed pre-commit configuration
  - Fixed conflicting .fprettify.yml file

### 18 Jul 2025
- [feature] Added comprehensive testing improvements (PRs [#525](https://github.com/UMEP-dev/SUEWS/issues/525), [#526](https://github.com/UMEP-dev/SUEWS/issues/526))
  - Added extensive utility tests for core functionality
  - Added comprehensive coding guidelines and testing documentation
  - Implemented automatic code formatting on master branch
- [bugfix] Fixed CI errors in test suite
  - Disabled cmd tests to fix CI errors on Python 3.9/3.10
  - Used importlib.resources for reliable sample config access in CI
- [maintenance] Removed WRF-SUEWS integration utilities

### 17 Jul 2025
- [feature] Added cibuildwheel debug workflow with SSH access ([PR #522](https://github.com/UMEP-dev/SUEWS/pull/522))
- [maintenance] Enhanced Claude workflows with skip functionality
  - Added ability to skip reviews based on PR title keywords
  - Converted Claude code review to manual workflow dispatch
- [maintenance] Test suite improvements
  - Added pytest-order to dev dependencies
  - Enabled all tests on all platforms ([PR #513](https://github.com/UMEP-dev/SUEWS/pull/513))
  - Reorganised test suite by functionality

### 16 Jul 2025
- [bugfix] Fixed QE/QH discrepancy with atmospheric state initialization
  - Replaced exact equality checks with epsilon-based comparisons
  - Added floating-point epsilon constant for numerical stability
  - Initialised all atmospheric state variables to prevent state pollution
  - Added comprehensive floating-point stability test suite

### 15 Jul 2025
- [change] Updated data model to use rho_cp instead of cp parameter
  - Changed thermal layer specification for consistency
  - Updated pydantic data model validation

### 13 Jul 2025
- [maintenance] Improved Claude Code review formatting ([PR #474](https://github.com/UMEP-dev/SUEWS/pull/474))
  - Added collapsible HTML sections for better organisation
  - Enhanced review structure with categorised feedback

### 11 Jul 2025
- [maintenance] Added Claude Code GitHub Actions workflows (PRs [#466](https://github.com/UMEP-dev/SUEWS/issues/466), [#467](https://github.com/UMEP-dev/SUEWS/issues/467))
  - Added Claude PR Assistant workflow for automated reviews
  - Preserved security checks for authorised users
  - Added worktree command for Claude Code integration

### 10 Jul 2025
- [bugfix] Fixed version tag preservation ([PR #465](https://github.com/UMEP-dev/SUEWS/pull/465))

### 08 Jul 2025
- [feature] Added conditional validation for model options ([PR #460](https://github.com/UMEP-dev/SUEWS/pull/460))
  - Implemented validation for storage, RSL, and STEBBS options
  - Added comprehensive test coverage for conditional validation
  - Improved validation error messages with detailed issues

### 05 Jul 2025
- [feature] Simplified SUEWSSimulation API ([PR #463](https://github.com/UMEP-dev/SUEWS/pull/463))
  - Refactored class for cleaner, more intuitive interface
  - Fixed forcing file path handling issues ([#458](https://github.com/UMEP-dev/SUEWS/issues/458), [#459](https://github.com/UMEP-dev/SUEWS/issues/459))
  - Added comprehensive tests for various forcing scenarios
  - Updated documentation for new API

### 04 Jul 2025
- [feature] Enhanced SUEWS configuration builder ([PR #455](https://github.com/UMEP-dev/SUEWS/pull/455))
  - Added unsaved changes warning
  - Implemented field-specific UI controls
  - Fixed radio button styling and type conversion
  - Added experimental warnings and version info
  - Improved validation error messages
  - Modularised config-builder.js for better maintainability

### 03 Jul 2025
- [change] Added DailyState resampling option ([PR #456](https://github.com/UMEP-dev/SUEWS/pull/456))
  - Improved resampling implementation for DailyState outputs
  - Enhanced output flexibility for different temporal resolutions

### 02 Jul 2025
- [feature] Added automatic annotated YAML generation for parameter validation errors
  - Generates helpful annotated YAML files when configuration validation fails
  - Marks missing parameters with [ERROR] MISSING: and provides [TIP] ADD HERE: suggestions
  - Includes parameter descriptions and expected types for each missing field
  - Significantly improves user experience when creating configuration files
- [bugfix] Fixed parameter validation false positives and improved validation messages ([#448](https://github.com/UMEP-dev/SUEWS/issues/448))
  - Resolved spurious warnings during normal operations
  - Made validation messages clearer and more actionable
  - Fixed platform-specific test failures on Windows, Linux, and macOS
- [change] Replaced emoji markers with text markers in annotated YAML files
  - Changed from emoji (🔴, 💡) to text markers ([ERROR], [TIP]) for Windows compatibility
  - Ensures consistent display across all platforms without Unicode encoding issues

### 28 Jun 2025
- [feature] Completed SUEWS MCP (Model Context Protocol) server implementation
  - Finished all 11 tools across configuration guidance and result interpretation
  - Implemented comprehensive parameter knowledge base with scientific documentation
  - Added physics compatibility matrix for method validation
  - Created desktop extension (.dxt) for easy Claude Desktop integration
  - Tools include: validation, suggestions, templates, energy balance diagnosis, thermal comfort analysis, urban effects, validation metrics, and narrative insights
- [maintenance] Streamlined worktree workflow for Claude Code development
  - Created automated scripts for worktree management: worktree-setup.sh and worktree-cleanup.sh
  - Replaced slow mamba environment cloning with fast Python venv creation
  - Updated CLAUDE.md to prioritise friction-free workflow with single-command operations
  - Added comprehensive guide at .claude/workspace/claude-code-worktree-guide.md
  - Benefits: seconds vs minutes for setup, no shell integration issues, self-contained environments

### 22 Jun 2025
- [feature] Successfully completed SUEWSSimulation class implementation and testing
  - Fixed core SUEWSSimulation functionality to work with real SUEWS benchmark data
  - Implemented proper state conversion using actual `config.to_df_state()` method instead of placeholder
  - Fixed forcing data loading using `supy.util._io.read_forcing()` function
  - Created simplified test suite using real benchmark files: test/benchmark1/benchmark1.yml and test/benchmark1/forcing/Kc1_2011_data_5.txt
  - All 7 core functionality tests passing: init, setup_forcing, simulation_run, expected_output_variables, results_format, error_handling
  - Successfully runs complete SUEWS simulations with energy flux outputs (QH, QE, QS) and proper MultiIndex DataFrame structure
  - Validated integration with existing SuPy infrastructure including run_supy_ser execution engine

### 20 Jun 2025
- [feature] Added modern SUEWSSimulation class with comprehensive object-oriented interface
  - Implemented YAML-based configuration management with intelligent parameter overriding
  - Created pandas DataFrame integration with multi-index results structure for enhanced data manipulation
  - Added chainable method design for intuitive workflows: init, from_yaml, setup_forcing, run, get_results, summary, see, quick_plot, save, clone, reset, validate
  - Built-in validation system with British English error messages and actionable feedback
  - Multiple export formats support: CSV, Excel, Pickle, NetCDF with automatic directory creation
  - Performance optimisation with chunking support and lazy loading for large datasets
  - Comprehensive test suite with 48/48 tests passing (100% success rate) across unit, integration, and functionality tests
  - Standalone implementation addressing circular import issues during development
  - Complete documentation with usage examples and migration guidance
- [bugfix] Fixed SUEWSSimulation test failures using real SuPy sample data
  - Updated test fixtures to use actual SuPy sample configuration and forcing data instead of mock objects
  - Fixed import paths for mock decorators from 'supy.suews_sim' to 'supy._run' modules
  - Implemented proper error handling with correct exception types (ValueError vs RuntimeError)
  - Added fallback resampling functionality when SuPy's resample_output lacks required variables
  - Enhanced mock configuration for matplotlib plotting tests with proper method assignments
  - Fixed validation logic to properly handle missing vs. empty forcing data with appropriate error types
- [bugfix] Fixed claude-dev Docker image not being built with custom Dockerfile
  - Implemented pre-build approach for custom SUEWS development Docker image
  - Modified start script to build `suews-claude-dev:latest` from Dockerfile.claude-dev
  - Removed dockerfile reference from claude-sandbox.config.json to use pre-built image
  - Updated rebuild flag to handle all possible image names and force fresh builds
  - Now correctly uses the comprehensive SUEWS development environment with conda, gfortran, etc.

### 19 Jun 2025
- [maintenance] Updated main README.md and Makefile help text to reference actual Claude Code integration tools
- [maintenance] Enhanced documentation for Dropbox compatibility and multi-workspace development workflows
- [doc] Updated claude-dev/README.md to accurately reflect implementation with `claude.sh` workspace manager
- [doc] Documented advanced workspace management features for parallel development environments
- [doc] Fixed documentation inconsistencies: removed non-existent Makefile targets, corrected script names
- [doc] Reorganised README.md: moved Development Environment under Developer Note section
- [doc] Enhanced Traditional Development section with complete local setup instructions including prerequisites, workflow, and troubleshooting
- [doc] Simplified main README with Quick Start section for users, moving detailed compilation steps to developer documentation

### 15 Jun 2025
- [feature] Implemented cross-platform isolated build directories (`/tmp/suews-builds/`) to prevent environment conflicts
- [feature] Enhanced `make dev` with automatic environment detection and appropriate build configuration
- [feature] Added new Makefile target: `make deactivate` (environment management helper)
- [feature] Comprehensive help system with `make help` displaying Quick Start guide and complete command reference
- [bugfix] Resolved meson build conflicts between different Python environments by implementing isolated build directories
- [bugfix] Fixed numpy path issues when using virtual environments located within project directory structure
- [maintenance] Improved cross-platform compatibility for Windows, macOS, and Linux build environments
- [maintenance] Enhanced Makefile with unified development workflow
- [maintenance] Added automatic .gitignore rules for SPARTACUS generated files to prevent repository pollution
- [doc] Updated CLAUDE.md with comprehensive changelog management guidelines and development workflow documentation

### 13 Jun 2025
- [feature] Added YAML-based configuration system with comprehensive conversion tools and interactive web UI ([#343](https://github.com/UMEP-dev/SUEWS/issues/343))
- [feature] Implemented `to_yaml.py` command-line tool for converting legacy table-based inputs to modern YAML format with optional version upgrade support
- [feature] Created interactive web-based configuration builder with real-time validation, Bootstrap UI, and YAML/JSON export capabilities
- [feature] Added automatic JSON Schema generation from Pydantic data models for configuration validation and UI integration
- [maintenance] Unified development and documentation environments into single `environment.yml` file to simplify workflow and reduce maintenance overhead
- [maintenance] Migrated from deprecated `_config.py` to dedicated `data_model` subpackage with type-safe Pydantic models
- [maintenance] Improved Windows build compatibility with UCRT support, enhanced CI/CD workflows, and Windows-specific compiler optimisations
- [doc] Enhanced documentation system with modernised structure and comprehensive migration guides from table-based to YAML-based configuration

### 06 Jun 2025
- [doc] Added comprehensive unit documentation to all RefValue parameters in data model, improving dimensional consistency and user understanding of expected parameter scales and ranges ([#398](https://github.com/UMEP-dev/SUEWS/issues/398))

### 30 Jan 2025
- [feature] Major STEBBS (Spatially-Resolving Building Energy Balance Scheme) enhancements ([PR #309](https://github.com/UMEP-dev/SUEWS/pull/309))
  - Refactored STEBBS parameter handling and building state types
  - Added comprehensive STEBBS configuration support in YAML format
  - Updated STEBBS outputs and namelist file expectations
  - Improved STEBBS method options validation (0 or 1 only)
  - Renamed 'stebbsuse' to 'stebbsmethod' for consistency
- [maintenance] Build system improvements
  - Refactored supy_driver build process for better debugging
  - Added success message to SUEWS library build process
  - Removed temporary debug commands from meson build script
- [maintenance] CI/CD enhancements
  - Updated GitHub Actions workflow for wheel building
  - Removed archived workflow files
  - Added automated fprettify source code formatting

### 28 Jan 2025
- [feature] Python 3.13 support (PRs [#341](https://github.com/UMEP-dev/SUEWS/issues/341), [#342](https://github.com/UMEP-dev/SUEWS/issues/342))
  - Added full test coverage for Python 3.13 on linux_x86_64
  - Updated cibuildwheel to v2.20 for Python 3.13 compatibility
  - Fixed macOS wheel building for multiple Python versions
  - Enhanced CI matrix configuration for broader platform support
- [bugfix] Fixed atmospheric stability calculations (issue [#296](https://github.com/UMEP-dev/SUEWS/issues/296))
  - Modified neut_limit parameter handling
  - Changed L_MOD to L_MOD_RSL for psihath calculations
- [maintenance] Improved macOS build configuration
  - Dynamically set deployment targets based on runner platform
  - Added FC environment variable for Fortran compiler selection
  - Simplified macOS wheel building process

### 24 Jan 2025
- [maintenance] Improved CI testing workflow:
  - Added quick test mode for faster CI runs
  - Added matrix-dependent macOS deployment targets
  - Optimised test selection for different Python versions
  - Updated cibuildwheel configuration for better cross-platform compatibility

### 23 Jan 2025
- [feature] Added a pydantic-based input structure to ease the input of model parameters ([#324](https://github.com/UMEP-dev/SUEWS/issues/324))

### 21 Jan 2025
- [feature] Enhanced configuration system with Pydantic validation
  - Added pydantic dependency for robust data validation
  - Implemented from_df_state methods for configuration classes
  - Added sample_config.yml for configuration examples
  - Enhanced SUEWSConfig initialization methods
- [feature] STEBBS model improvements
  - Refactored STEBBS module for improved clarity and consistency
  - Enhanced building state management and parameter naming
  - Added detailed documentation for LBM (Local Building Model) types
  - Improved STEBBS configuration variable organization

### 8 Jan 2025
- [bugfix] Fixed STEBBS parameter type handling (PRs [#321](https://github.com/UMEP-dev/SUEWS/issues/321), [#323](https://github.com/UMEP-dev/SUEWS/issues/323), fixes [#319](https://github.com/UMEP-dev/SUEWS/issues/319))
  - Fixed string/numeric type handling in pack_var function
  - Ensured consistent output types for error handling
  - Removed DAVE-specific parameters from STEBBS


## 2024

### 20 Dec 2024
- [feature] ValueWithDOI (Value with Digital Object Identifier) system implementation
  - Added comprehensive VWD support across all model components
  - Implemented VWD for SPARTACUS, forcing files, and vertical layers
  - Added VWD to model physics, surface properties, and building layers
  - Enhanced parameter traceability with Reference class implementation
  - Applied VWD to water distribution, thermal layers, and OHM coefficients
- [feature] Enhanced parameter documentation and citation tracking
  - Added DOI references for all major parameter categories
  - Improved scientific reproducibility with parameter source tracking

### 11 Dec 2024
- [doc] Enhanced soil moisture calculations documentation
  - Refined soil moisture deficit calculations with detailed parameter guidance
  - Clarified roles of G_sm, S1, and S2 parameters
  - Improved documentation for moisture stress response mechanisms
  - Restored threshold-based approach for moisture stress calculations

### 9 Dec 2024
- [bugfix] Fixed soil water state calculations ([PR #317](https://github.com/UMEP-dev/SUEWS/pull/317), fixes [#316](https://github.com/UMEP-dev/SUEWS/issues/316))
  - Corrected soil water state initialization issues
  - Updated moisture stress calculations
- [maintenance] Development environment improvements
  - Added test-quick.py to .gitignore
  - Enhanced support for easier testing of development changes

### 8 Dec 2024
- [feature] YAML configuration system enhancements ([PR #315](https://github.com/UMEP-dev/SUEWS/pull/315), fixes [#298](https://github.com/UMEP-dev/SUEWS/issues/298))
  - Merged default YAML generator into def_config_suews function
  - Added field rules and validators for STEBBS properties
  - Enhanced configuration validation for storage heat methods
  - Generated new config-suews.yml with STEBBS parameters

### 3 Dec 2024
- [bugfix] Fixed wind speed handling in RSL calculations ([PR #307](https://github.com/UMEP-dev/SUEWS/pull/307), fixes [#283](https://github.com/UMEP-dev/SUEWS/issues/283))
  - Modified RSL calculations to avoid negative wind speeds
  - Prevented negative zero displacement height (zd) values
  - Added error catching for negative wind speed conditions

### 27 Nov 2024
- [feature] Enhanced DataFrame state conversion capabilities
  - Added from_df_state methods for multiple property classes
  - Implemented to_df_state methods for vertical layers
  - Enhanced water distribution parameter handling
  - Added comprehensive testing framework for DataFrame validation
- [bugfix] Fixed water distribution parameter bug in control files
  - Corrected parameter indexing in surface properties

### 20 Nov 2024
- [feature] YAML to DataFrame converter implementation (PRs [#305](https://github.com/UMEP-dev/SUEWS/issues/305), [#306](https://github.com/UMEP-dev/SUEWS/issues/306), fixes [#304](https://github.com/UMEP-dev/SUEWS/issues/304))
  - Created converter for YAML configurations to df_state format
  - Updated config schema for SUEWS
  - Enhanced DataFrame structure with default values
  - Added support for vertical layers, roofs, and walls configuration

### 12 Nov 2024
- [bugfix] Critical error reporting enhancement ([PR #295](https://github.com/UMEP-dev/SUEWS/pull/295), fixes [#294](https://github.com/UMEP-dev/SUEWS/issues/294))
  - Created error report system for critical issues
  - Improved error handling in data processing module
- [maintenance] Build system improvements ([PR #293](https://github.com/UMEP-dev/SUEWS/pull/293), fixes [#285](https://github.com/UMEP-dev/SUEWS/issues/285))
  - Updated Makefile to install without dependencies
  - Restored albedo value range checks in update_Veg subroutine
  - Fixed typos in documentation

### 8 Nov 2024
- [feature] Added STEBBS method switching capability
  - Implemented switch to enable/disable STEBBS calculations
  - Added configuration option for STEBBS method selection

### 8 Oct 2024
- [feature] Enhanced STEBBS output capabilities
  - Added new output line for STEBBS results
  - Improved data logging for building energy calculations

### 17 Sep 2024
- [feature] Added BUILDING_STATE type
  - Implemented new derived type for building state management
  - Enhanced building energy balance calculations

### 6 Aug 2024
- [bugfix] Fixed parallel running mode issues ([PR #282](https://github.com/UMEP-dev/SUEWS/pull/282))
  - Resolved issues with df_debug in parallel execution mode
  - Improved thread safety for debug output
  - Preserved .dev suffix in version tags
  - Fixed metadata variable error suppression during packing
  - Applied dropna only to DailyState group in resample_output

### 06 Aug 2024
- [bugfix] Fixed issue with unassociated `avcp` parameter causing model instability ([PR #282](https://github.com/UMEP-dev/SUEWS/pull/282))
- [maintenance] Simplified SuPy module's serial mode implementation for better performance

### 02 Aug 2024
- [bugfix] Fixed a bug in the calculation of the surface temperature ([#281](https://github.com/UMEP-dev/SUEWS/issues/281))

### 05 Jul 2024
- [feature] Added an option to consider the local feedback of near-surface temperature on the surface energy balance ([#132](https://github.com/UMEP-dev/SUEWS/issues/132))
- [feature] Implemented debug mode to help with model troubleshooting ([#275](https://github.com/UMEP-dev/SUEWS/issues/275))
- [bugfix] Restored full test for the DTS-based version ([#264](https://github.com/UMEP-dev/SUEWS/issues/264))
- [bugfix] Fixed the goto part in snow code implementation ([#128](https://github.com/UMEP-dev/SUEWS/issues/128))
- [maintenance] Enhanced the ability to auto-fix missing parameters in df_state ([#276](https://github.com/UMEP-dev/SUEWS/issues/276))
- [maintenance] Updated SSss_YYYY_SUEWS_TT.csv output tables

### 04 Jul 2024
- [bugfix] Fixed a bug causing an abrupt change in results due to a less smooth transition in `z0` from surfaces without roughness elements to those with them. ([#271](https://github.com/UMEP-dev/SUEWS/issues/271))
- [bugfix] Improved the discretisation of the vertical levels in the RSL scheme for better interpolation of surface diagnostics (e.g. `T2`) ([#271](https://github.com/UMEP-dev/SUEWS/issues/271))
- [maintenance] Added support for NumPy 2.0 ([#271](https://github.com/UMEP-dev/SUEWS/issues/271))

### 13 Jun 2024
- [bugfix] Fixed SUEWS-SS issue with more than 7 layers ([#268](https://github.com/UMEP-dev/SUEWS/issues/268))

### 09 Jun 2024
- [bugfix] Fixed SUEWS-SS issue when same building fractions were used ([#266](https://github.com/UMEP-dev/SUEWS/issues/266))

### 31 May 2024
- [feature] Added `dict_debug` an optional output of `run_supy` to help debug the model (for developers: add a `debug` flag to `df_state` to activate this feature) ([#233](https://github.com/UMEP-dev/SUEWS/issues/233))

### 23 May 2024
- [bugfix] Fixed string type issue on Python 3.9
- [maintenance] Added support for Python 3.9 to Python 3.12 ([#257](https://github.com/UMEP-dev/SUEWS/issues/257))
- [maintenance] Updated test suite for consistency and readability

### 17 May 2024
- [maintenance] Changed the python build backend to `meson` and `ninja` for faster builds ([#257](https://github.com/UMEP-dev/SUEWS/issues/257))

### 09 May 2024
- [feature] Added CITATION file for academic referencing ([#258](https://github.com/UMEP-dev/SUEWS/issues/258))
- [bugfix] Fixed Windows build issues
- [maintenance] Updated GitHub Actions for upload/download and EndBug/add-and-commit
- [maintenance] Removed unnecessary files and updated build configuration

### 01 Mar 2024
- [bugfix] Fixed table converter error due to issue in `rule.csv` ([#249](https://github.com/UMEP-dev/SUEWS/issues/249))
- [change] Updated update_DailyStateLine_DTS function to include additional input parameters

### 01 Feb 2024
- [maintenance] Added Apple M1 GitHub runner to CI for enhanced cross-platform testing

### 31 Jan 2024
- [bugfix] Fixed GCC and M1 environment compatibility issues


## 2023

### 19 Dec 2023
- [feature] Fixed water storage calculation and snow fraction update (contributed by @ljarvi)
- [feature] Added horizontal soil water movement with new variables
- [feature] Added option to use local air temperature in phenology-related calculations
- [feature] Added local temperature option for QF-related calculations
- [change] Refactored soil moisture calculations to use hydroState instead of hydroState_prev

### 21 Nov 2023
- [bugfix] Fixed various issues reported in [#237](https://github.com/UMEP-dev/SUEWS/issues/237) and [#238](https://github.com/UMEP-dev/SUEWS/issues/238)

### 18 Oct 2023
- [change] `Snow` is temporarily turned off for easier implementation of other functionalities; will be brought back in the future.

### 17 Oct 2023
- [bugfix] Fixed issue in calculating irrigation ([#228](https://github.com/UMEP-dev/SUEWS/issues/228))

### 15 Oct 2023
- [bugfix] Fixed installation of specific SuPy version ([#229](https://github.com/UMEP-dev/SUEWS/issues/229))
- [bugfix] Fixed potential initialisation issue in water use calculation that might lead to NaN values
- [maintenance] Multiple contributions merged from @ljarvi (patches 10-23)

### 07 Oct 2023
- [maintenance] Updated build script and full testing requirements to Python 3.11
- [doc] Updated CO2 related documentation pages ([#226](https://github.com/UMEP-dev/SUEWS/issues/226))

### 14 Aug 2023
- [feature] Added allocation/deallocation subroutines to SPARTACUS_LAYER_PRM
- [bugfix] Fixed oscillation issue in EHC ([#210](https://github.com/UMEP-dev/SUEWS/issues/210))
- [maintenance] Fixed LooseVersion deprecation issues
- [maintenance] Updated to 2nd DTS-based interface

### 01 Jul 2023
- [feature] Added a function `supy.util.get_spinup_state` to retrieve the spin-up state for the model, which can be used for debugging and initialising the model for simulation.
- [feature] Implemented fast spin-up for large-scale simulations ([#200](https://github.com/UMEP-dev/SUEWS/issues/200))
- [feature] Added Crank-Nicholson-based heat conduction solver
- [maintenance] Updated DTS procedures and functions

### 28 Jun 2023
- [bugfix] Fixed RSS problem due to incorrect porosity ([#197](https://github.com/UMEP-dev/SUEWS/issues/197))

### 05 Jun 2023
- [feature] added `FAIMethod` to help determine the FAI ([#192](https://github.com/UMEP-dev/SUEWS/issues/192))
- [bugfix] Fixed NaN in ESTM_ext surface temperature ([#182](https://github.com/UMEP-dev/SUEWS/issues/182))
- [maintenance] Updated default porosity range to avoid issues in roughness calculations

### 03 Jun 2023
- [bugfix] fixed a bug in writing out `DailyState` - all rows were written as zero ([#190](https://github.com/UMEP-dev/SUEWS/issues/190))

### 15 May 2023
- [bugfix] fixed a bug in heat flux calculation ([#182](https://github.com/UMEP-dev/SUEWS/issues/182))
- [bugfix] fixed a bug in `table-converter` ([#186](https://github.com/UMEP-dev/SUEWS/issues/186))

### 13 Apr 2023
- [feature] added more upgrade options to the `upgrade_df_state` function
- [bugfix] fixed a bug in the calculation of the soil moisture deficit weighted by vegetation fractions ([#174](https://github.com/UMEP-dev/SUEWS/issues/174))
- [change] removed `deltaLAI` from the `DailyState` output group as related info is already in `LAI` columns of all vegetated surfaces
- [maintenance] added [script](src/supy/gen_sample_output.py) to update sample output for testing

### 18 Feb 2023
- [maintenance] merged supy into suews
- [maintenance] re-organised file structure

### 16 Feb 2023
- [bugfix] Fixed issues with model stability and water balance calculations ([#142](https://github.com/UMEP-dev/SUEWS/issues/142), [#143](https://github.com/UMEP-dev/SUEWS/issues/143))

### 10 Feb 2023
- [bugfix] Fixed build system and dependency issues ([#82](https://github.com/UMEP-dev/SUEWS/issues/82))

### 27 Jan 2023
- [feature] Added EPW (EnergyPlus Weather) file header support ([#69](https://github.com/UMEP-dev/SUEWS/issues/69))
- [bugfix] Fixed various test and CI pipeline issues ([#75](https://github.com/UMEP-dev/SUEWS/issues/75), [#76](https://github.com/UMEP-dev/SUEWS/issues/76))


## 2022

### 09 Sep 2022
- [bugfix] Fixed QGIS compatibility issue with scipy/pandas dependencies
- [maintenance] Improved build system and wheel generation for releases ([#134](https://github.com/UMEP-dev/SUEWS/issues/134))

### 06 Sep 2022
- [feature] Enhanced snow module with improved debugging output
- [bugfix] Fixed snow-related calculations when snow module is disabled

### 02 Sep 2022
- [feature] Added surface-specific diagnostic output for energy balance components
- [feature] Enhanced water balance debugging with additional output variables

### 29 Aug 2022
- [bugfix] Fixed abnormal snow fraction handling when snow module is off ([#67](https://github.com/UMEP-dev/SUEWS/issues/67), [#131](https://github.com/UMEP-dev/SUEWS/issues/131))
- [bugfix] Fixed fraction calculations for surface types

### 25 Aug 2022
- [bugfix] Fixed zero QE issue when snow fraction is zero due to incorrect snow switch
- [maintenance] Reorganised snow module code structure

### 24 Aug 2022
- [bugfix] Fixed critical issues when snow module is enabled ([#127](https://github.com/UMEP-dev/SUEWS/issues/127), [#129](https://github.com/UMEP-dev/SUEWS/issues/129))
- [bugfix] Fixed snow-related initial condition loading

### 30 Jun 2022
- [feature] Improved RSL (Roughness Sublayer) calculations with better psihat correction algorithm
- [feature] Enhanced RSL calculation logic

### 29 May 2022
- [bugfix] Fixed longwave flux issues in SUEWS-SPARTACUS coupling ([#99](https://github.com/UMEP-dev/SUEWS/issues/99))

### 25 May 2022
- [feature] Added diffuse radiation at ground level output for SUEWS-SPARTACUS ([#98](https://github.com/UMEP-dev/SUEWS/issues/98))

### 24 May 2022
- [feature] Added incoming radiation into facets output for SUEWS-SPARTACUS ([#97](https://github.com/UMEP-dev/SUEWS/issues/97))
- [maintenance] Reorganised SPARTACUS output structure ([#101](https://github.com/UMEP-dev/SUEWS/issues/101))

### 14 May 2022
- [bugfix] Fixed improper hydrology calculations over roofs and walls
- [maintenance] Added Apple M1 support in Makefile

### 21 Apr 2022
- [bugfix] Fixed critical memory leakage issues
- [maintenance] Added GDB debugging instructions for macOS

### 20 Apr 2022
- [bugfix] Fixed multi-grid and multi-year run issues due to OHM averages in Qn

### 07 Apr 2022
- [feature] Added water-related results output for ESTM_ext module ([#93](https://github.com/UMEP-dev/SUEWS/issues/93))
- [bugfix] Fixed storage heat method switch issues

### 03 Apr 2022
- [feature] Added multi-grid water module implementation

### 01 Apr 2022
- [feature] Added ESTM_ext water-related variables for roofs and walls

### 30 Mar 2022
- [feature] Added combined snow and ESTM_ext functionality
- [maintenance] Split snow calculations from QE as separate module

### 24 Mar 2022
- [feature] Added `diagmethod` option for T2, RH2 and U10 calculations
- [bugfix] Fixed FAI calculation from areal mean to sum
- [bugfix] Fixed negative zd_RSL issue with small FAI and large Lc ([#88](https://github.com/UMEP-dev/SUEWS/issues/88))

### 16 Mar 2022
- [bugfix] Fixed height/level calculation bug in RSL module

### 23 Feb 2022
- [feature] ESTM coupling via surface temperature now working
  - Completed ESTM (Extended Surface Temperature Method) integration
  - Working coupling through surface temperature calculations
  - Updated SUEWS_SPARTACUS documentation

### 14 Feb 2022
- [bugfix] Fixed array allocation issues

### 10 Feb 2022
- [bugfix] Fixed multi-grid settings loading bug

### 07 Feb 2022
- [feature] Performance improvements in data loading
- [bugfix] Improved file loading procedure to handle encoding issues ([#42](https://github.com/UMEP-dev/SUEWS/issues/42))

### 24 Jan 2022
- [feature] Added skeleton code for ESTM coupling (experimental)

### 17 Jan 2022
- [maintenance] Moved SPARTACUS-specific output files to output section ([#77](https://github.com/UMEP-dev/SUEWS/issues/77))


## 2021

### 11 Dec 2021
- [doc] Restructured documentation around QF calculations ([#26](https://github.com/UMEP-dev/SUEWS/issues/26))
- [doc] Improved documentation for RSL module ([#56](https://github.com/UMEP-dev/SUEWS/issues/56))
- [doc] Enhanced spinup documentation ([#27](https://github.com/UMEP-dev/SUEWS/issues/27))
- [doc] Clarified XSMD description in meteorological input file ([#9](https://github.com/UMEP-dev/SUEWS/issues/9))

### 23 Nov 2021
- [feature] Added Python 3.10 support
- [bugfix] Fixed test issues for Python 3.10 by removing deprecated nose test
- [bugfix] Fixed pressure and relative humidity units issue ([#38](https://github.com/UMEP-dev/SUEWS/issues/38))
- [maintenance] Updated gfortran to v11 for testing
- [maintenance] Fixed Linux and manylinux build recipes

### 01 Nov 2021
- [feature] Added option to use existing surface temperature for outgoing longwave radiation

### 27 Oct 2021
- [bugfix] Fixed RH diagnostics by setting upper limit of 100%
- [doc] Added BibTeX support for references
- [doc] Fixed documentation formatting issues

### 26 Jul 2021
- [maintenance] Updated RTD configuration and version history structure

### 23 Jul 2021
- [bugfix] Fixed ERA5 download issue due to CDS variable renaming

### 15 Jul 2021
- [bugfix] Fixed parameter table loading issue with pandas 1.3.x

### 30 May 2021
- [feature] SUEWS-SPARTACUS integration completed
  - Integrated SPARTACUS radiation model with SUEWS
  - Added SPARTACUS as git submodule
  - Implemented coupling for albedo calculations
  - Added vegetation extinction calculation based on LAI
  - Made profiles constant with height
  - Added SPARTACUS namelist configuration files

### 25 May 2021
- [feature] Enhanced RSL (Roughness Sublayer) module
  - Reduced mean building height threshold for RSL activation from 6m to 5m
  - Fixed zero QE issue when vegetation fraction is zero
  - Added dynamic z0 and zd calculations based on plan area index

### 11 May 2021
- [change] Version 2021a release
  - Improved RSL computational stability
  - Added comprehensive test suite for 2021a


## 2020

### 08 Dec 2020
- [feature] Added debug output group for runtime diagnostics
- [doc] Fixed multiple documentation issues and references

### 06 Aug 2020
- [feature] Version 2020b release
  - Major improvements to RSL module stability
  - Fixed overlarge T2 issue by restricting Lc parameter
  - Enhanced numeric stability of RSL calculations
  - Fixed NaN issues within canyon for corner cases

### 14 Jul 2020
- [bugfix] Fixed argument list issue in GFORTRAN v10
- [maintenance] Improved computational stability in RSL diagnostics ([#130](https://github.com/UMEP-dev/SUEWS/issues/130))

### 01 Jul 2020
- [feature] Added option to use existing ERA5 files for forcing generation ([#165](https://github.com/UMEP-dev/SUEWS/issues/165))
- [doc] Updated tutorials for UMEP workshop ([#169](https://github.com/UMEP-dev/SUEWS/issues/169))

### 26 Jun 2020
- [feature] Version 2020a2 release with RSL improvements
- [bugfix] Fixed QF parameter issues in sample data ([#163](https://github.com/UMEP-dev/SUEWS/issues/163))

### 15 May 2020
- [feature] Version 2020a release ([#114](https://github.com/UMEP-dev/SUEWS/issues/114))
  - Added RSL (Roughness Sublayer) model for within-canyon diagnostics
  - Enhanced forcing data resampling with different methods for different variables
  - Added plotting function for RSL output ([#144](https://github.com/UMEP-dev/SUEWS/issues/144))
  - Improved ERA5 downloader functionality

### 10 May 2020
- [bugfix] Fixed TMY radiation calculations
- [maintenance] Updated sample data to match Ward et al. (2016, Urban Climate)

### 28 Feb 2020
- [bugfix] Fixed ERA5 data download permission issues ([#127](https://github.com/UMEP-dev/SUEWS/issues/127))

### 02 Feb 2020
- [feature] Added Python 3.8 support
- [bugfix] Fixed issues with pandas 1.0 compatibility

### 23 Jan 2020
- [feature] Added serial mode for run_supy for better robustness
- [bugfix] Fixed ERA5 data file location issues
- [maintenance] Enhanced testing with pytest integration


## 2019

### 15 Nov 2019
- [feature] Version 2019a release
  - Added anthropogenic emission module (Järvi et al. 2019)
  - Added canyon profile module (RSL) for within-canyon diagnostics (Theeuwes et al. 2019)
  - Recovered BLUEWS functionality with CBLUse parameter
- [bugfix] Fixed LAI calculation for long-term runs
- [bugfix] Fixed net all-wave radiation differential calculation for OHM
- [bugfix] Fixed GDD/SDD calculation cross-contamination between vegetative surfaces
- [bugfix] Fixed water redistribution bug in snow module
- [change] Renamed SUEWS_AnthropogenicHeat.txt to SUEWS_AnthropogenicEmission.txt
  - Added new parameters: MinFCMetab, MaxFCMetab, FrPDDwe, FcEF_v_kgkmWD, FcEF_v_kgkmWE
- [maintenance] Removed SOLWEIG from codebase (use separate SOLWEIG implementation)
- [maintenance] Removed netCDF output support (use SuPy with pandas/xarray instead)

### 24 Oct 2019
- [bugfix] Fixed T2 diagnostics in RSL module
- [bugfix] Fixed bug in translating iceFrac for multi-grid runs
- [bugfix] Fixed surface temperature (T_sfc) calculation
- [bugfix] Fixed Lup_snow calculation
- [maintenance] Improved RSL module consistency and stability

### 21 Feb 2019
- [feature] Version 2018c release
- [feature] Introduced SuPy (SUEWS in Python) - Python wrapper for SUEWS
  - Facilitates more fluent urban climate research workflows
  - Enhanced with Python ecosystem capabilities
- [maintenance] Improved benchmark report system with more testing sites

### 01 Jan 2019
- [feature] Added multi-timestep mode support in driver
- [maintenance] Added version tracking to supy_driver
- [maintenance] Trimmed unnecessary output groups
- [doc] Major documentation improvements and restructuring


## 2018

### 28 Dec 2018
- [change] Renamed interface variables for consistency with documentation
  - meltwaterstore → snowwater
  - soilmoist → soilstore
- [maintenance] Fixed interface issues for SuMin (WRF coupling)
- [maintenance] Added annotations for HDD_id, GDD_id, LAI_id, and WUDay_id layouts

### 17 Dec 2018
- [feature] Version 2018b release
- [bugfix] Fixed external water use pickup from meteorological forcing file
- [maintenance] Improved OHM radiation calculation using time-step-weighted dQ*
  - Better memory usage and supports variable time-step simulations
  - Essential for WRF-SUEWS coupling

### 02 Aug 2018
- [feature] Version 2018a release
- [feature] New readthedocs.org-based documentation system
- [feature] Added input_converter for version migration
- [feature] Added benchmark_report for release validation
- [feature] Improved near-surface diagnostics (T2, Q2, U10)
- [feature] Improved skin temperature calculation (Ts)
- [change] StabilityMethod recommended option changed from 2 to 3
- [change] Energy use profile selections moved from SUEWS_SiteSelect.txt to SUEWS_AnthropogenicHeat.txt
- [change] Added BiogenCO2Code to SUEWS_Veg.txt for new SUEWS_BiogenCO2.txt lookup
- [change] Expanded weekday/weekend options for multiple parameters
  - TrafficRate_WD/WE, QF0_BEU_WD/WE
  - AHMin_WD/WE, AHSlope_WD/WE, TCritic_WD/WE with cooling/heating settings
- [change] AnthropHeatMethod renamed to EmissionsMethod
- [maintenance] Major code restructuring for better modularity
  - Added explicit interface intent for module coupling
  - Restructured physics scheme layout
  - Improved output file alignment
- [maintenance] Removed AnthropCO2Method from RunControl.nml


## 2017

### 02 Aug 2017
- [feature] Version 2017b release
- [feature] Added surface-level diagnostics as default output
  - T2 (air temperature at 2 m agl)
  - Q2 (air specific humidity at 2 m agl)
  - U10 (wind speed at 10 m agl)
- [feature] Added netCDF output format support (disabled in public release)
- [maintenance] Development of new storage heat flux options (AnOHM, ESTM) - not for production use
- [maintenance] Development of carbon dioxide flux modelling - not for production use

### 01 Feb 2017
- [feature] Version 2017a release
- [feature] Automatic forcing disaggregation and output aggregation
  - Removes need for Python wrapper
  - Model handles time-step conversions internally
- [feature] Improved InitialConditions handling
  - SUEWS approximates most initial conditions if unknown
  - Detailed initial conditions still supported if available
- [feature] Surface-specific LAI calculations
  - Each vegetated surface uses its own LAI development parameters
  - Previously only deciduous tree parameters were used
- [feature] Adapted storage heat flux for sub-hourly time-steps
  - Hysteresis based on hourly running means
- [feature] Improved error handling
  - Separate files: problems.txt (serious), warnings.txt (less critical)
- [change] Major changes to input file formats
  - Simplified RunControl.nml and InitialConditions files
  - Met forcing files no longer need -9 termination rows
  - Single InitialConditions file can serve multiple grids
- [change] Longitude sign convention corrected
  - Negative values = west, positive values = east
- [change] Configurable output variable selection
  - Option to write subset of variables instead of all<|MERGE_RESOLUTION|>--- conflicted
+++ resolved
@@ -21,7 +21,7 @@
 
 | Year | Features | Bugfixes | Changes | Maintenance | Docs | Total |
 |------|----------|----------|---------|-------------|------|-------|
-| 2025 | 27 | 13 | 3 | 28 | 12 | 83 |
+| 2025 | 27 | 13 | 3 | 29 | 12 | 84 |
 | 2024 | 12 | 17 | 1 | 12 | 1 | 43 |
 | 2023 | 11 | 14 | 3 | 9 | 1 | 38 |
 | 2022 | 15 | 18 | 0 | 7 | 0 | 40 |
@@ -34,7 +34,14 @@
 
 ## 2025
 
-<<<<<<< HEAD
+### 8 Aug 2025
+- [maintenance] Upgraded PyPI publishing to use Trusted Publishing (OIDC authentication)
+  - Removed dependency on long-lived API tokens for PyPI and TestPyPI
+  - Added OIDC permissions (`id-token: write`) to deployment jobs
+  - Enhanced security with short-lived tokens generated per workflow run
+  - Created documentation for configuring Trusted Publishing on PyPI
+  - Maintains backward compatibility until PyPI configuration is updated
+
 ### 7 Aug 2025
 - [maintenance] Added CLAUDE.md content preservation system to prevent AI-induced data loss
   - Created validation script to detect placeholder text and missing critical sections
@@ -42,15 +49,6 @@
   - Added Git pre-commit hook for CLAUDE.md integrity validation
   - Documented best practices for preventing content truncation
   - Ensures complete file preservation during AI-assisted edits
-=======
-### 8 Aug 2025
-- [maintenance] Upgraded PyPI publishing to use Trusted Publishing (OIDC authentication)
-  - Removed dependency on long-lived API tokens for PyPI and TestPyPI
-  - Added OIDC permissions (`id-token: write`) to deployment jobs
-  - Enhanced security with short-lived tokens generated per workflow run
-  - Created documentation for configuring Trusted Publishing on PyPI
-  - Maintains backward compatibility until PyPI configuration is updated
->>>>>>> 1135bced
 
 ### 6 Aug 2025
 - [feature] Added CRU TS4.06 climatological temperature data integration for precheck initialisation
