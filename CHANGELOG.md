--- conflicted
+++ resolved
@@ -35,7 +35,8 @@
 ## 2025
 
 ### 23 Sep 2025
-<<<<<<< HEAD
+- [bugfix] Fixed missing ANOHM parameter mappings in validation system (chanohm→ch_anohm, cpanohm→rho_cp_anohm, kkanohm→k_anohm)
+- [doc] Updated Phase A documentation (PHASE_A_DETAILED.md, README.md) to reflect complete ANOHM parameter mappings
 - [change] Replaced "Phase A/B/C passed" messages with descriptive validation status messages in all user-facing outputs
 - [change] Terminal output now shows "YAML structure checks" and "Physics checks" instead of generic phase letters for better user understanding
 - [change] Validation reports now display "YAML structure check passed", "Physics checks passed", and "Validation passed" instead of phase-based terminology
@@ -46,10 +47,6 @@
 - [maintenance] Updated PHASE_A_DETAILED.md documentation examples to reflect new descriptive validation messages
 - [maintenance] Updated technical documentation titles and descriptions in ORCHESTRATOR.md, PHASE_A_DETAILED.md, PHASE_B_DETAILED.md, and PHASE_C_DETAILED.md to use descriptive terminology while preserving technical implementation details
 - [doc] Added detailed documentation reference section to pipeline/README.md with clear navigation to ORCHESTRATOR.md, PHASE_A_DETAILED.md, PHASE_B_DETAILED.md, and PHASE_C_DETAILED.md for developers
-=======
-- [bugfix] Fixed missing ANOHM parameter mappings in validation system (chanohm→ch_anohm, cpanohm→rho_cp_anohm, kkanohm→k_anohm)
-- [doc] Updated Phase A documentation (PHASE_A_DETAILED.md, README.md) to reflect complete ANOHM parameter mappings
->>>>>>> 55859151
 
 ### 19 Sep 2025
 - [doc] Updated technical documentation (PHASE_B_DETAILED.md, PHASE_C_DETAILED.md, README.md) to describe STEBBS convection coefficients constraints in Phase C and automatic outdoor temperature updates using CRU monthly climatological data in Phase B
