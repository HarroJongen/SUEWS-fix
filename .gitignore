
# File created using '.gitignore Generator' for Visual Studio Code: https://bit.ly/vscode-gig

# Created by https://www.toptal.com/developers/gitignore/api/macos,fortran,jupyternotebooks,pycharm,pydev,python
# Edit at https://www.toptal.com/developers/gitignore?templates=macos,fortran,jupyternotebooks,pycharm,pydev,python

### Fortran ###
# Prerequisites
*.d

# Compiled Object files
*.slo
*.lo
*.o
*.obj

# Precompiled Headers
*.gch
*.pch

# Compiled Dynamic libraries
*.so
*.dylib
*.dll

# Fortran module files
*.mod
*.smod

# Compiled Static libraries
*.lai
*.la
*.a
*.lib

# Executables
*.exe
*.out
*.app

### JupyterNotebooks ###
# gitignore template for Jupyter Notebooks
# website: http://jupyter.org/

.ipynb_checkpoints
*/.ipynb_checkpoints/*

# IPython
profile_default/
ipython_config.py

# Remove previous ipynb_checkpoints
#   git rm -r .ipynb_checkpoints/

### macOS ###
# General
.DS_Store
.AppleDouble
.LSOverride

# Icon must end with two \r
Icon


# Thumbnails
._*

# Files that might appear in the root of a volume
.DocumentRevisions-V100
.fseventsd
.Spotlight-V100
.TemporaryItems
.Trashes
.VolumeIcon.icns
.com.apple.timemachine.donotpresent

# Directories potentially created on remote AFP share
.AppleDB
.AppleDesktop
Network Trash Folder
Temporary Items
.apdisk

### PyCharm ###
# Covers JetBrains IDEs: IntelliJ, RubyMine, PhpStorm, AppCode, PyCharm, CLion, Android Studio, WebStorm and Rider
# Reference: https://intellij-support.jetbrains.com/hc/en-us/articles/206544839

# User-specific stuff
.idea/**/workspace.xml
.idea/**/tasks.xml
.idea/**/usage.statistics.xml
.idea/**/dictionaries
.idea/**/shelf

# Generated files
.idea/**/contentModel.xml

# Sensitive or high-churn files
.idea/**/dataSources/
.idea/**/dataSources.ids
.idea/**/dataSources.local.xml
.idea/**/sqlDataSources.xml
.idea/**/dynamic.xml
.idea/**/uiDesigner.xml
.idea/**/dbnavigator.xml

# Gradle
.idea/**/gradle.xml
.idea/**/libraries

# Gradle and Maven with auto-import
# When using Gradle or Maven with auto-import, you should exclude module files,
# since they will be recreated, and may cause churn.  Uncomment if using
# auto-import.
# .idea/artifacts
# .idea/compiler.xml
# .idea/jarRepositories.xml
# .idea/modules.xml
# .idea/*.iml
# .idea/modules
# *.iml
# *.ipr

# CMake
cmake-build-*/

# Mongo Explorer plugin
.idea/**/mongoSettings.xml

# File-based project format
*.iws

# IntelliJ
out/

# mpeltonen/sbt-idea plugin
.idea_modules/

# JIRA plugin
atlassian-ide-plugin.xml

# Cursive Clojure plugin
.idea/replstate.xml

# Crashlytics plugin (for Android Studio and IntelliJ)
com_crashlytics_export_strings.xml
crashlytics.properties
crashlytics-build.properties
fabric.properties

# Editor-based Rest Client
.idea/httpRequests

# Android studio 3.1+ serialized cache file
.idea/caches/build_file_checksums.ser

### PyCharm Patch ###
# Comment Reason: https://github.com/joeblau/gitignore.io/issues/186#issuecomment-215987721

# *.iml
# modules.xml
# .idea/misc.xml
# *.ipr

# Sonarlint plugin
# https://plugins.jetbrains.com/plugin/7973-sonarlint
.idea/**/sonarlint/

# SonarQube Plugin
# https://plugins.jetbrains.com/plugin/7238-sonarqube-community-plugin
.idea/**/sonarIssues.xml

# Markdown Navigator plugin
# https://plugins.jetbrains.com/plugin/7896-markdown-navigator-enhanced
.idea/**/markdown-navigator.xml
.idea/**/markdown-navigator-enh.xml
.idea/**/markdown-navigator/

# Cache file creation bug
# See https://youtrack.jetbrains.com/issue/JBR-2257
.idea/$CACHE_FILE$

# CodeStream plugin
# https://plugins.jetbrains.com/plugin/12206-codestream
.idea/codestream.xml

### pydev ###
.pydevproject

### Python ###
# Byte-compiled / optimized / DLL files
__pycache__/
*.py[cod]
*$py.class

# C extensions

# Distribution / packaging
.Python
build/
develop-eggs/
dist/
downloads/
eggs/
.eggs/
lib/
lib64/
parts/
sdist/
var/
wheels/
pip-wheel-metadata/
share/python-wheels/
*.egg-info/
.installed.cfg
*.egg
MANIFEST

# PyInstaller
#  Usually these files are written by a python script from a template
#  before PyInstaller builds the exe, so as to inject date/other infos into it.
*.manifest
*.spec

# Installer logs
pip-log.txt
pip-delete-this-directory.txt

# Unit test / coverage reports
htmlcov/
.tox/
.nox/
.coverage
.coverage.*
.cache
nosetests.xml
coverage.xml
*.cover
*.py,cover
.hypothesis/
.pytest_cache/
pytestdebug.log

# Translations
*.mo
*.pot

# Django stuff:
*.log
local_settings.py
db.sqlite3
db.sqlite3-journal

# Flask stuff:
instance/
.webassets-cache

# Scrapy stuff:
.scrapy

# Sphinx documentation
docs/_build/
doc/_build/

# PyBuilder
target/

# Jupyter Notebook

# IPython

# pyenv
.python-version

# pipenv
#   According to pypa/pipenv#598, it is recommended to include Pipfile.lock in version control.
#   However, in case of collaboration, if having platform-specific dependencies or dependencies
#   having no cross-platform support, pipenv may install dependencies that don't work, or not
#   install all needed dependencies.
#Pipfile.lock

# PEP 582; used by e.g. github.com/David-OConnor/pyflow
__pypackages__/

# Celery stuff
celerybeat-schedule
celerybeat.pid

# SageMath parsed files
*.sage.py

# Environments
.env
.venv
.venv-*
env/
venv/
ENV/
env.bak/
venv.bak/
pythonenv*

# Spyder project settings
.spyderproject
.spyproject

# Rope project settings
.ropeproject

# mkdocs documentation
/site

# mypy
.mypy_cache/
.dmypy.json
dmypy.json

# Pyre type checker
.pyre/

# pytype static type analyzer
.pytype/

# profiling data
.prof

# End of https://www.toptal.com/developers/gitignore/api/macos,fortran,jupyternotebooks,pycharm,pydev,python

# Custom rules (everything added below won't be overriden by 'Generate .gitignore File' if you use 'Update' option)

.idea/
_build/
doxygenoutput/
Release/bin/
Release/*.zip
supy-driver/wheelhouse/
test-dev/
test/BaseRun/*/SUEWS_V2*
src/suews/SUEWS_V20*
src/Release/
src/suews/bin/*

# test diff files
*.diff.csv

# junk files during complilations
fort.1
problems.txt

# local settings
.vscode/
log.test
test/fortran-notebook/test-fortran.ipynb
# Test/BaseRun/2021a/Output/
test/code/quick-test.py
.fortls

# temporary test files
test/BaseRun/2021a-gridlayout/
test/meg/
suews_ctrl_ver.f95
supy-driver/supy_driver/version.py
wheelhouse/
src/supy/wheelhouse/
dev-test/
SuPy.log

# auto-generated version info file
_version_scm.py

# a quick test file using jupyter notebook
test/test.ipynb
**/supy/api/supy.util/
*.tmp

# Word temporary
~$*.doc*

# Word Auto Backup File
Backup of *.doc*

# Excel temporary
~$*.xls*

# Excel Backup File
*.xlk

# PowerPoint temporary
~$*.ppt*

# Visio autosave temporary files
*.~vsd*

# supy-driver wrapper
src/supy/supy/supy_driver.py
src/supy_driver/supy_driver.py

# debug files
supy_debug*.zip
df_forcing.pkl
df_state_init.pkl
supy_info.json
src/supy_driver/build_dir
src/supy_driver/log.build
log.build
save-AVL_6_vars273/
AVL_*_vars*
<<<<<<< HEAD
error_info.md
SuPy.log*
test-debug.py
test-debug.ipynb
file_list.txt
schema/dev/convert-yml-df.ipynb

=======
file_list.txt
SuPy.log*
test-debug.py
test-debug.ipynb
error_info.md

>>>>>>> b59dd3e1
<|MERGE_RESOLUTION|>--- conflicted
+++ resolved
@@ -1,423 +1,414 @@
-
-# File created using '.gitignore Generator' for Visual Studio Code: https://bit.ly/vscode-gig
-
-# Created by https://www.toptal.com/developers/gitignore/api/macos,fortran,jupyternotebooks,pycharm,pydev,python
-# Edit at https://www.toptal.com/developers/gitignore?templates=macos,fortran,jupyternotebooks,pycharm,pydev,python
-
-### Fortran ###
-# Prerequisites
-*.d
-
-# Compiled Object files
-*.slo
-*.lo
-*.o
-*.obj
-
-# Precompiled Headers
-*.gch
-*.pch
-
-# Compiled Dynamic libraries
-*.so
-*.dylib
-*.dll
-
-# Fortran module files
-*.mod
-*.smod
-
-# Compiled Static libraries
-*.lai
-*.la
-*.a
-*.lib
-
-# Executables
-*.exe
-*.out
-*.app
-
-### JupyterNotebooks ###
-# gitignore template for Jupyter Notebooks
-# website: http://jupyter.org/
-
-.ipynb_checkpoints
-*/.ipynb_checkpoints/*
-
-# IPython
-profile_default/
-ipython_config.py
-
-# Remove previous ipynb_checkpoints
-#   git rm -r .ipynb_checkpoints/
-
-### macOS ###
-# General
-.DS_Store
-.AppleDouble
-.LSOverride
-
-# Icon must end with two \r
-Icon
-
-
-# Thumbnails
-._*
-
-# Files that might appear in the root of a volume
-.DocumentRevisions-V100
-.fseventsd
-.Spotlight-V100
-.TemporaryItems
-.Trashes
-.VolumeIcon.icns
-.com.apple.timemachine.donotpresent
-
-# Directories potentially created on remote AFP share
-.AppleDB
-.AppleDesktop
-Network Trash Folder
-Temporary Items
-.apdisk
-
-### PyCharm ###
-# Covers JetBrains IDEs: IntelliJ, RubyMine, PhpStorm, AppCode, PyCharm, CLion, Android Studio, WebStorm and Rider
-# Reference: https://intellij-support.jetbrains.com/hc/en-us/articles/206544839
-
-# User-specific stuff
-.idea/**/workspace.xml
-.idea/**/tasks.xml
-.idea/**/usage.statistics.xml
-.idea/**/dictionaries
-.idea/**/shelf
-
-# Generated files
-.idea/**/contentModel.xml
-
-# Sensitive or high-churn files
-.idea/**/dataSources/
-.idea/**/dataSources.ids
-.idea/**/dataSources.local.xml
-.idea/**/sqlDataSources.xml
-.idea/**/dynamic.xml
-.idea/**/uiDesigner.xml
-.idea/**/dbnavigator.xml
-
-# Gradle
-.idea/**/gradle.xml
-.idea/**/libraries
-
-# Gradle and Maven with auto-import
-# When using Gradle or Maven with auto-import, you should exclude module files,
-# since they will be recreated, and may cause churn.  Uncomment if using
-# auto-import.
-# .idea/artifacts
-# .idea/compiler.xml
-# .idea/jarRepositories.xml
-# .idea/modules.xml
-# .idea/*.iml
-# .idea/modules
-# *.iml
-# *.ipr
-
-# CMake
-cmake-build-*/
-
-# Mongo Explorer plugin
-.idea/**/mongoSettings.xml
-
-# File-based project format
-*.iws
-
-# IntelliJ
-out/
-
-# mpeltonen/sbt-idea plugin
-.idea_modules/
-
-# JIRA plugin
-atlassian-ide-plugin.xml
-
-# Cursive Clojure plugin
-.idea/replstate.xml
-
-# Crashlytics plugin (for Android Studio and IntelliJ)
-com_crashlytics_export_strings.xml
-crashlytics.properties
-crashlytics-build.properties
-fabric.properties
-
-# Editor-based Rest Client
-.idea/httpRequests
-
-# Android studio 3.1+ serialized cache file
-.idea/caches/build_file_checksums.ser
-
-### PyCharm Patch ###
-# Comment Reason: https://github.com/joeblau/gitignore.io/issues/186#issuecomment-215987721
-
-# *.iml
-# modules.xml
-# .idea/misc.xml
-# *.ipr
-
-# Sonarlint plugin
-# https://plugins.jetbrains.com/plugin/7973-sonarlint
-.idea/**/sonarlint/
-
-# SonarQube Plugin
-# https://plugins.jetbrains.com/plugin/7238-sonarqube-community-plugin
-.idea/**/sonarIssues.xml
-
-# Markdown Navigator plugin
-# https://plugins.jetbrains.com/plugin/7896-markdown-navigator-enhanced
-.idea/**/markdown-navigator.xml
-.idea/**/markdown-navigator-enh.xml
-.idea/**/markdown-navigator/
-
-# Cache file creation bug
-# See https://youtrack.jetbrains.com/issue/JBR-2257
-.idea/$CACHE_FILE$
-
-# CodeStream plugin
-# https://plugins.jetbrains.com/plugin/12206-codestream
-.idea/codestream.xml
-
-### pydev ###
-.pydevproject
-
-### Python ###
-# Byte-compiled / optimized / DLL files
-__pycache__/
-*.py[cod]
-*$py.class
-
-# C extensions
-
-# Distribution / packaging
-.Python
-build/
-develop-eggs/
-dist/
-downloads/
-eggs/
-.eggs/
-lib/
-lib64/
-parts/
-sdist/
-var/
-wheels/
-pip-wheel-metadata/
-share/python-wheels/
-*.egg-info/
-.installed.cfg
-*.egg
-MANIFEST
-
-# PyInstaller
-#  Usually these files are written by a python script from a template
-#  before PyInstaller builds the exe, so as to inject date/other infos into it.
-*.manifest
-*.spec
-
-# Installer logs
-pip-log.txt
-pip-delete-this-directory.txt
-
-# Unit test / coverage reports
-htmlcov/
-.tox/
-.nox/
-.coverage
-.coverage.*
-.cache
-nosetests.xml
-coverage.xml
-*.cover
-*.py,cover
-.hypothesis/
-.pytest_cache/
-pytestdebug.log
-
-# Translations
-*.mo
-*.pot
-
-# Django stuff:
-*.log
-local_settings.py
-db.sqlite3
-db.sqlite3-journal
-
-# Flask stuff:
-instance/
-.webassets-cache
-
-# Scrapy stuff:
-.scrapy
-
-# Sphinx documentation
-docs/_build/
-doc/_build/
-
-# PyBuilder
-target/
-
-# Jupyter Notebook
-
-# IPython
-
-# pyenv
-.python-version
-
-# pipenv
-#   According to pypa/pipenv#598, it is recommended to include Pipfile.lock in version control.
-#   However, in case of collaboration, if having platform-specific dependencies or dependencies
-#   having no cross-platform support, pipenv may install dependencies that don't work, or not
-#   install all needed dependencies.
-#Pipfile.lock
-
-# PEP 582; used by e.g. github.com/David-OConnor/pyflow
-__pypackages__/
-
-# Celery stuff
-celerybeat-schedule
-celerybeat.pid
-
-# SageMath parsed files
-*.sage.py
-
-# Environments
-.env
-.venv
-.venv-*
-env/
-venv/
-ENV/
-env.bak/
-venv.bak/
-pythonenv*
-
-# Spyder project settings
-.spyderproject
-.spyproject
-
-# Rope project settings
-.ropeproject
-
-# mkdocs documentation
-/site
-
-# mypy
-.mypy_cache/
-.dmypy.json
-dmypy.json
-
-# Pyre type checker
-.pyre/
-
-# pytype static type analyzer
-.pytype/
-
-# profiling data
-.prof
-
-# End of https://www.toptal.com/developers/gitignore/api/macos,fortran,jupyternotebooks,pycharm,pydev,python
-
-# Custom rules (everything added below won't be overriden by 'Generate .gitignore File' if you use 'Update' option)
-
-.idea/
-_build/
-doxygenoutput/
-Release/bin/
-Release/*.zip
-supy-driver/wheelhouse/
-test-dev/
-test/BaseRun/*/SUEWS_V2*
-src/suews/SUEWS_V20*
-src/Release/
-src/suews/bin/*
-
-# test diff files
-*.diff.csv
-
-# junk files during complilations
-fort.1
-problems.txt
-
-# local settings
-.vscode/
-log.test
-test/fortran-notebook/test-fortran.ipynb
-# Test/BaseRun/2021a/Output/
-test/code/quick-test.py
-.fortls
-
-# temporary test files
-test/BaseRun/2021a-gridlayout/
-test/meg/
-suews_ctrl_ver.f95
-supy-driver/supy_driver/version.py
-wheelhouse/
-src/supy/wheelhouse/
-dev-test/
-SuPy.log
-
-# auto-generated version info file
-_version_scm.py
-
-# a quick test file using jupyter notebook
-test/test.ipynb
-**/supy/api/supy.util/
-*.tmp
-
-# Word temporary
-~$*.doc*
-
-# Word Auto Backup File
-Backup of *.doc*
-
-# Excel temporary
-~$*.xls*
-
-# Excel Backup File
-*.xlk
-
-# PowerPoint temporary
-~$*.ppt*
-
-# Visio autosave temporary files
-*.~vsd*
-
-# supy-driver wrapper
-src/supy/supy/supy_driver.py
-src/supy_driver/supy_driver.py
-
-# debug files
-supy_debug*.zip
-df_forcing.pkl
-df_state_init.pkl
-supy_info.json
-src/supy_driver/build_dir
-src/supy_driver/log.build
-log.build
-save-AVL_6_vars273/
-AVL_*_vars*
-<<<<<<< HEAD
-error_info.md
-SuPy.log*
-test-debug.py
-test-debug.ipynb
-file_list.txt
-schema/dev/convert-yml-df.ipynb
-
-=======
-file_list.txt
-SuPy.log*
-test-debug.py
-test-debug.ipynb
-error_info.md
-
->>>>>>> b59dd3e1
+
+# File created using '.gitignore Generator' for Visual Studio Code: https://bit.ly/vscode-gig
+
+# Created by https://www.toptal.com/developers/gitignore/api/macos,fortran,jupyternotebooks,pycharm,pydev,python
+# Edit at https://www.toptal.com/developers/gitignore?templates=macos,fortran,jupyternotebooks,pycharm,pydev,python
+
+### Fortran ###
+# Prerequisites
+*.d
+
+# Compiled Object files
+*.slo
+*.lo
+*.o
+*.obj
+
+# Precompiled Headers
+*.gch
+*.pch
+
+# Compiled Dynamic libraries
+*.so
+*.dylib
+*.dll
+
+# Fortran module files
+*.mod
+*.smod
+
+# Compiled Static libraries
+*.lai
+*.la
+*.a
+*.lib
+
+# Executables
+*.exe
+*.out
+*.app
+
+### JupyterNotebooks ###
+# gitignore template for Jupyter Notebooks
+# website: http://jupyter.org/
+
+.ipynb_checkpoints
+*/.ipynb_checkpoints/*
+
+# IPython
+profile_default/
+ipython_config.py
+
+# Remove previous ipynb_checkpoints
+#   git rm -r .ipynb_checkpoints/
+
+### macOS ###
+# General
+.DS_Store
+.AppleDouble
+.LSOverride
+
+# Icon must end with two \r
+Icon
+
+
+# Thumbnails
+._*
+
+# Files that might appear in the root of a volume
+.DocumentRevisions-V100
+.fseventsd
+.Spotlight-V100
+.TemporaryItems
+.Trashes
+.VolumeIcon.icns
+.com.apple.timemachine.donotpresent
+
+# Directories potentially created on remote AFP share
+.AppleDB
+.AppleDesktop
+Network Trash Folder
+Temporary Items
+.apdisk
+
+### PyCharm ###
+# Covers JetBrains IDEs: IntelliJ, RubyMine, PhpStorm, AppCode, PyCharm, CLion, Android Studio, WebStorm and Rider
+# Reference: https://intellij-support.jetbrains.com/hc/en-us/articles/206544839
+
+# User-specific stuff
+.idea/**/workspace.xml
+.idea/**/tasks.xml
+.idea/**/usage.statistics.xml
+.idea/**/dictionaries
+.idea/**/shelf
+
+# Generated files
+.idea/**/contentModel.xml
+
+# Sensitive or high-churn files
+.idea/**/dataSources/
+.idea/**/dataSources.ids
+.idea/**/dataSources.local.xml
+.idea/**/sqlDataSources.xml
+.idea/**/dynamic.xml
+.idea/**/uiDesigner.xml
+.idea/**/dbnavigator.xml
+
+# Gradle
+.idea/**/gradle.xml
+.idea/**/libraries
+
+# Gradle and Maven with auto-import
+# When using Gradle or Maven with auto-import, you should exclude module files,
+# since they will be recreated, and may cause churn.  Uncomment if using
+# auto-import.
+# .idea/artifacts
+# .idea/compiler.xml
+# .idea/jarRepositories.xml
+# .idea/modules.xml
+# .idea/*.iml
+# .idea/modules
+# *.iml
+# *.ipr
+
+# CMake
+cmake-build-*/
+
+# Mongo Explorer plugin
+.idea/**/mongoSettings.xml
+
+# File-based project format
+*.iws
+
+# IntelliJ
+out/
+
+# mpeltonen/sbt-idea plugin
+.idea_modules/
+
+# JIRA plugin
+atlassian-ide-plugin.xml
+
+# Cursive Clojure plugin
+.idea/replstate.xml
+
+# Crashlytics plugin (for Android Studio and IntelliJ)
+com_crashlytics_export_strings.xml
+crashlytics.properties
+crashlytics-build.properties
+fabric.properties
+
+# Editor-based Rest Client
+.idea/httpRequests
+
+# Android studio 3.1+ serialized cache file
+.idea/caches/build_file_checksums.ser
+
+### PyCharm Patch ###
+# Comment Reason: https://github.com/joeblau/gitignore.io/issues/186#issuecomment-215987721
+
+# *.iml
+# modules.xml
+# .idea/misc.xml
+# *.ipr
+
+# Sonarlint plugin
+# https://plugins.jetbrains.com/plugin/7973-sonarlint
+.idea/**/sonarlint/
+
+# SonarQube Plugin
+# https://plugins.jetbrains.com/plugin/7238-sonarqube-community-plugin
+.idea/**/sonarIssues.xml
+
+# Markdown Navigator plugin
+# https://plugins.jetbrains.com/plugin/7896-markdown-navigator-enhanced
+.idea/**/markdown-navigator.xml
+.idea/**/markdown-navigator-enh.xml
+.idea/**/markdown-navigator/
+
+# Cache file creation bug
+# See https://youtrack.jetbrains.com/issue/JBR-2257
+.idea/$CACHE_FILE$
+
+# CodeStream plugin
+# https://plugins.jetbrains.com/plugin/12206-codestream
+.idea/codestream.xml
+
+### pydev ###
+.pydevproject
+
+### Python ###
+# Byte-compiled / optimized / DLL files
+__pycache__/
+*.py[cod]
+*$py.class
+
+# C extensions
+
+# Distribution / packaging
+.Python
+build/
+develop-eggs/
+dist/
+downloads/
+eggs/
+.eggs/
+lib/
+lib64/
+parts/
+sdist/
+var/
+wheels/
+pip-wheel-metadata/
+share/python-wheels/
+*.egg-info/
+.installed.cfg
+*.egg
+MANIFEST
+
+# PyInstaller
+#  Usually these files are written by a python script from a template
+#  before PyInstaller builds the exe, so as to inject date/other infos into it.
+*.manifest
+*.spec
+
+# Installer logs
+pip-log.txt
+pip-delete-this-directory.txt
+
+# Unit test / coverage reports
+htmlcov/
+.tox/
+.nox/
+.coverage
+.coverage.*
+.cache
+nosetests.xml
+coverage.xml
+*.cover
+*.py,cover
+.hypothesis/
+.pytest_cache/
+pytestdebug.log
+
+# Translations
+*.mo
+*.pot
+
+# Django stuff:
+*.log
+local_settings.py
+db.sqlite3
+db.sqlite3-journal
+
+# Flask stuff:
+instance/
+.webassets-cache
+
+# Scrapy stuff:
+.scrapy
+
+# Sphinx documentation
+docs/_build/
+doc/_build/
+
+# PyBuilder
+target/
+
+# Jupyter Notebook
+
+# IPython
+
+# pyenv
+.python-version
+
+# pipenv
+#   According to pypa/pipenv#598, it is recommended to include Pipfile.lock in version control.
+#   However, in case of collaboration, if having platform-specific dependencies or dependencies
+#   having no cross-platform support, pipenv may install dependencies that don't work, or not
+#   install all needed dependencies.
+#Pipfile.lock
+
+# PEP 582; used by e.g. github.com/David-OConnor/pyflow
+__pypackages__/
+
+# Celery stuff
+celerybeat-schedule
+celerybeat.pid
+
+# SageMath parsed files
+*.sage.py
+
+# Environments
+.env
+.venv
+.venv-*
+env/
+venv/
+ENV/
+env.bak/
+venv.bak/
+pythonenv*
+
+# Spyder project settings
+.spyderproject
+.spyproject
+
+# Rope project settings
+.ropeproject
+
+# mkdocs documentation
+/site
+
+# mypy
+.mypy_cache/
+.dmypy.json
+dmypy.json
+
+# Pyre type checker
+.pyre/
+
+# pytype static type analyzer
+.pytype/
+
+# profiling data
+.prof
+
+# End of https://www.toptal.com/developers/gitignore/api/macos,fortran,jupyternotebooks,pycharm,pydev,python
+
+# Custom rules (everything added below won't be overriden by 'Generate .gitignore File' if you use 'Update' option)
+
+.idea/
+_build/
+doxygenoutput/
+Release/bin/
+Release/*.zip
+supy-driver/wheelhouse/
+test-dev/
+test/BaseRun/*/SUEWS_V2*
+src/suews/SUEWS_V20*
+src/Release/
+src/suews/bin/*
+
+# test diff files
+*.diff.csv
+
+# junk files during complilations
+fort.1
+problems.txt
+
+# local settings
+.vscode/
+log.test
+test/fortran-notebook/test-fortran.ipynb
+# Test/BaseRun/2021a/Output/
+test/code/quick-test.py
+.fortls
+
+# temporary test files
+test/BaseRun/2021a-gridlayout/
+test/meg/
+suews_ctrl_ver.f95
+supy-driver/supy_driver/version.py
+wheelhouse/
+src/supy/wheelhouse/
+dev-test/
+SuPy.log
+
+# auto-generated version info file
+_version_scm.py
+
+# a quick test file using jupyter notebook
+test/test.ipynb
+**/supy/api/supy.util/
+*.tmp
+
+# Word temporary
+~$*.doc*
+
+# Word Auto Backup File
+Backup of *.doc*
+
+# Excel temporary
+~$*.xls*
+
+# Excel Backup File
+*.xlk
+
+# PowerPoint temporary
+~$*.ppt*
+
+# Visio autosave temporary files
+*.~vsd*
+
+# supy-driver wrapper
+src/supy/supy/supy_driver.py
+src/supy_driver/supy_driver.py
+
+# debug files
+supy_debug*.zip
+df_forcing.pkl
+df_state_init.pkl
+supy_info.json
+src/supy_driver/build_dir
+src/supy_driver/log.build
+log.build
+save-AVL_6_vars273/
+AVL_*_vars*
+error_info.md
+SuPy.log*
+test-debug.py
+test-debug.ipynb
+file_list.txt
+schema/dev/convert-yml-df.ipynb
+file_list.txt