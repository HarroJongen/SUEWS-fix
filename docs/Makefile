--- conflicted
+++ resolved
@@ -20,9 +20,5 @@
 	pip install pipreqs
 	pipreqs .
 	pip install -r requirements.txt
-<<<<<<< HEAD
 	@$(SPHINXBUILD) -M $@ "$(SOURCEDIR)" "$(BUILDDIR)" $(SPHINXOPTS) $(O)
-=======
-	@$(SPHINXBUILD) -M $@ "$(SOURCEDIR)" "$(BUILDDIR)" $(SPHINXOPTS) $(O)
-	rm -rf requirements.txt
->>>>>>> ed6168b2
+	rm -rf requirements.txt