"""Test schema versioning functionality for YAML configs."""

import pytest
import yaml
import tempfile
from pathlib import Path
import warnings
from unittest.mock import patch, MagicMock
import sys

# Add parent directory to path for imports
sys.path.insert(0, str(Path(__file__).parent.parent / "src"))

# Import package resource handling
try:
    from importlib.resources import files
except ImportError:
    # backport for python < 3.9
    from importlib_resources import files


def load_supy_resource(resource_path: str) -> str:
    """
    Load a resource file from the supy package.
    
    Args:
        resource_path: Path relative to supy package root (e.g., "sample_data/sample_config.yml")
    
    Returns:
        Content of the resource file as string
    """
    supy_resources = files("supy")
    parts = resource_path.split("/")
    resource = supy_resources
    for part in parts:
        resource = resource / part
    return resource.read_text()


from supy.data_model.core import SUEWSConfig
from supy.data_model.schema import (
    CURRENT_SCHEMA_VERSION,
    is_schema_compatible,
    get_schema_compatibility_message,
    validate_schema_version,
    SchemaMigrator,
    migrate_config_file,
    increment_schema_version,
    update_yaml_schema_version,
)


class TestSchemaVersioning:
    """Test suite for YAML configuration schema versioning."""

    def test_config_with_schema_version(self):
        """Test that SUEWSConfig accepts schema_version field."""
        config_data = {
            "name": "test_config",
            "schema_version": "1.0",
            "description": "Test configuration",
            "model": {},
            "sites": [{"name": "test_site", "gridiv": 1}],
        }

        config = SUEWSConfig(**config_data)
        assert config.schema_version == "1.0"

    def test_config_without_schema_version_gets_default(self):
        """Test that SUEWSConfig gets default schema version when not specified."""
        config_data = {
            "name": "test_config",
            "description": "Test configuration",
            "model": {},
            "sites": [{"name": "test_site", "gridiv": 1}],
        }

        config = SUEWSConfig(**config_data)
        assert config.schema_version == CURRENT_SCHEMA_VERSION

    def test_schema_compatibility_check(self):
        """Test schema compatibility checking."""
        # Same version - compatible
        assert is_schema_compatible("1.0", "1.0") is True

        # Future: test minor version compatibility
        # assert is_schema_compatible("1.0", "1.1") is True  # 1.1 backward compatible with 1.0

    def test_compatibility_messages(self):
        """Test schema compatibility message generation."""
        # No message for current version
        assert get_schema_compatibility_message(CURRENT_SCHEMA_VERSION) is None

        # No message for None (assumes current)
        assert get_schema_compatibility_message(None) is None

        # Message for older version
        msg = get_schema_compatibility_message("0.9")
        assert msg is not None
        assert "older schema" in msg

        # Message for newer version
        msg = get_schema_compatibility_message("2.0")
        assert msg is not None
        assert "newer schema" in msg

    def test_validate_schema_version_strict(self):
        """Test strict schema validation."""
        # Current version - no error
        validate_schema_version(CURRENT_SCHEMA_VERSION, strict=True)

        # Incompatible version - raises error in strict mode
        with pytest.raises(ValueError) as exc:
            validate_schema_version("2.0", strict=True)
        assert "incompatible" in str(exc.value).lower()

    def test_validate_schema_version_warnings(self):
        """Test schema validation warnings in non-strict mode."""
        with warnings.catch_warnings(record=True) as w:
            warnings.simplefilter("always")
            validate_schema_version("0.9", strict=False)

            # Should issue warning for incompatible version
            assert len(w) > 0
            assert "schema" in str(w[0].message).lower()

    def test_from_yaml_with_schema_version(self):
        """Test loading YAML with schema version."""
        # Create a temporary YAML file
        with tempfile.NamedTemporaryFile(mode="w", suffix=".yml", delete=False) as f:
            yaml_content = {
                "name": "test_config",
                "schema_version": "1.0",
                "description": "Test configuration",
                "model": {},
                "sites": [{"name": "test_site", "gridiv": 1}],
            }
            yaml.dump(yaml_content, f)
            yaml_path = f.name

        try:
            # Mock the logger to capture log messages
            with patch("supy.data_model.core.config.logger_supy") as mock_logger:
                config = SUEWSConfig.from_yaml(yaml_path)

                # Check that schema version was logged
                mock_logger.info.assert_any_call(
                    "Loading config with schema version: 1.0"
                )

                assert config.schema_version == "1.0"
        finally:
            Path(yaml_path).unlink()


class TestSchemaMigration:
    """Test schema migration functionality."""

    def test_auto_detect_version(self):
        """Test automatic schema version detection."""
        migrator = SchemaMigrator()

        # Explicit schema_version
        config = {"schema_version": "1.0"}
        assert migrator.auto_detect_version(config) == "1.0"

        # Old dual-version system
        config = {"version": "2025.8.1", "config_version": "v1.0"}
        assert migrator.auto_detect_version(config) == "0.9"

        # No version - defaults to current
        config = {"name": "test"}
        assert migrator.auto_detect_version(config) == CURRENT_SCHEMA_VERSION

    def test_migrate_same_version(self):
        """Test migration when versions are the same."""
        migrator = SchemaMigrator()
        config = {"schema_version": "1.0", "name": "test"}

        result = migrator.migrate(config, from_version="1.0", to_version="1.0")
        assert result["schema_version"] == "1.0"
        assert result["name"] == "test"

    def test_version_parsing(self):
        """Test version string parsing."""
        migrator = SchemaMigrator()

        assert migrator._parse_version("1.0") == (1, 0)
        assert migrator._parse_version("2.3") == (2, 3)
        assert migrator._parse_version("0.9") == (0, 9)

    def test_migration_path_finding(self):
        """Test finding migration paths between versions."""
        migrator = SchemaMigrator()

        # Direct path from 0.9 to 1.0
        path = migrator._find_migration_path("0.9", "1.0")
        assert path == ["1.0"]

        # No path needed for same version
        path = migrator._find_migration_path("1.0", "1.0")
        assert path is None or path == []


class TestSchemaVersionUtility:
    """Test schema version update utility."""

    def test_increment_schema_version(self):
        """Test schema version incrementing."""
        # Minor increments
        assert increment_schema_version("1.0", "minor") == "1.1"
        assert increment_schema_version("1.9", "minor") == "1.10"

        # Major increments
        assert increment_schema_version("1.5", "major") == "2.0"
        assert increment_schema_version("2.3", "major") == "3.0"

        # Invalid format returns default
        assert increment_schema_version("invalid", "minor") == "1.0"

    def test_update_yaml_schema_version(self):
        """Test updating schema version in YAML file."""
        # Create a temporary YAML file
        with tempfile.NamedTemporaryFile(mode="w", suffix=".yml", delete=False) as f:
            yaml_content = {
                "name": "test_config",
                "description": "Test configuration",
                "model": {},
                "sites": [],
            }
            yaml.dump(yaml_content, f)
            yaml_path = Path(f.name)

        try:
            # Update with specific version
            result = update_yaml_schema_version(yaml_path, schema_version="1.0")
            assert result is True

            # Read back and verify
            with open(yaml_path, "r") as f:
                updated = yaml.safe_load(f)

            assert updated["schema_version"] == "1.0"

            # Try updating to same version - should return False
            result = update_yaml_schema_version(yaml_path, schema_version="1.0")
            assert result is False
        finally:
            yaml_path.unlink()

    def test_migrate_from_dual_version(self):
        """Test migration from old dual-version system."""
        # Create a file with old dual-version system
        with tempfile.NamedTemporaryFile(mode="w", suffix=".yml", delete=False) as f:
            yaml_content = {
                "name": "test_config_v1.0",
                "version": "2025.8.1.dev0",
                "config_version": "v1.0",
                "description": "Sample config v1.0 designed for supy version 2025.8.1",
                "model": {},
                "sites": [],
            }
            yaml.dump(yaml_content, f)
            yaml_path = Path(f.name)

        try:
            # Update to new schema version
            result = update_yaml_schema_version(yaml_path, schema_version="1.0")
            assert result is True

            # Read back and verify
            with open(yaml_path, "r") as f:
                updated = yaml.safe_load(f)

            # New field added
            assert updated["schema_version"] == "1.0"

            # Old fields removed
            assert "version" not in updated
            assert "config_version" not in updated

            # Name simplified (version suffix removed)
            assert updated["name"] == "test_config"

            # Description should be kept as-is (cleaning only happens with specific patterns)
            assert (
                updated["description"]
                == "Sample config v1.0 designed for supy version 2025.8.1"
            )
        finally:
            yaml_path.unlink()


class TestSampleConfig:
    """Test that sample config has correct schema version."""

    def test_sample_config_has_schema_version(self):
        """Test that sample_config.yml has schema_version field."""
<<<<<<< HEAD
        # Use package resources to load sample_config.yml
        # This works regardless of installation method (editable, wheel, etc.)
        config_content = load_supy_resource("sample_data/sample_config.yml")
        config = yaml.safe_load(config_content)
=======
        sample_path = (
            Path(__file__).parent.parent.parent
            / "src/supy/sample_data/sample_config.yml"
        )

        with open(sample_path, "r") as f:
            config = yaml.safe_load(f)
>>>>>>> 92b636b3

        assert "schema_version" in config, (
            "sample_config.yml should have 'schema_version' field"
        )
        assert config["schema_version"] == "1.0"

        # Should not have old version fields
        assert "version" not in config, (
            "sample_config.yml should not have 'version' field"
        )
        assert "config_version" not in config, (
            "sample_config.yml should not have 'config_version' field"
        )

        print(f"✓ sample_config.yml has schema_version: {config['schema_version']}")


if __name__ == "__main__":
    pytest.main([__file__, "-v"])<|MERGE_RESOLUTION|>--- conflicted
+++ resolved
@@ -296,20 +296,10 @@
 
     def test_sample_config_has_schema_version(self):
         """Test that sample_config.yml has schema_version field."""
-<<<<<<< HEAD
         # Use package resources to load sample_config.yml
         # This works regardless of installation method (editable, wheel, etc.)
         config_content = load_supy_resource("sample_data/sample_config.yml")
         config = yaml.safe_load(config_content)
-=======
-        sample_path = (
-            Path(__file__).parent.parent.parent
-            / "src/supy/sample_data/sample_config.yml"
-        )
-
-        with open(sample_path, "r") as f:
-            config = yaml.safe_load(f)
->>>>>>> 92b636b3
 
         assert "schema_version" in config, (
             "sample_config.yml should have 'schema_version' field"
