project(
    'supy',
    'fortran',
    'c',
    version: run_command('get_ver_git.py',check: true).stdout().strip(),
    meson_version: '>=0.64.0',
)

<<<<<<< HEAD
if host_machine.system() == 'windows' and host_machine.cpu_family() == 'x86'
  add_project_arguments('-D__MINGW_USE_VC_SETJMP=1', language: ['c', 'cpp'])
=======
if host_machine.system() == 'windows'
  # Link against the modern UCRT
  # Note: We don't use -D__USE_MINGW_SETJMP_NON_SEH with UCRT64 as it supports SEH properly
  # Note: recent MinGW-w64 GCC dropped support for the compile-time
  # "-mcrtdll=..." switch.  We therefore omit it here and rely on
  # LDFLAGS (set in the CI workflow) to pull in the UCRT at link time.
  # add_project_arguments('-mcrtdll=ucrtbase', language : ['c','fortran'])
  add_project_link_arguments('-lucrt', language : ['c','fortran'])

  # Extra safety knobs cribbed from SciPy's build system
  cc = meson.get_compiler('c')
  if cc.get_id() == 'gcc'
    # Force gcc to use 64-bit long double (matches MSVC behaviour)
    add_project_arguments('-mlong-double-64', language : 'c')
    # Make fprintf("%zd") work without CRT mismatch warnings
    add_project_arguments('-D__USE_MINGW_ANSI_STDIO=1', language : 'c')
    # For gfortran + BLAS string-length quirk on Windows
    add_project_arguments('-fno-optimize-sibling-calls', language : 'fortran')
    # Statically link the universal CRT to avoid mixed CRTs at runtime
    add_project_link_arguments('-lucrt', language : ['c','fortran'])
  endif
>>>>>>> 72774db1
endif

# find the python installation
py = import('python').find_installation(pure: false)
dep_py = py.dependency()

subdir('src/supy_driver')

subdir('src/supy')<|MERGE_RESOLUTION|>--- conflicted
+++ resolved
@@ -6,10 +6,6 @@
     meson_version: '>=0.64.0',
 )
 
-<<<<<<< HEAD
-if host_machine.system() == 'windows' and host_machine.cpu_family() == 'x86'
-  add_project_arguments('-D__MINGW_USE_VC_SETJMP=1', language: ['c', 'cpp'])
-=======
 if host_machine.system() == 'windows'
   # Link against the modern UCRT
   # Note: We don't use -D__USE_MINGW_SETJMP_NON_SEH with UCRT64 as it supports SEH properly
@@ -31,7 +27,6 @@
     # Statically link the universal CRT to avoid mixed CRTs at runtime
     add_project_link_arguments('-lucrt', language : ['c','fortran'])
   endif
->>>>>>> 72774db1
 endif
 
 # find the python installation
