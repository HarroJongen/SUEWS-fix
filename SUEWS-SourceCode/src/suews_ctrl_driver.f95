--- conflicted
+++ resolved
@@ -1960,13 +1960,8 @@
       REAL(KIND(1D0)), DIMENSION(nlayer), INTENT(IN) :: emis_roof ! emissivity of roof [-]
       REAL(KIND(1D0)), DIMENSION(nlayer), INTENT(IN) :: alb_wall !albedo of wall [-]
       REAL(KIND(1D0)), DIMENSION(nlayer), INTENT(IN) :: emis_wall ! emissivity of wall [-]
-<<<<<<< HEAD
       REAL(KIND(1D0)), DIMENSION(nspec, nlayer), INTENT(IN) :: roof_albedo_dir_mult_fact !Ratio of the direct and diffuse albedo of the roof [-]
       REAL(KIND(1D0)), DIMENSION(nspec, nlayer), INTENT(IN) :: wall_specular_frac  ! Fraction of wall reflection that is specular [-]
-=======
-      REAL(KIND(1D0)), DIMENSION(nspec, nlayer), INTENT(IN) :: roof_albedo_dir_mult_fact !roof albedo [-]
-      REAL(KIND(1D0)), DIMENSION(nspec, nlayer), INTENT(IN) :: wall_specular_frac ! wall fraction [-]
->>>>>>> 11747562
       REAL(KIND(1D0)), DIMENSION(nlayer), INTENT(out) :: qn_wall ! net all-wave radiation on the wall [W m-2]
       REAL(KIND(1D0)), DIMENSION(nlayer), INTENT(out) :: qn_roof ! net all-wave radiation on the roof [W m-2]
 
@@ -2123,15 +2118,9 @@
       INTEGER, INTENT(in) :: nlayer ! number of vertical levels in urban canopy [-]
 
       REAL(KIND(1D0)), INTENT(in) :: OHM_coef(nsurf + 1, 4, 3) ! OHM coefficients [-]
-<<<<<<< HEAD
       REAL(KIND(1D0)), INTENT(in) :: OHM_threshSW(nsurf + 1) ! Temperature threshold determining whether summer/winter OHM coefficients are applied [°C] 
       REAL(KIND(1D0)), INTENT(in) :: OHM_threshWD(nsurf + 1) ! Soil moisture threshold determining whether wet/dry OHM coefficients are applied [-]
       REAL(KIND(1D0)), INTENT(in) :: soilstore_id(nsurf) ! soil moisture on day of year 
-=======
-      REAL(KIND(1D0)), INTENT(in) :: OHM_threshSW(nsurf + 1) ! OHM thresholds
-      REAL(KIND(1D0)), INTENT(in) :: OHM_threshWD(nsurf + 1) ! OHM thresholds
-      REAL(KIND(1D0)), INTENT(in) :: soilstore_id(nsurf) ! soil moisture on day of year
->>>>>>> 11747562
       REAL(KIND(1D0)), INTENT(in) :: SoilStoreCap(nsurf) ! capacity of soil store [J m-3 K-1]
       REAL(KIND(1D0)), INTENT(in) :: state_id(nsurf) ! wetness status [mm]
 
@@ -2495,13 +2484,8 @@
 
       REAL(KIND(1D0)), INTENT(in) :: CRWmin !minimum water holding capacity of snow [mm]
       REAL(KIND(1D0)), INTENT(in) :: CRWmax !maximum water holding capacity of snow [mm]
-<<<<<<< HEAD
       REAL(KIND(1D0)), INTENT(in) :: dectime !decimal time [-]
       REAL(KIND(1D0)), INTENT(in) :: lvS_J_kg  !latent heat of sublimation [J kg-1]
-=======
-      REAL(KIND(1D0)), INTENT(in) :: dectime !local time [days]
-      REAL(KIND(1D0)), INTENT(in) :: lvS_J_kg !latent heat of sublimation [J kg-1]
->>>>>>> 11747562
       REAL(KIND(1D0)), INTENT(in) :: lv_j_kg !Latent heat of vapourisation per timestep [J kg-1]
       REAL(KIND(1D0)), INTENT(in) :: avdens !air density [kg m-3]
       REAL(KIND(1D0)), INTENT(in) :: avRh !relative humidity [-]
@@ -3257,13 +3241,8 @@
       INTEGER, INTENT(in) :: AerodynamicResistanceMethod !method to calculate RA [-]
       INTEGER, INTENT(in) :: RoughLenHeatMethod !method to calculate heat roughness length [-]
       INTEGER, INTENT(in) :: SnowUse !!Snow part used (1) or not used (0) [-]
-<<<<<<< HEAD
       INTEGER, INTENT(in) :: id ! day of the year [-]
       INTEGER, INTENT(in) :: it !hour [h]
-=======
-      INTEGER, INTENT(in) :: id ! day of the year
-      INTEGER, INTENT(in) :: it !time: day of year and hour
->>>>>>> 11747562
       INTEGER, INTENT(in) :: gsModel !Choice of gs parameterisation (1 = Ja11, 2 = Wa16)
       INTEGER, INTENT(in) :: SMDMethod !Method of measured soil moisture
 
