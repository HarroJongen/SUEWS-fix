--- conflicted
+++ resolved
@@ -300,10 +300,8 @@
       ! ALLOCATE(qn1_av_store_grid(2*NSH+1))
       ALLOCATE (qhforCBL(NumberOfGrids))
       ALLOCATE (qeforCBL(NumberOfGrids))
-<<<<<<< HEAD
+
       ALLOCATE (tair_av_grids(NumberOfGrids))
-=======
->>>>>>> 07d0d9e5
       ALLOCATE (qn1_av_grids(NumberOfGrids))
       ALLOCATE (dqndt_grids(NumberOfGrids))
       !! QUESTION: Add snow clearing (?)
@@ -719,10 +717,7 @@
       ! DEALLOCATE(qn1_av_store_grid)
       DEALLOCATE (qhforCBL)
       DEALLOCATE (qeforCBL)
-<<<<<<< HEAD
       DEALLOCATE (tair_av_grids)
-=======
->>>>>>> 07d0d9e5
       DEALLOCATE (qn1_av_grids)
       DEALLOCATE (dqndt_grids)
       IF (CBLuse >= 1) THEN
