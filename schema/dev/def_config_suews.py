--- conflicted
+++ resolved
@@ -1217,7 +1217,6 @@
     veg_type: int
 
     def to_df_state(self, grid_id: int) -> pd.DataFrame:
-<<<<<<< HEAD
         """
         Convert LUMPS parameters to DataFrame state format.
 
@@ -1236,7 +1235,7 @@
         df_state.loc[grid_id, ("veg_type", 0)] = self.veg_type
 
         return df_state
-=======
+    def to_df_state(self, grid_id: int) -> pd.DataFrame:
         """Convert LUMPS parameters to DataFrame state format.
 
         Args:
@@ -1253,7 +1252,6 @@
 
         return df_state
 
->>>>>>> 38c47f73
 
 class SPARTACUSParams(BaseModel):
     air_ext_lw: float
