from typing import Dict, List, Optional, Union, Literal, Tuple
from pydantic import (
    BaseModel,
    Field,
    model_validator,
    field_validator,
    PrivateAttr,
)
import numpy as np
from enum import Enum
import pandas as pd
import scipy as sp
import yaml
import pdb
import math


def init_df_state(grid_id: int) -> pd.DataFrame:
    idx = pd.Index([grid_id], name="grid")
    col = pd.MultiIndex.from_tuples([("gridiv", "0")], names=["var", "ind_dim"])
    df_state = pd.DataFrame(index=idx, columns=col)
    df_state.loc[grid_id, ("gridiv", "0")] = grid_id
    return df_state


class SurfaceType(str, Enum):
    PAVED = "paved"
    BLDGS = "bldgs"
    EVETR = "evetr"
    DECTR = "dectr"
    GRASS = "grass"
    BSOIL = "bsoil"
    WATER = "water"


class SnowAlb(BaseModel):
    snowalb: float = Field(ge=0, le=1, description="Snow albedo", default=0.5)

    def to_df_state(self, grid_id: int) -> pd.DataFrame:
        """Convert snow albedo to DataFrame state format.

        Args:
            grid_id: Grid ID for the DataFrame index

        Returns:
            pd.DataFrame: DataFrame containing snow albedo parameters
        """
        df_state = init_df_state(grid_id)
        df_state[("snowalb", "0")] = self.snowalb
        return df_state

    @classmethod
    def from_df_state(cls, df: pd.DataFrame, grid_id: int) -> "SnowAlb":
        """
        Reconstruct SnowAlb from a DataFrame state format.

        Args:
            df (pd.DataFrame): DataFrame containing snow albedo parameters.
            grid_id (int): Grid ID for the DataFrame index.

        Returns:
            SnowAlb: Instance of SnowAlb.
        """
        snowalb = df.loc[grid_id, ("snowalb", "0")]
        return cls(snowalb=snowalb)


class WaterUse(BaseModel):
    wu_total: float = Field(ge=0, description="Total water use", default=0.0)
    wu_auto: float = Field(ge=0, description="Automatic water use", default=0.0)
    wu_manual: float = Field(ge=0, description="Manual water use", default=0.0)

    def to_df_state(self, veg_idx: int, grid_id: int) -> pd.DataFrame:
        """Convert water use to DataFrame state format."""
        df_state = init_df_state(grid_id)
        df_state.loc[grid_id, ("wuday_id", f"({veg_idx * 3 + 0},)")] = self.wu_total
        df_state.loc[grid_id, ("wuday_id", f"({veg_idx * 3 + 1},)")] = self.wu_auto
        df_state.loc[grid_id, ("wuday_id", f"({veg_idx * 3 + 2},)")] = self.wu_manual
        return df_state

    @classmethod
    def from_df_state(cls, df: pd.DataFrame, veg_idx: int, grid_id: int) -> "WaterUse":
        """
        Reconstruct WaterUse from a DataFrame state format.

        Args:
            df (pd.DataFrame): DataFrame containing water use parameters.
            veg_idx (int): Vegetation index for identifying columns.
            grid_id (int): Grid ID for the DataFrame index.

        Returns:
            WaterUse: Instance of WaterUse.
        """
        wu_total = df.loc[grid_id, ("wuday_id", f"({veg_idx * 3 + 0},)")]
        wu_auto = df.loc[grid_id, ("wuday_id", f"({veg_idx * 3 + 1},)")]
        wu_manual = df.loc[grid_id, ("wuday_id", f"({veg_idx * 3 + 2},)")]

        return cls(wu_total=wu_total, wu_auto=wu_auto, wu_manual=wu_manual)


class SurfaceInitialState(BaseModel):
    """Base initial state parameters for all surface types"""

    state: float = Field(ge=0, description="Initial state of the surface", default=0.0)
    soilstore: float = Field(ge=0, description="Initial soil store", default=0.0)
    snowfrac: Optional[float] = Field(
        ge=0, le=1, description="Snow fraction", default=0.0
    )
    snowpack: Optional[float] = Field(ge=0, description="Snow pack", default=0.0)
    icefrac: Optional[float] = Field(
        ge=0, le=1, description="Ice fraction", default=0.0
    )
    snowwater: Optional[float] = Field(ge=0, description="Snow water", default=0.0)
    snowdens: Optional[float] = Field(ge=0, description="Snow density", default=0.0)
    temperature: List[float] = Field(
        min_items=5,
        max_items=5,
        description="Initial temperature for each thermal layer",
        default=[15.0, 15.0, 15.0, 15.0, 15.0],
    )
    tsfc: Optional[float] = Field(
        description="Initial exterior surface temperature", default=15.0
    )
    tin: Optional[float] = Field(
        description="Initial interior surface temperature", default=20.0
    )
    _surface_type: Optional[SurfaceType] = PrivateAttr(default=None)

    def set_surface_type(self, surface_type: SurfaceType):
        """Set surface type"""
        self._surface_type = surface_type

    def get_surface_index(self) -> int:
        """Get surface index"""
        return {
            SurfaceType.PAVED: 0,
            SurfaceType.BLDGS: 1,
            SurfaceType.EVETR: 2,
            SurfaceType.DECTR: 3,
            SurfaceType.GRASS: 4,
            SurfaceType.BSOIL: 5,
            SurfaceType.WATER: 6,
        }[self._surface_type]

    def to_df_state(
        self, grid_id: int, vert_idx: int = None, is_roof: bool = False
    ) -> pd.DataFrame:
        """Convert base surface initial state to DataFrame state format.

        Args:
            grid_id: Grid ID for the DataFrame index

        Returns:
            pd.DataFrame: DataFrame containing initial state parameters
        """
        df_state = init_df_state(grid_id)

        # Get surface index
        if vert_idx is None:
            idx = self.get_surface_index()
            str_type = "surf"
        else:
            idx = vert_idx
            str_type = "roof" if is_roof else "wall"
        # Set basic state parameters
        df_state[(f"state_{str_type}", f"({idx},)")] = self.state
        df_state[(f"soilstore_{str_type}", f"({idx},)")] = self.soilstore

        # Set snow/ice parameters if present
        if self.snowfrac is not None:
            df_state[(f"snowfrac", f"({idx},)")] = self.snowfrac
        if self.snowpack is not None:
            df_state[(f"snowpack", f"({idx},)")] = self.snowpack
        if self.icefrac is not None:
            df_state[(f"icefrac", f"({idx},)")] = self.icefrac
        if self.snowwater is not None:
            df_state[(f"snowwater", f"({idx},)")] = self.snowwater
        if self.snowdens is not None:
            df_state[(f"snowdens", f"({idx},)")] = self.snowdens

        # Set temperature parameters
        for i, temp in enumerate(self.temperature):
            df_state[(f"temp_{str_type}", f"({idx}, {i})")] = temp

        if self.tsfc is not None:
            df_state[(f"tsfc_{str_type}", f"({idx},)")] = self.tsfc
        if self.tin is not None:
            df_state[(f"tin_{str_type}", f"({idx},)")] = self.tin

        return df_state

    @classmethod
    def from_df_state(
        cls, df: pd.DataFrame, grid_id: int, surf_idx: int, str_type: str = "surf"
    ) -> "SurfaceInitialState":
        """
        Reconstruct SurfaceInitialState from a DataFrame state format.

        Args:
            df (pd.DataFrame): DataFrame containing surface state parameters.
            grid_id (int): Grid ID for the DataFrame index.
            surf_idx (int): Surface index for identifying columns.
            str_type (str): Surface type prefix ("surf", "roof", or "wall").

        Returns:
            SurfaceInitialState: Instance of SurfaceInitialState.
        """
<<<<<<< HEAD
        # Handle basic state parameters
        state = df.loc[grid_id, (f"state_{str_type}", f"({surf_idx},)")]
        soilstore = df.loc[grid_id, (f"soilstore_{str_type}", f"({surf_idx},)")]

        # Handle optional snow/ice parameters
        def get_optional_param(param_name):
            try:
                return df.loc[grid_id, (param_name, f"({surf_idx},)")]
            except KeyError:
                return None

        snowfrac = get_optional_param("snowfrac")
        snowpack = get_optional_param("snowpack")
        icefrac = get_optional_param("icefrac")
        snowwater = get_optional_param("snowwater")
        snowdens = get_optional_param("snowdens")

        # Handle temperature parameters
        temperature = [
            df.loc[grid_id, (f"temp_{str_type}", f"({surf_idx}, {i})")]  # Space added
            for i in range(5)
        ]

        # Handle optional surface temperatures
        tsfc = get_optional_param(f"tsfc_{str_type}")
        tin = get_optional_param(f"tin_{str_type}")
=======
        # Base surface state parameters
        state = df.loc[grid_id, ("state_surf", f"({surf_idx},)")]
        soilstore = df.loc[grid_id, ("soilstore_surf", f"({surf_idx},)")]

        # Snow/ice parameters
        snowfrac = df.loc[grid_id, ("snowfrac", f"({surf_idx},)")]
        snowpack = df.loc[grid_id, ("snowpack", f"({surf_idx},)")]
        icefrac = df.loc[grid_id, ("icefrac", f"({surf_idx},)")]
        snowwater = df.loc[grid_id, ("snowwater", f"({surf_idx},)")]
        snowdens = df.loc[grid_id, ("snowdens", f"({surf_idx},)")]

        # Temperature parameters
        temperature = [
            df.loc[grid_id, ("temp_surf", f"({surf_idx}, {i})")] for i in range(5)
        ]

        # Exterior and interior surface temperature
        tsfc = df.loc[grid_id, ("tsfc_surf", f"({surf_idx},)")]
        tin = df.loc[grid_id, ("tin_surf", f"({surf_idx},)")]
>>>>>>> 42a07e50

        return cls(
            state=state,
            soilstore=soilstore,
            snowfrac=snowfrac,
            snowpack=snowpack,
            icefrac=icefrac,
            snowwater=snowwater,
            snowdens=snowdens,
            temperature=temperature,
            tsfc=tsfc,
            tin=tin,
        )

<<<<<<< HEAD


=======
>>>>>>> 42a07e50
class InitialStatePaved(SurfaceInitialState):
    _surface_type: Literal[SurfaceType.PAVED] = SurfaceType.PAVED


class InitialStateBldgs(SurfaceInitialState):
    _surface_type: Literal[SurfaceType.BLDGS] = SurfaceType.BLDGS


class VegInitialState(SurfaceInitialState):
    """Base initial state parameters for vegetated surfaces"""

    alb_id: float = Field(
        description="Initial albedo for vegetated surfaces", default=0.1
    )
    lai_id: float = Field(description="Initial leaf area index", default=1.0)
    gdd_id: float = Field(description="Growing degree days ID", default=0)
    sdd_id: float = Field(description="Senescence degree days ID", default=0)
    wu: WaterUse = Field(default_factory=WaterUse)

    @model_validator(mode="after")
    def validate_surface_state(self) -> "VegInitialState":
        """Validate state based on surface type"""
        # Skip validation if surface type not yet set
        if not hasattr(self, "_surface_type") or self._surface_type is None:
            return self

        if self._surface_type not in [
            SurfaceType.DECTR,
            SurfaceType.EVETR,
            SurfaceType.GRASS,
        ]:
            raise ValueError(
                f"Invalid surface type {self._surface_type} for vegetated surface"
            )
        return self

    def to_df_state(self, grid_id: int) -> pd.DataFrame:
        """Convert vegetated surface initial state to DataFrame state format.

        Args:
            grid_id: Grid ID for the DataFrame index

        Returns:
            pd.DataFrame: DataFrame containing initial state parameters
        """
        # Get base surface state parameters
        df_state = super().to_df_state(grid_id)

        # Get surface index
        surf_idx = self.get_surface_index()
        veg_idx = surf_idx - 2

        # Add vegetated surface specific parameters
        # alb is universal so use surf_idx
        df_state[("alb", f"({surf_idx},)")] = self.alb_id
        # others are aligned with veg_idx
        df_state[("lai_id", f"({veg_idx},)")] = self.lai_id
        df_state[("gdd_id", f"({veg_idx},)")] = self.gdd_id
        df_state[("sdd_id", f"({veg_idx},)")] = self.sdd_id

        # Add water use parameters
        df_wu = self.wu.to_df_state(veg_idx, grid_id)
        df_state = pd.concat([df_state, df_wu], axis=1)

        # Drop any duplicate columns
        df_state = df_state.loc[:, ~df_state.columns.duplicated()]

        return df_state

    @classmethod
    def from_df_state(
        cls, df: pd.DataFrame, grid_id: int, surf_idx: int
    ) -> "VegInitialState":
        """
        Reconstruct VegetatedSurfaceInitialState from a DataFrame state format.

        Args:
            df (pd.DataFrame): DataFrame containing vegetated surface state parameters.
            grid_id (int): Grid ID for the DataFrame index.
            surf_idx (int): Surface index for identifying columns.

        Returns:
            VegetatedSurfaceInitialState: Instance of VegetatedSurfaceInitialState.
        """
        # Base class reconstruction
        base_instance = SurfaceInitialState.from_df_state(df, grid_id, surf_idx)

        # Vegetated surface-specific parameters
        alb_id = df.loc[grid_id, ("alb_id", f"({surf_idx},)")]
        lai_id = df.loc[grid_id, ("lai_id", f"({surf_idx},)")]
        gdd_id = df.loc[grid_id, ("gdd_id", f"({surf_idx},)")]
        sdd_id = df.loc[grid_id, ("sdd_id", f"({surf_idx},)")]

        # Reconstruct WaterUse instance
        veg_idx = surf_idx - 2
        wu = WaterUse.from_df_state(df, veg_idx, grid_id)

        return cls(
            **base_instance.dict(),
            alb_id=alb_id,
            lai_id=lai_id,
            gdd_id=gdd_id,
            sdd_id=sdd_id,
            wu=wu,
        )


class InitialStateEvetr(VegInitialState):
    _surface_type: Literal[SurfaceType.EVETR] = SurfaceType.EVETR

    def to_df_state(self, grid_id: int) -> pd.DataFrame:
        """Convert evergreen tree initial state to DataFrame state format."""
        df_state = super().to_df_state(grid_id)
        df_state[("albevetr_id", "0")] = self.alb_id
        return df_state


class InitialStateDectr(VegInitialState):
    """Initial state parameters for deciduous trees"""

    porosity_id: float = Field(
        default=0.2, description="Initial porosity for deciduous trees"
    )
    decidcap_id: float = Field(
        default=0.3, description="Initial deciduous capacity for deciduous trees"
    )
    _surface_type: Literal[SurfaceType.DECTR] = SurfaceType.DECTR

    @model_validator(mode="after")
    def validate_surface_state(self) -> "InitialStateDectr":
        """Validate state based on surface type"""
        # Skip validation if surface type not yet set
        if not hasattr(self, "_surface_type") or self._surface_type is None:
            return self

        if self._surface_type != SurfaceType.DECTR:
            raise ValueError("This state is only valid for deciduous trees")
        return self

    def to_df_state(self, grid_id: int) -> pd.DataFrame:
        """Convert deciduous tree initial state to DataFrame state format.

        Args:
            grid_id: Grid ID for the DataFrame index

        Returns:
            pd.DataFrame: DataFrame containing initial state parameters
        """
        # Get base vegetated surface state parameters
        df_state = super().to_df_state(grid_id)

        # Add deciduous tree specific parameters
        df_state[("porosity_id", "0")] = self.porosity_id
        df_state[("decidcap_id", "0")] = self.decidcap_id
        df_state[("albdectr_id", "0")] = self.alb_id

        return df_state

    @classmethod
    def from_df_state(
        cls, df: pd.DataFrame, grid_id: int, surf_idx: int
    ) -> "InitialStateDectr":
        """
        Reconstruct DeciduousTreeSurfaceInitialState from a DataFrame state format.

        Args:
            df (pd.DataFrame): DataFrame containing deciduous tree state parameters.
            grid_id (int): Grid ID for the DataFrame index.
            surf_idx (int): Surface index for identifying columns.

        Returns:
            DeciduousTreeSurfaceInitialState: Instance of DeciduousTreeSurfaceInitialState.
        """
        # Base class reconstruction
        base_instance = VegInitialState.from_df_state(df, grid_id, surf_idx)

        # Deciduous tree-specific parameters
        porosity_id = df.loc[grid_id, ("porosity_id", "0")]
        decidcap_id = df.loc[grid_id, ("decidcap_id", "0")]

        return cls(
            **base_instance.dict(),
            porosity_id=porosity_id,
            decidcap_id=decidcap_id,
        )


class InitialStateGrass(VegInitialState):
    _surface_type: Literal[SurfaceType.GRASS] = SurfaceType.GRASS

    def to_df_state(self, grid_id: int) -> pd.DataFrame:
        """Convert grass initial state to DataFrame state format."""
        df_state = super().to_df_state(grid_id)
        df_state[("albgrass_id", "0")] = self.alb_id
        return df_state


class InitialStateBsoil(SurfaceInitialState):
    _surface_type: Literal[SurfaceType.BSOIL] = SurfaceType.BSOIL


class InitialStateWater(SurfaceInitialState):
    _surface_type: Literal[SurfaceType.WATER] = SurfaceType.WATER


class InitialStates(BaseModel):
    """Initial conditions for the SUEWS model"""

    snowalb: float = Field(ge=0, le=1, description="Initial snow albedo", default=0.5)
    paved: InitialStatePaved = Field(default_factory=InitialStatePaved)
    bldgs: InitialStateBldgs = Field(default_factory=InitialStateBldgs)
    evetr: InitialStateEvetr = Field(default_factory=InitialStateEvetr)
    dectr: InitialStateDectr = Field(default_factory=InitialStateDectr)
    grass: InitialStateGrass = Field(default_factory=InitialStateGrass)
    bsoil: InitialStateBsoil = Field(default_factory=InitialStateBsoil)
    water: InitialStateWater = Field(default_factory=InitialStateWater)
    roofs: Optional[List[SurfaceInitialState]] = Field(
        default=[
            SurfaceInitialState(),
            SurfaceInitialState(),
            SurfaceInitialState(),
        ],
        description="Initial states for roof layers",
    )
    walls: Optional[List[SurfaceInitialState]] = Field(
        default=[
            SurfaceInitialState(),
            SurfaceInitialState(),
            SurfaceInitialState(),
        ],
        description="Initial states for wall layers",
    )

    def to_df_state(self, grid_id: int) -> pd.DataFrame:
        """Convert initial states to DataFrame state format."""
        df_state = init_df_state(grid_id)

        # Add snowalb
        df_state[("snowalb", "0")] = self.snowalb

        # Add surface states
        surfaces = {
            "paved": self.paved,
            "bldgs": self.bldgs,
            "evetr": self.evetr,
            "dectr": self.dectr,
            "grass": self.grass,
            "bsoil": self.bsoil,
            "water": self.water,
        }
        # Add surface states
        for surface in surfaces.values():
            df_surface = surface.to_df_state(grid_id)
            df_state = pd.concat([df_state, df_surface], axis=1)

        # Add roof and wall states
        for facet_list, facet_type in [(self.roofs, "roof"), (self.walls, "wall")]:
            if facet_list is not None:  # Check for None explicitly
                for i, facet in enumerate(facet_list):
                    is_roof = facet_type == "roof"
                    df_facet = facet.to_df_state(grid_id, i, is_roof)
                    df_state = pd.concat([df_state, df_facet], axis=1)
                    df_state = df_state.sort_index(axis=1)

        # add dummy columns to conform to SUEWS convention
        list_cols = [
            "dqndt",
            "dqnsdt",
            "dt_since_start",
            "lenday_id",
            "qn_av",
            "qn_s_av",
            "tair_av",
            "tmax_id",
            "tmin_id",
            "tstep_prev",
            "snowfallcum",
        ]
        for col in list_cols:
            df_state[(col, "0")] = 0
            df_state = df_state.sort_index(axis=1)
        # special treatment for hdd_id
        for i in range(12):
            df_state[(f"hdd_id", f"({i},)")] = 0
            df_state = df_state.sort_index(axis=1)
        # Drop duplicate columns while preserving first occurrence
        df_state = df_state.loc[:, ~df_state.columns.duplicated(keep="first")]

        return df_state

    @classmethod
    def from_df_state(cls, df: pd.DataFrame, grid_id: int) -> "InitialStates":
        """
        Reconstruct InitialStates from a DataFrame state format.

        Args:
            df (pd.DataFrame): DataFrame containing initial states.
            grid_id (int): Grid ID for the DataFrame index.

        Returns:
            InitialStates: Instance of InitialStates.
        """
        snowalb = df.loc[grid_id, ("snowalb", "0")]

        # Reconstruct surface states
        surface_types = {
            "paved": SurfaceInitialState,
            "bldgs": SurfaceInitialState,
            "evetr": VegInitialState,
            "dectr": InitialStateDectr,
            "grass": VegInitialState,
            "bsoil": SurfaceInitialState,
            "water": SurfaceInitialState,
        }
        surfaces = {
            name: surface_class.from_df_state(df, grid_id, idx)
            for idx, (name, surface_class) in enumerate(surface_types.items())
        }

        # Reconstruct roof and wall states
        def reconstruct_layers(layer_name: str, surface_class: Type[SurfaceInitialState]):
            layers = []
            idx = 0
            while True:
                try:
                    layer = surface_class.from_df_state(df, grid_id, idx, layer_name)
                    layers.append(layer)
                    idx += 1
                except KeyError:
                    break
            return layers

        roofs = reconstruct_layers("roof", SurfaceInitialState)
        walls = reconstruct_layers("wall", SurfaceInitialState)

        return cls(
            snowalb=snowalb,
            roofs=roofs,
            walls=walls,
            **surfaces,
        )


class ThermalLayers(BaseModel):
    dz: List[float] = Field([0.1, 0.2, 0.3, 0.4, 0.5], min_items=5, max_items=5)
    k: List[float] = Field([1.0, 1.0, 1.0, 1.0, 1.0], min_items=5, max_items=5)
    cp: List[float] = Field([1000, 1000, 1000, 1000, 1000], min_items=5, max_items=5)

    def to_df_state(
        self,
        grid_id: int,
        idx: int,
        surf_type: Literal[
            "paved",
            "bldgs",
            "evetr",
            "dectr",
            "grass",
            "bsoil",
            "water",
            "roof",
            "wall",
        ],
    ) -> pd.DataFrame:
        """Convert thermal layer parameters to DataFrame state format.

        Args:
            grid_id: Grid ID for the DataFrame index
            surf_type: Surface type or facet type ("roof" or "wall")

        Returns:
            pd.DataFrame: DataFrame containing thermal layer parameters
        """
        df_state = init_df_state(grid_id)

        if surf_type == "roof":
            suffix = "roof"
        elif surf_type == "wall":
            suffix = "wall"
        else:
            suffix = "surf"

        # Add thermal layer parameters
        for i in range(5):
            df_state[(f"dz_{suffix}", f"({idx}, {i})")] = self.dz[i]
            df_state[(f"k_{suffix}", f"({idx}, {i})")] = self.k[i]
            df_state[(f"cp_{suffix}", f"({idx}, {i})")] = self.cp[i]

        return df_state

    @classmethod
    def from_df_state(
        cls,
        df: pd.DataFrame,
        grid_id: int,
        idx: int,
        surf_type: Union[SurfaceType, Literal["roof", "wall"]],
    ) -> "ThermalLayers":
        """Reconstruct ThermalLayers instance from DataFrame.

        Args:
            df: DataFrame containing thermal layer parameters.
            grid_id: Grid ID for the DataFrame index.
            idx: Surface index for identifying columns.
            surf_type: Surface type or facet type ("roof" or "wall").

        Returns:
            ThermalLayers: Reconstructed ThermalLayers instance.
        """
        dz = []
        k = []
        cp = []

        # Determine suffix based on surf_type
        if surf_type == "roof":
            suffix = "roof"
        elif surf_type == "wall":
            suffix = "wall"
        else:
            suffix = "surf"

        # Extract thermal layer parameters for each of the 5 layers
        for i in range(5):
            dz.append(df.loc[grid_id, (f"dz_{suffix}", f"({idx}, {i})")])
            k.append(df.loc[grid_id, (f"k_{suffix}", f"({idx}, {i})")])
            cp.append(df.loc[grid_id, (f"cp_{suffix}", f"({idx}, {i})")])

        # Return reconstructed instance
        return cls(dz=dz, k=k, cp=cp)


class VegetationParams(BaseModel):
    porosity_id: int
    gdd_id: int = Field(description="Growing degree days ID")
    sdd_id: int = Field(description="Senescence degree days ID")
    lai: Dict[str, Union[float, List[float]]] = Field(
        description="Leaf area index parameters"
    )
    ie_a: float = Field(description="Irrigation efficiency coefficient a")
    ie_m: float = Field(description="Irrigation efficiency coefficient m")


class WaterDistribution(BaseModel):
    # Optional fields for all possible distributions
    to_paved: Optional[float] = Field(None, ge=0, le=1)
    to_bldgs: Optional[float] = Field(None, ge=0, le=1)
    to_dectr: Optional[float] = Field(None, ge=0, le=1)
    to_evetr: Optional[float] = Field(None, ge=0, le=1)
    to_grass: Optional[float] = Field(None, ge=0, le=1)
    to_bsoil: Optional[float] = Field(None, ge=0, le=1)
    to_water: Optional[float] = Field(None, ge=0, le=1)
    to_runoff: Optional[float] = Field(None, ge=0, le=1)  # For paved/bldgs
    to_soilstore: Optional[float] = Field(None, ge=0, le=1)  # For vegetated surfaces

    def __init__(self, surface_type: SurfaceType):
        # Default distributions based on surface type
        default_distributions = {
            SurfaceType.PAVED: {
                "to_bldgs": 0.2,
                "to_evetr": 0.1,
                "to_dectr": 0.1,
                "to_grass": 0.1,
                "to_bsoil": 0.1,
                "to_water": 0.1,
                "to_runoff": 0.3,
            },
            SurfaceType.BLDGS: {
                "to_paved": 0.2,
                "to_evetr": 0.1,
                "to_dectr": 0.1,
                "to_grass": 0.1,
                "to_bsoil": 0.1,
                "to_water": 0.1,
                "to_runoff": 0.3,
            },
            SurfaceType.EVETR: {
                "to_paved": 0.1,
                "to_bldgs": 0.1,
                "to_dectr": 0.1,
                "to_grass": 0.1,
                "to_bsoil": 0.1,
                "to_water": 0.1,
                "to_soilstore": 0.4,
            },
            SurfaceType.DECTR: {
                "to_paved": 0.1,
                "to_bldgs": 0.1,
                "to_evetr": 0.1,
                "to_grass": 0.1,
                "to_bsoil": 0.1,
                "to_water": 0.1,
                "to_soilstore": 0.4,
            },
            SurfaceType.GRASS: {
                "to_paved": 0.1,
                "to_bldgs": 0.1,
                "to_dectr": 0.1,
                "to_evetr": 0.1,
                "to_bsoil": 0.1,
                "to_water": 0.1,
                "to_soilstore": 0.4,
            },
            SurfaceType.BSOIL: {
                "to_paved": 0.1,
                "to_bldgs": 0.1,
                "to_dectr": 0.1,
                "to_evetr": 0.1,
                "to_grass": 0.1,
                "to_water": 0.1,
                "to_soilstore": 0.4,
            },
        }

        # If surface type is provided, use its default distribution
        # surface_type = data.get('_surface_type')
        if surface_type and surface_type in default_distributions:
            # Merge provided data with defaults, prioritising provided data
            merged_data = {**default_distributions[surface_type]}
            super().__init__(**merged_data)
        else:
            # If no surface type or invalid surface type, just use provided data
            super().__init__()

    def validate_distribution(self, surface_type: SurfaceType) -> None:
        """Validate water distribution based on surface type"""
        # Define required fields for each surface type
        required_fields = {
            SurfaceType.PAVED: [
                "to_bldgs",
                "to_dectr",
                "to_evetr",
                "to_grass",
                "to_bsoil",
                "to_water",
                "to_runoff",
            ],
            SurfaceType.BLDGS: [
                "to_paved",
                "to_dectr",
                "to_evetr",
                "to_grass",
                "to_bsoil",
                "to_water",
                "to_runoff",
            ],
            SurfaceType.DECTR: [
                "to_paved",
                "to_bldgs",
                "to_evetr",
                "to_grass",
                "to_bsoil",
                "to_water",
                "to_soilstore",
            ],
            SurfaceType.EVETR: [
                "to_paved",
                "to_bldgs",
                "to_dectr",
                "to_grass",
                "to_bsoil",
                "to_water",
                "to_soilstore",
            ],
            SurfaceType.GRASS: [
                "to_paved",
                "to_bldgs",
                "to_dectr",
                "to_evetr",
                "to_bsoil",
                "to_water",
                "to_soilstore",
            ],
            SurfaceType.BSOIL: [
                "to_paved",
                "to_bldgs",
                "to_dectr",
                "to_evetr",
                "to_grass",
                "to_water",
                "to_soilstore",
            ],
            SurfaceType.WATER: None,  # Water surface doesn't have water distribution
        }

        if surface_type == SurfaceType.WATER:
            raise ValueError("Water surface should not have water distribution")

        fields = required_fields[surface_type]
        values = []

        # Check required fields are present and collect values
        for field in fields:
            value = getattr(self, field)
            if value is None:
                raise ValueError(
                    f"Missing required field {field} for {surface_type.value}"
                )
            values.append(value)

        # Validate sum
        total = sum(values)
        if not np.isclose(total, 1.0, rtol=1e-5):
            raise ValueError(f"Water distribution sum must be 1.0, got {total}")

    def to_df_state(self, grid_id: int, surf_idx: int) -> pd.DataFrame:
        """Convert water distribution parameters to DataFrame state format.

        Args:
            grid_id: Grid ID for the DataFrame index
            surf_idx: Surface index (0=paved, 1=bldgs, 2=dectr, 3=evetr, 4=grass, 5=bsoil, 6=water)

        Returns:
            pd.DataFrame: DataFrame containing water distribution parameters with MultiIndex columns
        """
        # Create tuples for MultiIndex columns
        param_tuples = []
        values = []

        # Add all non-None distribution parameters using a two-step process
        # 1. Collect all non-None values
        list_waterdist_value = []
        for i, attr in enumerate(
            [
                "to_paved",
                "to_bldgs",
                "to_evetr",
                "to_dectr",
                "to_grass",
                "to_bsoil",
                "to_water",
                # "to_soilstore",
                # "to_runoff",
            ]
        ):
            value = getattr(self, attr)
            if value is None:
                list_waterdist_value.append(0.0)
            else:
                list_waterdist_value.append(value)

        # either to_soilstore or to_runoff must be provided - the other must be 0
        to_soilstore_or_runoff = (
            self.to_runoff if self.to_soilstore is None else self.to_soilstore
        )
        list_waterdist_value.append(to_soilstore_or_runoff)

        # 2. Create param_tuples and values - only add non-None values following the order of the list
        for i, value in enumerate(list_waterdist_value):
            if value is not None:
                param_tuples.append(("waterdist", f"({i}, {surf_idx})"))
                values.append(value)

        # Create MultiIndex columns
        columns = pd.MultiIndex.from_tuples(param_tuples, names=["var", "ind_dim"])

        # Create DataFrame with single row
        df = pd.DataFrame(
            index=pd.Index([grid_id], name="grid"),
            columns=columns,
            data=[values],
            dtype=float,
        )

        return df


class StorageDrainParams(BaseModel):
    store_min: float = Field(ge=0, default=0.0)
    store_max: float = Field(ge=0, default=10.0)
    store_cap: float = Field(ge=0, default=10.0)
    drain_eq: int = Field(default=0)
    drain_coef_1: float = Field(default=0.013)
    drain_coef_2: float = Field(default=1.71)

    def to_df_state(self, grid_id: int, surf_idx: int) -> pd.DataFrame:
        """Convert storage and drain parameters to DataFrame state format.

        Args:
            grid_id: Grid ID for the DataFrame index
            surf_idx: Surface index (0=paved, 1=bldgs, 2=dectr, 3=evetr, 4=grass, 5=bsoil, 6=water)

        Returns:
            pd.DataFrame: DataFrame containing storage and drain parameters with MultiIndex columns
        """
        # Create tuples for MultiIndex columns
        param_tuples = [
            ("storedrainprm", f"({i}, {surf_idx})")
            for i, _ in enumerate(
                [
                    "store_min",
                    "store_max",
                    "store_cap",
                    "drain_eq",
                    "drain_coef_1",
                    "drain_coef_2",
                ]
            )
        ]

        # Create MultiIndex columns
        columns = pd.MultiIndex.from_tuples(param_tuples, names=["var", "ind_dim"])

        # Create DataFrame with single row
        df = pd.DataFrame(
            index=pd.Index([grid_id], name="grid"), columns=columns, dtype=float
        )

        # Fill values
        for i, var in enumerate(
            [
                "store_min",
                "store_max",
                "store_cap",
                "drain_eq",
                "drain_coef_1",
                "drain_coef_2",
            ]
        ):
            df.loc[grid_id, ("storedrainprm", f"({i}, {surf_idx})")] = getattr(
                self, var
            )

        return df

    @classmethod
    def from_df_state(
        cls, df: pd.DataFrame, grid_id: int, surf_idx: int
    ) -> "StorageDrainParams":
        """
        Reconstruct StorageDrainParams from DataFrame state format.

        Args:
            df: DataFrame containing storage and drain parameters.
            grid_id: Grid ID for the DataFrame index.
            surf_idx: Surface index (0=paved, 1=bldgs, 2=dectr, 3=evetr, 4=grass, 5=bsoil, 6=water).

        Returns:
            StorageDrainParams: Instance of StorageDrainParams.
        """
        # Define the parameter names and their indices
        param_map = {
            "store_min": 0,
            "store_max": 1,
            "store_cap": 2,
            "drain_eq": 3,
            "drain_coef_1": 4,
            "drain_coef_2": 5,
        }

        # Extract the values from the DataFrame
        params = {
            param: df.loc[grid_id, ("storedrainprm", f"({idx}, {surf_idx})")]
            for param, idx in param_map.items()
        }

        # Create an instance using the extracted parameters
        return cls(**params)


class OHM_Coefficient_season_wetness(BaseModel):
    summer_dry: float = Field(
        default=0.0, description="OHM coefficient for summer dry conditions"
    )
    summer_wet: float = Field(
        default=0.0, description="OHM coefficient for summer wet conditions"
    )
    winter_dry: float = Field(
        default=0.0, description="OHM coefficient for winter dry conditions"
    )
    winter_wet: float = Field(
        default=0.0, description="OHM coefficient for winter wet conditions"
    )

    def to_df_state(self, grid_id: int, surf_idx: int, idx_a: int) -> pd.DataFrame:
        """Convert OHM coefficients to DataFrame state format.

        Args:
            grid_id (int): Grid ID
            surf_idx (int): Surface index
            idx_a (int): Index for coefficient (0=a1, 1=a2, 2=a3)

        Returns:
            pd.DataFrame: DataFrame containing OHM coefficients with MultiIndex columns
        """
        df_state = init_df_state(grid_id)

        # Map season/wetness combinations to indices
        season_wetdry_map = {
            "summer_dry": 0,
            "summer_wet": 1,
            "winter_dry": 2,
            "winter_wet": 3,
        }

        # Set values for each season/wetness combination
        for season_wetdry, idx in season_wetdry_map.items():
            str_idx = f"({surf_idx}, {idx}, {idx_a})"
            df_state.loc[grid_id, ("ohm_coef", str_idx)] = getattr(self, season_wetdry)

        return df_state

    @classmethod
    def from_df_state(
        cls, df: pd.DataFrame, grid_id: int, surf_idx: int, idx_a: int
    ) -> "OHM_Coefficient_season_wetness":
        """
        Reconstruct OHM_Coefficient_season_wetness from DataFrame state format.

        Args:
            df (pd.DataFrame): DataFrame containing OHM coefficients.
            grid_id (int): Grid ID.
            surf_idx (int): Surface index.
            idx_a (int): Index for coefficient (0=a1, 1=a2, 2=a3).

        Returns:
            OHM_Coefficient_season_wetness: Reconstructed instance.
        """
        season_wetdry_map = {
            "summer_dry": 0,
            "summer_wet": 1,
            "winter_dry": 2,
            "winter_wet": 3,
        }

        # Extract values for each season/wetness combination
        params = {
            season_wetdry: df.loc[
                grid_id, ("ohm_coef", f"({surf_idx}, {idx}, {idx_a})")
            ]
            for season_wetdry, idx in season_wetdry_map.items()
        }

        return cls(**params)


class OHMCoefficients(BaseModel):
    a1: OHM_Coefficient_season_wetness = Field(
        default_factory=OHM_Coefficient_season_wetness,
        description="OHM coefficient a1 for different seasons and wetness conditions",
    )
    a2: OHM_Coefficient_season_wetness = Field(
        default_factory=OHM_Coefficient_season_wetness,
        description="OHM coefficient a2 for different seasons and wetness conditions",
    )
    a3: OHM_Coefficient_season_wetness = Field(
        default_factory=OHM_Coefficient_season_wetness,
        description="OHM coefficient a3 for different seasons and wetness conditions",
    )

    def to_df_state(self, grid_id: int, surf_idx: int) -> pd.DataFrame:
        """Convert OHM coefficients to DataFrame state format.

        Args:
            grid_id (int): Grid ID
            surf_idx (int): Surface index

        Returns:
            pd.DataFrame: DataFrame containing OHM coefficients with MultiIndex columns
        """
        df_state = init_df_state(grid_id)

        # Convert each coefficient (a1, a2, a3)
        for idx_a, coef in enumerate([self.a1, self.a2, self.a3]):
            df_coef = coef.to_df_state(grid_id, surf_idx, idx_a)
            df_coef_extra = coef.to_df_state(
                grid_id, 7, idx_a
            )  # always include this extra row to conform to SUEWS convention
            df_state = pd.concat([df_state, df_coef, df_coef_extra], axis=1)

        # drop duplicate columns
        df_state = df_state.loc[:, ~df_state.columns.duplicated()]

        return df_state

    @classmethod
    def from_df_state(
        cls, df: pd.DataFrame, grid_id: int, surf_idx: int
    ) -> "OHMCoefficients":
        """
        Reconstruct OHMCoefficients from DataFrame state format.

        Args:
            df (pd.DataFrame): DataFrame containing OHM coefficients.
            grid_id (int): Grid ID.
            surf_idx (int): Surface index.

        Returns:
            OHMCoefficients: Reconstructed instance.
        """
        # Reconstruct each coefficient (a1, a2, a3)
        a1 = OHM_Coefficient_season_wetness.from_df_state(df, grid_id, surf_idx, 0)
        a2 = OHM_Coefficient_season_wetness.from_df_state(df, grid_id, surf_idx, 1)
        a3 = OHM_Coefficient_season_wetness.from_df_state(df, grid_id, surf_idx, 2)

        return cls(a1=a1, a2=a2, a3=a3)


class SurfaceProperties(BaseModel):
    """Base properties for all surface types"""

    sfr: float = Field(ge=0, le=1, description="Surface fraction", default=1.0 / 7)
    emis: float = Field(ge=0, le=1, description="Surface emissivity", default=0.95)
    chanohm: Optional[float] = Field(default=0.0)
    cpanohm: Optional[float] = Field(default=1200.0)
    kkanohm: Optional[float] = Field(default=0.4)
    ohm_threshsw: Optional[float] = Field(default=0.0)
    ohm_threshwd: Optional[float] = Field(default=0.0)
    ohm_coef: Optional[OHMCoefficients] = Field(default_factory=OHMCoefficients)
    soildepth: float = Field(default=0.15)
    soilstorecap: float = Field(default=150.0)
    statelimit: float = Field(default=10.0)
    wetthresh: float = Field(default=0.5)
    sathydraulicconduct: float = Field(default=0.0001)
    waterdist: Optional[WaterDistribution] = Field(
        default=None, description="Water distribution parameters"
    )
    storedrainprm: StorageDrainParams = Field(
        default_factory=StorageDrainParams, description="Storage and drain parameters"
    )
    snowpacklimit: Optional[float] = Field(default=10.0)
    thermal_layers: ThermalLayers = Field(
        default_factory=ThermalLayers, description="Thermal layers for the surface"
    )
    irrfrac: Optional[float] = Field(default=0.0)
    _surface_type: Optional[SurfaceType] = PrivateAttr(default=None)

    def set_surface_type(self, surface_type: SurfaceType):
        self._surface_type = surface_type
        if self._surface_type == SurfaceType.WATER:
            if self.waterdist is not None:
                raise ValueError("Water surface should not have water distribution")
        else:
            if self.waterdist is None:
                raise ValueError(
                    f"Water distribution required for {self._surface_type.value}"
                )
            self.waterdist.validate_distribution(self._surface_type)

    def get_surface_type(self) -> SurfaceType:
        return self._surface_type

    def get_surface_name(self) -> str:
        return self._surface_type.value

    def get_surface_index(self) -> int:
        dict_surface_type = {
            SurfaceType.PAVED: 0,
            SurfaceType.BLDGS: 1,
            SurfaceType.EVETR: 2,
            SurfaceType.DECTR: 3,
            SurfaceType.GRASS: 4,
            SurfaceType.BSOIL: 5,
            SurfaceType.WATER: 6,
        }
        return dict_surface_type[self._surface_type]

    def to_df_state(self, grid_id: int) -> pd.DataFrame:
        """Convert surface properties to DataFrame state format.
        This is the base implementation that handles common surface properties."""
        df_state = init_df_state(grid_id)

        # Get surface index
        surf_idx = self.get_surface_index()

        # Get surface name
        surf_name = self.get_surface_name()

        # Helper function to set values in DataFrame
        def set_df_value(col_name: str, value: float):
            idx_str = f"({surf_idx},)"
            if (col_name, idx_str) not in df_state.columns:
                df_state[(col_name, idx_str)] = np.nan
            df_state.loc[grid_id, (col_name, idx_str)] = value

        # Get all properties of this class using introspection
        properties = [
            "sfr",
            "emis",
            "chanohm",
            "cpanohm",
            "kkanohm",
            "ohm_coef",
            "ohm_threshsw",
            "ohm_threshwd",
            "soildepth",
            "soilstorecap",
            "statelimit",
            "wetthresh",
            "sathydraulicconduct",
            "waterdist",
            "storedrainprm",
            "snowpacklimit",
            "thermal_layers",
            "irrfrac",
        ]
        # drop 'surface_type' and model-specific properties (e.g. model_xx)
        properties = [
            p for p in properties if p != "surface_type" and not p.startswith("model_")
        ]

        # Process each property
        dfs = [df_state]  # List to collect all DataFrames

        for property in properties:
            # Handle nested properties with their own to_df_state methods
            if property in [
                "waterdist",
                "storedrainprm",
                "ohm_coef",
                "lai",
            ]:
                nested_obj = getattr(self, property)
                if nested_obj is not None and hasattr(nested_obj, "to_df_state"):
                    nested_df = nested_obj.to_df_state(grid_id, surf_idx)
                    dfs.append(nested_df)
            elif property == "thermal_layers":
                nested_df = self.thermal_layers.to_df_state(
                    grid_id, surf_idx, surf_name
                )
                dfs.append(nested_df)
            elif property == "irrfrac":
                value = getattr(self, property)
                df_state.loc[grid_id, (f"{property}{surf_name}", "0")] = value
            elif property in ["sfr", "soilstorecap", "statelimit", "wetthresh"]:
                value = getattr(self, property)
                set_df_value(f"{property}_surf", value)
            else:
                value = getattr(self, property)
                set_df_value(property, value)
            # except Exception as e:
            #     print(f"Warning: Could not set property {property}: {str(e)}")
            #     continue

        # add dummy columns to conform to SUEWS convention
        list_cols = [
            "ohm_threshsw",
            "ohm_threshwd",
        ]
        for col in list_cols:
            df_state[(col, "(7,)")] = 0

        # Merge all DataFrames
        df_final = pd.concat(dfs, axis=1).sort_index(axis=1)
        return df_final

    @classmethod
    def from_df_state(cls, df: pd.DataFrame, grid_id: int) -> "SurfaceProperties":
        """Reconstruct surface properties from DataFrame state format."""

        # Get surface index
        surf_idx = cls.get_surface_index()

        # Get surface name
        surf_name = cls.get_surface_name()

        # Get all properties of this class using introspection
        properties = [
            "sfr",
            "emis",
            "chanohm",
            "cpanohm",
            "kkanohm",
            "ohm_threshsw",
            "ohm_threshwd",
            "soildepth",
            "soilstorecap",
            "statelimit",
            "wetthresh",
            "sathydraulicconduct",
            "waterdist",
            "storedrainprm",
            "snowpacklimit",
            "thermal_layers",
            "irrfrac",
        ]
        # drop 'surface_type' and model-specific properties (e.g. model_xx)
        properties = [
            p for p in properties if p != "surface_type" and not p.startswith("model_")
        ]

        # Process each property
        for property in properties:
            # Handle nested properties with their own from_df_state methods
            if property in [
                "waterdist",
                "storedrainprm",
                "ohm_coef",
                "lai",
            ]:
                nested_obj = getattr(cls, property)
                if nested_obj is not None and hasattr(nested_obj, "from_df_state"):
                    setattr(
                        cls, property, nested_obj.from_df_state(df, grid_id, surf_idx)
                    )
                continue
            elif property == "thermal_layers":
                setattr(
                    cls,
                    property,
                    cls.thermal_layers.from_df_state(df, grid_id, surf_idx, surf_name),
                )
            elif property == "irrfrac":
                setattr(
                    cls, property, df.loc[grid_id, (f"{property}{surf_name}", "0")]
                )
            elif property in ["sfr", "soilstorecap", "statelimit", "wetthresh"]:
                setattr(
                    cls,
                    property,
                    df.loc[grid_id, (f"{property}_surf", f"({surf_idx},)")],
                )
            else:
                setattr(cls, property, df.loc[grid_id, (property, f"({surf_idx},)")])

        return cls


class NonVegetatedSurfaceProperties(SurfaceProperties):
    alb: float = Field(ge=0, le=1, description="Surface albedo", default=0.1)

    def to_df_state(self, grid_id: int) -> pd.DataFrame:
        """Convert non-vegetated surface properties to DataFrame state format."""

        # Get base properties from parent
        df_base = super().to_df_state(grid_id)

        surf_idx = self.get_surface_index()

        if self.waterdist is not None:
            df_waterdist = self.waterdist.to_df_state(grid_id, surf_idx)
            df_base = pd.concat([df_base, df_waterdist], axis=1).sort_index(axis=1)

        for attr in ["alb"]:
            df_base.loc[grid_id, (attr, f"({surf_idx},)")] = getattr(self, attr)
            df_base = df_base.sort_index(axis=1)

        return df_base


class PavedProperties(NonVegetatedSurfaceProperties):
    _surface_type: Literal[SurfaceType.PAVED] = SurfaceType.PAVED
    waterdist: WaterDistribution = Field(
        default_factory=lambda: WaterDistribution(SurfaceType.PAVED),
        description="Water distribution fractions for paved surfaces",
    )

    def to_df_state(self, grid_id: int) -> pd.DataFrame:
        """Convert paved surface properties to DataFrame state format."""
        dfs = []

        # Get base properties from parent
        df_base = super().to_df_state(grid_id)
        dfs.append(df_base)

        surf_idx = self.get_surface_index()

        # Create DataFrame for this class's properties
        param_tuples = []
        values = []

        # Add all non-inherited properties that aren't model-specific or nested objects
        for attr in dir(self):
            if (
                not attr.startswith("_")
                and not callable(getattr(self, attr))
                and not attr.startswith("model_")
                and attr
                not in [
                    "_surface_type",
                    "waterdist",
                    "storedrainprm",
                    "thermal_layers",
                    "ohm_coef",
                ]
                and attr not in dir(super())
            ):
                value = getattr(self, attr)
                if not isinstance(value, (BaseModel, Enum)):
                    param_tuples.append((attr, (surf_idx,)))
                    values.append(value)

        if param_tuples:  # Only create DataFrame if we have properties to add
            columns = pd.MultiIndex.from_tuples(param_tuples, names=["var", "ind_dim"])
            df = pd.DataFrame(
                index=pd.Index([grid_id], name="grid"),
                columns=columns,
                data=[values],
                dtype=float,
            )
            dfs.append(df)

        # Add nested property DataFrames
        for nested_prop in ["waterdist", "storedrainprm", "thermal_layers", "ohm_coef"]:
            nested_obj = getattr(self, nested_prop)
            if nested_obj is not None and hasattr(nested_obj, "to_df_state"):
                if nested_prop == "thermal_layers":
                    surf_name = self.get_surface_name()
                    nested_df = nested_obj.to_df_state(grid_id, surf_idx, surf_name)
                else:
                    nested_df = nested_obj.to_df_state(grid_id, surf_idx)
                dfs.append(nested_df)

        # Merge all DataFrames
        df_final = pd.concat(dfs, axis=1)
        return df_final


class BuildingLayer(BaseModel):
    alb: float = Field(ge=0, le=1, description="Surface albedo", default=0.1)
    emis: float = Field(ge=0, le=1, description="Surface emissivity", default=0.95)
    thermal_layers: ThermalLayers = Field(
        default_factory=ThermalLayers, description="Thermal layers for the surface"
    )
    statelimit: float = Field(default=10.0)
    soilstorecap: float = Field(default=150.0)
    wetthresh: float = Field(default=0.5)
    roof_albedo_dir_mult_fact: Optional[float] = Field(default=0.1)
    wall_specular_frac: Optional[float] = Field(default=0.1)
    _facet_type: Literal["roof", "wall"] = PrivateAttr(default="roof")

    def to_df_state(
        self,
        grid_id: int,
        layer_idx: int,
        facet_type: Literal["roof", "wall"],
    ) -> pd.DataFrame:
        """Convert building layer parameters to DataFrame state format.

        Args:
            grid_id: Grid ID for the DataFrame index
            layer_idx: Layer index (0 or 1 for two layers)

        Returns:
            pd.DataFrame: DataFrame containing building layer parameters
        """
        df_state = init_df_state(grid_id)

        # Add basic parameters
        df_state[(f"alb_{facet_type}", f"({layer_idx},)")] = self.alb
        df_state[(f"emis_{facet_type}", f"({layer_idx},)")] = self.emis
        df_state[(f"statelimit_{facet_type}", f"({layer_idx},)")] = self.statelimit
        df_state[(f"soilstorecap_{facet_type}", f"({layer_idx},)")] = self.soilstorecap
        df_state[(f"wetthresh_{facet_type}", f"({layer_idx},)")] = self.wetthresh

        # Determine prefix based on layer type
        prefix = facet_type

        # Add layer-specific parameters
        if facet_type == "roof" and self.roof_albedo_dir_mult_fact is not None:
            df_state[(f"{prefix}_albedo_dir_mult_fact", f"(0, {layer_idx})")] = (
                self.roof_albedo_dir_mult_fact
            )
        elif facet_type == "wall" and self.wall_specular_frac is not None:
            df_state[(f"{prefix}_specular_frac", f"(0, {layer_idx})")] = (
                self.wall_specular_frac
            )

        # Add thermal layers
        df_thermal = self.thermal_layers.to_df_state(grid_id, layer_idx, facet_type)
        df_state = pd.concat([df_state, df_thermal], axis=1)

        return df_state

    @classmethod
    def from_df_state(
        cls,
        df: pd.DataFrame,
        grid_id: int,
        layer_idx: int,
        facet_type: Literal["roof", "wall"],
    ) -> "BuildingLayer":
        """Reconstruct BuildingLayer instance from DataFrame.

        Args:
            df: DataFrame containing building layer parameters.
            grid_id: Grid ID for the DataFrame index.
            layer_idx: Layer index (0 or 1 for two layers).
            facet_type: Facet type ("roof" or "wall").

        Returns:
            BuildingLayer: Reconstructed BuildingLayer instance.
        """
        # Prefix for the specific layer type
        prefix = facet_type

        # Extract scalar parameters
        params = {
            "alb": df.loc[grid_id, (f"alb_{prefix}", f"({layer_idx},)")],
            "emis": df.loc[grid_id, (f"emis_{prefix}", f"({layer_idx},)")],
            "statelimit": df.loc[grid_id, (f"statelimit_{prefix}", f"({layer_idx},)")],
            "soilstorecap": df.loc[
                grid_id, (f"soilstorecap_{prefix}", f"({layer_idx},)")
            ],
            "wetthresh": df.loc[grid_id, (f"wetthresh_{prefix}", f"({layer_idx},)")],
        }

        # Extract optional parameters
        if facet_type == "roof":
            params["roof_albedo_dir_mult_fact"] = df.loc[
                grid_id, (f"roof_albedo_dir_mult_fact", f"(0, {layer_idx})")]
            params["wall_specular_frac"] = None  # Explicitly set to None for clarity
        elif facet_type == "wall":
            params["wall_specular_frac"] = df.loc[
                grid_id, (f"wall_specular_frac", f"(0, {layer_idx})")]
            params["roof_albedo_dir_mult_fact"] = None  # Explicitly set to None for clarity

        # Extract ThermalLayers
        thermal_layers = ThermalLayers.from_df_state(df, grid_id, layer_idx, facet_type)

        # Add thermal_layers to params
        params["thermal_layers"] = thermal_layers

        # Return the reconstructed instance
        return cls(**params)


class RoofLayer(BuildingLayer):
    _facet_type: Literal["roof"] = "roof"


class WallLayer(BuildingLayer):
    _facet_type: Literal["wall"] = "wall"


class VerticalLayers(BaseModel):
    nlayer: int = Field(
        default=3, description="Number of vertical layers in the urban canopy"
    )
    height: List[float] = Field(
        default=[0.0, 10.0, 20.0, 30.0],
        description="Heights of layer boundaries in metres, length must be nlayer+1",
    )
    veg_frac: List[float] = Field(
        default=[0.0, 0.0, 0.0],
        description="Fraction of vegetation in each layer, length must be nlayer",
    )
    veg_scale: List[float] = Field(
        default=[1.0, 1.0, 1.0],
        description="Scaling factor for vegetation in each layer, length must be nlayer",
    )
    building_frac: List[float] = Field(
        default=[0.4, 0.3, 0.3],
        description="Fraction of buildings in each layer, must sum to 1.0, length must be nlayer",
    )
    building_scale: List[float] = Field(
        default=[1.0, 1.0, 1.0],
        description="Scaling factor for buildings in each layer, length must be nlayer",
    )
    roofs: List[RoofLayer] = Field(
        default_factory=lambda: [RoofLayer(), RoofLayer(), RoofLayer()],
        description="Properties for roof surfaces in each layer, length must be nlayer",
    )
    walls: List[WallLayer] = Field(
        default_factory=lambda: [WallLayer(), WallLayer(), WallLayer()],
        description="Properties for wall surfaces in each layer, length must be nlayer",
    )

    @model_validator(mode="after")
    def validate_building(self) -> "VerticalLayers":
        # Validate building heights
        if len(self.height) != self.nlayer + 1:
            raise ValueError(
                f"Number of building heights ({len(self.height)}) must match nlayer+1 = ({self.nlayer+1})"
            )

        # Validate building fractions
        if len(self.building_frac) != self.nlayer:
            raise ValueError(
                f"Number of building fractions ({len(self.building_frac)}) must match nlayer ({self.nlayer})"
            )
        # This rule is not correct, we just need building_frac to be in range [0,1]
        # if not math.isclose(sum(self.building_frac), 1.0, rel_tol=1e-9):
        #    raise ValueError(
        #        f"Building fractions must sum to 1.0, got {sum(self.building_frac)}"
        #    )

        # Validate building scales
        if len(self.building_scale) != self.nlayer:
            raise ValueError(
                f"Number of building scales ({len(self.building_scale)}) must match nlayer ({self.nlayer})"
            )

        # Validate number of roof layers matches nlayer
        if len(self.roofs) != self.nlayer:
            raise ValueError(
                f"Number of roof layers ({len(self.roof)}) must match nlayer ({self.nlayer})"
            )

        # Validate number of wall layers matches nlayer
        if len(self.walls) != self.nlayer:
            raise ValueError(
                f"Number of wall layers ({len(self.wall)}) must match nlayer ({self.nlayer})"
            )

        return self

    def to_df_state(self, grid_id: int) -> pd.DataFrame:
        """Convert vertical layers to DataFrame state format."""
        # Initialize empty DataFrame with grid_id index
        df_state = init_df_state(grid_id)

        # Set number of vertical layers
        df_state[(f"nlayer", "0")] = self.nlayer

        # Set heights for each layer boundary (nlayer + 1 heights needed)
        for i in range(self.nlayer + 1):
            df_state[("height", f"({i},)")] = self.height[i]

        # Set vegetation and building parameters for each layer
        for var in ["veg_frac", "veg_scale", "building_frac", "building_scale"]:
            for i in range(self.nlayer):
                df_state[(f"{var}", f"({i},)")] = getattr(self, var)[i]

        # Convert roof and wall properties to DataFrame format for each layer
        df_roofs = pd.concat(
            [self.roofs[i].to_df_state(grid_id, i, "roof") for i in range(self.nlayer)],
            axis=1,
        )
        df_walls = pd.concat(
            [self.walls[i].to_df_state(grid_id, i, "wall") for i in range(self.nlayer)],
            axis=1,
        )

        # Combine all DataFrames
        df_state = pd.concat([df_state, df_roofs, df_walls], axis=1)

        return df_state

    @classmethod
    def from_df_state(cls, df: pd.DataFrame, grid_id: int) -> "VerticalLayers":
        """Reconstruct VerticalLayers instance from DataFrame."""
        # Extract the number of layers
        nlayer = int(df.loc[grid_id, ("nlayer", "0")])

        # Extract heights for each layer boundary
        height = [df.loc[grid_id, ("height", f"({i},)")] for i in range(nlayer + 1)]

        # Extract vegetation and building parameters for each layer
        veg_frac = [df.loc[grid_id, ("veg_frac", f"({i},)")] for i in range(nlayer)]
        veg_scale = [df.loc[grid_id, ("veg_scale", f"({i},)")] for i in range(nlayer)]
        building_frac = [
            df.loc[grid_id, ("building_frac", f"({i},)")] for i in range(nlayer)]
        building_scale = [
            df.loc[grid_id, ("building_scale", f"({i},)")] for i in range(nlayer)]

        # Reconstruct roof and wall properties for each layer
        roofs = [RoofLayer.from_df_state(df, grid_id, i, "roof") for i in range(nlayer)]
        walls = [WallLayer.from_df_state(df, grid_id, i, "wall") for i in range(nlayer)]

        # Construct and return VerticalLayers instance
        return cls(
            nlayer=nlayer,
            height=height,
            veg_frac=veg_frac,
            veg_scale=veg_scale,
            building_frac=building_frac,
            building_scale=building_scale,
            roofs=roofs,
            walls=walls,
        )


class BldgsProperties(NonVegetatedSurfaceProperties):
    _surface_type: Literal[SurfaceType.BLDGS] = SurfaceType.BLDGS
    faibldg: float = Field(
        ge=0, default=0.3, description="Frontal area index of buildings"
    )
    bldgh: float = Field(ge=0, default=10.0, description="Building height")
    waterdist: WaterDistribution = Field(
        default_factory=lambda: WaterDistribution(SurfaceType.BLDGS)
    )

    @model_validator(mode="after")
    def validate_rsl_zd_range(self) -> "BldgsProperties":
        # Existing validation
        sfr_bldg_lower_limit = 0.18
        if self.sfr < sfr_bldg_lower_limit:
            if self.faibldg < 0.25 * (1 - self.sfr):
                error_message = ValueError(
                    "The Frontal Area Index (FAI) is falling below the lower limit of: 0.25 * (1 - PAI), which is likely causing issues regarding negative displacement height (zd) in the RSL.\n"
                    f"\tYou have entered a building FAI of {self.faibldg} and a building PAI of {self.sfr}.\n"
                    "\tFor more details, please refer to: https://github.com/UMEP-dev/SUEWS/issues/302"
                )
                exceptions.append(error_message)
        return self

    def to_df_state(self, grid_id: int) -> pd.DataFrame:
        """Convert building properties to DataFrame state format."""
        df_state = super().to_df_state(grid_id).sort_index(axis=1)

        df_state.loc[grid_id, ("faibldg", "0")] = self.faibldg
        df_state = df_state.sort_index(axis=1)
        df_state.loc[grid_id, ("bldgh", "0")] = self.bldgh

        return df_state


class BsoilProperties(NonVegetatedSurfaceProperties):
    _surface_type: Literal[SurfaceType.BSOIL] = SurfaceType.BSOIL
    waterdist: WaterDistribution = Field(
        default_factory=lambda: WaterDistribution(SurfaceType.BSOIL),
        description="Water distribution for bare soil",
    )

    def to_df_state(self, grid_id: int) -> pd.DataFrame:
        """Convert bare soil properties to DataFrame state format."""
        df_state = super().to_df_state(grid_id)
        # df_state.loc[grid_id, ("waterdist", "0")] = self.waterdist
        return df_state


class WaterProperties(NonVegetatedSurfaceProperties):
    _surface_type: Literal[SurfaceType.WATER] = SurfaceType.WATER
    flowchange: float = Field(default=0.0)

    def to_df_state(self, grid_id: int) -> pd.DataFrame:
        """Convert water surface properties to DataFrame state format."""
        df_state = super().to_df_state(grid_id)
        surf_idx = self.get_surface_index()

        # Helper function to set values in DataFrame
        def set_df_value(col_name: str, value: float):
            idx_str = f"({surf_idx},)"
            if (col_name, idx_str) not in df_state.columns:
                df_state[(col_name, idx_str)] = np.nan
            df_state.loc[grid_id, (col_name, idx_str)] = value

        list_attr = ["flowchange"]

        # Add all non-inherited properties
        df_state.loc[grid_id, ("flowchange", "0")] = self.flowchange

        return df_state


class ModelControl(BaseModel):
    tstep: int = Field(
        default=300, description="Time step in seconds for model calculations"
    )
    forcing_file: str = Field(
        default="forcing.txt", description="Path to meteorological forcing data file"
    )
    output_file: str = Field(
        default="output.txt", description="Path to model output file"
    )
    # daylightsaving_method: int
    diagnose: int = Field(
        default=0,
        description="Level of diagnostic output (0=none, 1=basic, 2=detailed)",
    )

    def to_df_state(self, grid_id: int) -> pd.DataFrame:
        """Convert model control properties to DataFrame state format."""
        df_state = init_df_state(grid_id)

        # Helper function to set values in DataFrame
        def set_df_value(col_name: str, value: float):
            idx_str = "0"
            if (col_name, idx_str) not in df_state.columns:
                df_state[(col_name, idx_str)] = np.nan
            df_state.at[grid_id, (col_name, idx_str)] = value

        list_attr = ["tstep", "diagnose"]
        for attr in list_attr:
            set_df_value(attr, getattr(self, attr))
        return df_state


class ModelPhysics(BaseModel):
    netradiationmethod: int = Field(
        default=3, description="Method used to calculate net radiation"
    )
    emissionsmethod: int = Field(
        default=2, description="Method used to calculate anthropogenic emissions"
    )
    storageheatmethod: int = Field(
        default=1, description="Method used to calculate storage heat flux"
    )
    ohmincqf: int = Field(
        default=0,
        description="Include anthropogenic heat in OHM calculations (1) or not (0)",
    )
    roughlenmommethod: int = Field(
        default=2, description="Method used to calculate momentum roughness length"
    )
    roughlenheatmethod: int = Field(
        default=2, description="Method used to calculate heat roughness length"
    )
    stabilitymethod: int = Field(
        default=2, description="Method used for atmospheric stability calculation"
    )
    smdmethod: int = Field(
        default=1, description="Method used to calculate soil moisture deficit"
    )
    waterusemethod: int = Field(
        default=1, description="Method used to calculate water use"
    )
    diagmethod: int = Field(default=1, description="Method used for model diagnostics")
    faimethod: int = Field(
        default=1, description="Method used to calculate frontal area index"
    )
    localclimatemethod: int = Field(
        default=0, description="Method used for local climate zone calculations"
    )
    snowuse: int = Field(
        default=0, description="Include snow calculations (1) or not (0)"
    )

    def to_df_state(self, grid_id: int) -> pd.DataFrame:
        """Convert model physics properties to DataFrame state format."""
        df_state = init_df_state(grid_id)

        # Helper function to set values in DataFrame
        def set_df_value(col_name: str, value: float):
            idx_str = "0"
            if (col_name, idx_str) not in df_state.columns:
                df_state[(col_name, idx_str)] = np.nan
            df_state.at[grid_id, (col_name, idx_str)] = int(value)

        list_attr = [
            "netradiationmethod",
            "emissionsmethod",
            "storageheatmethod",
            "ohmincqf",
            "roughlenmommethod",
            "roughlenheatmethod",
            "stabilitymethod",
            "smdmethod",
            "waterusemethod",
            "diagmethod",
            "faimethod",
            "localclimatemethod",
            "snowuse",
        ]
        for attr in list_attr:
            set_df_value(attr, getattr(self, attr))
        return df_state

    @classmethod
    def from_df_state(cls, df: pd.DataFrame, grid_id: int) -> "ModelPhysics":
        """
        Reconstruct ModelPhysics from a DataFrame state format.

        Args:
            df: DataFrame containing model physics properties
            grid_id: Grid ID for the DataFrame index

        Returns:
            ModelPhysics: Instance of ModelPhysics
        """

        properties = {}

        list_attr = [
            "netradiationmethod",
            "emissionsmethod",
            "storageheatmethod",
            "ohmincqf",
            "roughlenmommethod",
            "roughlenheatmethod",
            "stabilitymethod",
            "smdmethod",
            "waterusemethod",
            "diagmethod",
            "faimethod",
            "localclimatemethod",
            "snowuse",
        ]

        for attr in list_attr:
            try:
                properties[attr] = int(df.loc[grid_id, (attr, "0")])
            except KeyError:
                raise ValueError(f"Missing attribute '{attr}' in the DataFrame")

        return cls(**properties)


class LUMPSParams(BaseModel):
    raincover: float = Field(ge=0, le=1, default=0.25)
    rainmaxres: float = Field(ge=0, le=20, default=0.25)
    drainrt: float = Field(ge=0, le=1, default=0.25)
    veg_type: int = Field(default=1)

    def to_df_state(self, grid_id: int) -> pd.DataFrame:
        """Convert LUMPS parameters to DataFrame state format.

        Args:
            grid_id: Grid ID for the DataFrame index

        Returns:
            pd.DataFrame: DataFrame containing LUMPS parameters
        """
        df_state = init_df_state(grid_id)

        # Add all attributes
        for attr in ["raincover", "rainmaxres", "drainrt", "veg_type"]:
            df_state[(attr, "0")] = getattr(self, attr)

        return df_state

    @classmethod
    def from_df_state(cls, df: pd.DataFrame, grid_id: int) -> "LUMPSParams":
        """Create LUMPSParams from DataFrame state format.

        Args:
            df: DataFrame containing LUMPS parameters
            grid_id: Grid ID for the DataFrame index

        Returns:
            LUMPSParams: Instance of LUMPSParams
        """
        # Extract attributes from DataFrame
        params = {}
        for attr in ["raincover", "rainmaxres", "drainrt", "veg_type"]:
            params[attr] = df.loc[grid_id, (attr, "0")]

        return cls(**params)


class SPARTACUSParams(BaseModel):
    air_ext_lw: float = Field(
        default=0.0, description="Air extinction coefficient for longwave radiation"
    )
    air_ext_sw: float = Field(
        default=0.0, description="Air extinction coefficient for shortwave radiation"
    )
    air_ssa_lw: float = Field(
        default=0.5, description="Air single scattering albedo for longwave radiation"
    )
    air_ssa_sw: float = Field(
        default=0.5, description="Air single scattering albedo for shortwave radiation"
    )
    ground_albedo_dir_mult_fact: float = Field(
        default=1.0, description="Multiplication factor for direct ground albedo"
    )
    n_stream_lw_urban: int = Field(
        default=2, description="Number of streams for longwave radiation in urban areas"
    )
    n_stream_sw_urban: int = Field(
        default=2,
        description="Number of streams for shortwave radiation in urban areas",
    )
    n_vegetation_region_urban: int = Field(
        default=1, description="Number of vegetation regions in urban areas"
    )
    sw_dn_direct_frac: float = Field(
        default=0.5,
        description="Fraction of downward shortwave radiation that is direct",
    )
    use_sw_direct_albedo: float = Field(
        default=1.0, description="Flag to use direct albedo for shortwave radiation"
    )
    veg_contact_fraction_const: float = Field(
        default=0.5, description="Constant vegetation contact fraction"
    )
    veg_fsd_const: float = Field(
        default=0.5, description="Constant vegetation fractional standard deviation"
    )
    veg_ssa_lw: float = Field(
        default=0.5,
        description="Vegetation single scattering albedo for longwave radiation",
    )
    veg_ssa_sw: float = Field(
        default=0.5,
        description="Vegetation single scattering albedo for shortwave radiation",
    )

    def to_df_state(self, grid_id: int) -> pd.DataFrame:
        """
        Convert SPARTACUS parameters to DataFrame state format.

        Args:
            grid_id: Grid ID for the DataFrame index

        Returns:
            pd.DataFrame: DataFrame containing SPARTACUS parameters
        """
        # Initialize DataFrame with grid index
        df_state = init_df_state(grid_id)

        # Map SPARTACUS parameters to DataFrame columns
        spartacus_params = {
            "air_ext_lw": self.air_ext_lw,
            "air_ext_sw": self.air_ext_sw,
            "air_ssa_lw": self.air_ssa_lw,
            "air_ssa_sw": self.air_ssa_sw,
            "ground_albedo_dir_mult_fact": self.ground_albedo_dir_mult_fact,
            "n_stream_lw_urban": self.n_stream_lw_urban,
            "n_stream_sw_urban": self.n_stream_sw_urban,
            "n_vegetation_region_urban": self.n_vegetation_region_urban,
            "sw_dn_direct_frac": self.sw_dn_direct_frac,
            "use_sw_direct_albedo": self.use_sw_direct_albedo,
            "veg_contact_fraction_const": self.veg_contact_fraction_const,
            "veg_fsd_const": self.veg_fsd_const,
            "veg_ssa_lw": self.veg_ssa_lw,
            "veg_ssa_sw": self.veg_ssa_sw,
        }

        # Assign each parameter to its corresponding column in the DataFrame
        for param_name, value in spartacus_params.items():
            df_state[(param_name, "0")] = value

        return df_state

    @classmethod
    def from_df_state(cls, df: pd.DataFrame, grid_id: int) -> "SPARTACUSParams":
        """
        Reconstruct SPARTACUSParams from DataFrame state format.

        Args:
            df: DataFrame containing SPARTACUS parameters
            grid_id: Grid ID for the DataFrame index

        Returns:
            SPARTACUSParams: An instance of SPARTACUSParams
        """

        spartacus_params = {
            "air_ext_lw",
            "air_ext_sw",
            "air_ssa_lw",
            "air_ssa_sw",
            "ground_albedo_dir_mult_fact",
            "n_stream_lw_urban",
            "n_stream_sw_urban",
            "n_vegetation_region_urban",
            "sw_dn_direct_frac",
            "use_sw_direct_albedo",
            "veg_contact_fraction_const",
            "veg_fsd_const",
            "veg_ssa_lw",
            "veg_ssa_sw",
        }

        params = {param: df.loc[grid_id, (param, "0")] for param in spartacus_params}

        return cls(**params)

    # def to_df_state(self, grid_id: int) -> pd.DataFrame:
    #     """Convert SPARTACUS parameters to DataFrame state format.

    #     Args:
    #         grid_id: Grid ID for the DataFrame index

    #     Returns:
    #         pd.DataFrame: DataFrame containing SPARTACUS parameters
    #     """
    #     df_state = init_df_state(grid_id)

    #     # Add all attributes except private ones
    #     for attr in dir(self):
    #         if not attr.startswith("_") and not callable(getattr(self, attr)):
    #             value = getattr(self, attr)
    #             if not isinstance(value, (BaseModel, Enum)):
    #                 df_state[(attr, "0")] = value

    #     return df_state



class DayProfile(BaseModel):
    working_day: float = Field(default=1.0)
    holiday: float = Field(default=0.0)

    def to_df_state(self, grid_id: int, param_name: str) -> pd.DataFrame:
        """
        Convert day profile to DataFrame state format.

        Args:
            grid_id (int): Grid ID for the DataFrame index.
            param_name (str): Name of the parameter this profile belongs to.

        Returns:
            pd.DataFrame: DataFrame containing day profile parameters.
        """

        df_state = init_df_state(grid_id)

        day_map = {
            "working_day": 0,
            "holiday": 1,
        }

        for day, idx in day_map.items():
            df_state.loc[grid_id, (param_name, f"({idx},)")] = getattr(self, day)

        return df_state

    @classmethod
    def from_df_state(
        cls, df: pd.DataFrame, grid_id: int, param_name: str
    ) -> "DayProfile":
        """
        Reconstruct DayProfile from a DataFrame state format.

        Args:
            df (pd.DataFrame): DataFrame containing day profile parameters.
            grid_id (int): Grid ID for the DataFrame index.
            param_name (str): Name of the parameter this profile belongs to.

        Returns:
            DayProfile: Instance of DayProfile.
        """

        day_map = {
            "working_day": 0,
            "holiday": 1,
        }

        # Extract values for working day and holiday from the DataFrame
        params = {}
        for day, idx in day_map.items():
            col = (param_name, f"({idx},)")
            if col in df.columns:
                params[day] = df.loc[grid_id, col]
            else:
                raise KeyError(f"Column {col} not found in DataFrame")

        return cls(**params)

    # # this need to be fixed!
    # def to_df_state(self, grid_id: int, param_name: str) -> pd.DataFrame:
    #     """Convert day profile to DataFrame state format.

    #     Args:
    #         grid_id: Grid ID for the DataFrame index
    #         param_name: Name of the parameter this profile belongs to

    #     Returns:
    #         pd.DataFrame: DataFrame containing day profile parameters
    #     """
    #     df_state = init_df_state(grid_id)

    #     # Set values for working day and holiday
    #     df_state[(f"{param_name}_wd", "0")] = self.working_day
    #     df_state[(f"{param_name}_we", "0")] = self.holiday

    #     return df_state


class WeeklyProfile(BaseModel):
    monday: float = 0.0
    tuesday: float = 0.0
    wednesday: float = 0.0
    thursday: float = 0.0
    friday: float = 0.0
    saturday: float = 0.0
    sunday: float = 0.0

    def to_df_state(self, grid_id: int, param_name: str) -> pd.DataFrame:
        """Convert weekly profile to DataFrame state format.

        Args:
            grid_id: Grid ID for the DataFrame index
            param_name: Name of the parameter this profile belongs to

        Returns:
            pd.DataFrame: DataFrame containing weekly profile parameters
        """
        df_state = init_df_state(grid_id)

        # Map days to their index
        day_map = {
            "monday": 0,
            "tuesday": 1,
            "wednesday": 2,
            "thursday": 3,
            "friday": 4,
            "saturday": 5,
            "sunday": 6,
        }

        for day, idx in day_map.items():
            df_state[(param_name, f"({idx},)")] = getattr(self, day)

        return df_state

    @classmethod
    def from_df_state(
        cls, df: pd.DataFrame, grid_id: int, param_name: str
    ) -> "WeeklyProfile":
        """Reconstruct WeeklyProfile from a DataFrame state format.

        Args:
            df: DataFrame containing weekly profile parameters
            grid_id: Grid ID for the DataFrame index
            param_name: Name of the parameter to extract values from

        Returns:
            WeeklyProfile: Instance of WeeklyProfile
        """
        # Map days to their index
        day_map = {
            "monday": 0,
            "tuesday": 1,
            "wednesday": 2,
            "thursday": 3,
            "friday": 4,
            "saturday": 5,
            "sunday": 6,
        }

        # Extract values from DataFrame for each day
        params = {
            day: df.loc[grid_id, (param_name, f"({idx},)")]
            for day, idx in day_map.items()
        }

        # Create an instance of WeeklyProfile
        return cls(**params)


class HourlyProfile(BaseModel):
    working_day: Dict[str, float]
    holiday: Dict[str, float]

    @classmethod
    def __init_default_values__(cls) -> Dict[str, Dict[str, float]]:
        """Generate default values for hourly profiles.

        Returns:
            Dict containing default working_day and holiday profiles with uniform distribution
        """
        # Create uniform distribution (1/24) for each hour
        uniform_value = 1.0 / 24.0

        # Generate hour keys 1-24 with uniform values
        hourly_values = {str(hour): uniform_value for hour in range(1, 25)}

        return {"working_day": hourly_values.copy(), "holiday": hourly_values.copy()}

    def __init__(self, **data):
        # If no values provided, use defaults
        if not data:
            defaults = self.__init_default_values__()
            data = defaults
        super().__init__(**data)

    @field_validator("working_day", "holiday", mode="before")
    def convert_keys_to_str(cls, v: Dict) -> Dict[str, float]:
        if isinstance(v, dict):
            return {str(k): float(v) for k, v in v.items()}
        return v

    @model_validator(mode="after")
    def validate_hours(self) -> "HourlyProfile":
        for profile in [self.working_day, self.holiday]:
            hours = [int(h) for h in profile.keys()]
            if not all(1 <= h <= 24 for h in hours):
                error_message = ValueError("Hour values must be between 1 and 24")
                exceptions.append(error_message)
                # raise ValueError("Hour values must be between 1 and 24")
            if sorted(hours) != list(range(1, 25)):
                error_message = ValueError("Must have all hours from 1 to 24")
                exceptions.append(error_message)
                # raise ValueError("Must have all hours from 1 to 24")
        return self

    def to_df_state(self, grid_id: int, param_name: str) -> pd.DataFrame:
        """Convert hourly profile to DataFrame state format.

        Args:
            grid_id: Grid ID for the DataFrame index
            param_name: Name of the parameter this profile belongs to

        Returns:
            pd.DataFrame: DataFrame containing hourly profile parameters
        """
        df_state = init_df_state(grid_id)

        # Set working day values (index 0)
        for hour, value in self.working_day.items():
            df_state[(param_name, f"({int(hour)-1}, 0)")] = value

        # Set holiday/weekend values (index 1)
        for hour, value in self.holiday.items():
            df_state[(param_name, f"({int(hour)-1}, 1)")] = value

        return df_state

    @classmethod
    def from_df_state(
        cls, df: pd.DataFrame, grid_id: int, param_name: str
    ) -> "HourlyProfile":
        """Reconstruct HourlyProfile from a DataFrame state format.

        Args:
            df: DataFrame containing hourly profile parameters
            grid_id: Grid ID for the DataFrame index
            param_name: Name of the parameter to extract values from

        Returns:
            HourlyProfile: Instance of HourlyProfile
        """
        # Extract working day values (index 0)
        working_day = {
            str(hour + 1): df.loc[grid_id, (param_name, f"({hour}, 0)")]
            for hour in range(24)
        }

        # Extract holiday values (index 1)
        holiday = {
            str(hour + 1): df.loc[grid_id, (param_name, f"({hour}, 1)")]
            for hour in range(24)
        }

        # Create an instance of HourlyProfile
        return cls(working_day=working_day, holiday=holiday)


class IrrigationParams(BaseModel):
    h_maintain: float = Field(
        default=0.5, description="Soil moisture threshold for irrigation"
    )
    faut: float = Field(default=0.0, description="Fraction of automatic irrigation")
    ie_start: float = Field(default=0.0, description="Start time of irrigation (hour)")
    ie_end: float = Field(default=0.0, description="End time of irrigation (hour)")
    internalwateruse_h: float = Field(
        default=0.0, description="Internal water use per hour"
    )
    daywatper: WeeklyProfile = Field(default_factory=WeeklyProfile)
    daywat: WeeklyProfile = Field(default_factory=WeeklyProfile)
    wuprofa_24hr: HourlyProfile = Field(default_factory=HourlyProfile)
    wuprofm_24hr: HourlyProfile = Field(default_factory=HourlyProfile)

    def to_df_state(self, grid_id: int) -> pd.DataFrame:
        """
        Convert irrigation parameters to DataFrame state format.

        Args:
            grid_id: Grid ID for the DataFrame index

        Returns:
            pd.DataFrame: DataFrame containing irrigation parameters
        """

        df_state = init_df_state(grid_id)

        df_state.loc[grid_id, ("h_maintain", "0")] = self.h_maintain
        df_state.loc[grid_id, ("faut", "0")] = self.faut
        df_state.loc[grid_id, ("ie_start", "0")] = self.ie_start
        df_state.loc[grid_id, ("ie_end", "0")] = self.ie_end
        df_state.loc[grid_id, ("internalwateruse_h", "0")] = self.internalwateruse_h

        df_daywatper = self.daywatper.to_df_state(grid_id, "daywatper")
        df_daywat = self.daywat.to_df_state(grid_id, "daywat")

        df_state = df_state.combine_first(df_daywatper)
        df_state = df_state.combine_first(df_daywat)

        df_wuprofa_24hr = self.wuprofa_24hr.to_df_state(grid_id, "wuprofa_24hr")
        df_wuprofm_24hr = self.wuprofm_24hr.to_df_state(grid_id, "wuprofm_24hr")

        df_state = df_state.combine_first(df_wuprofa_24hr)
        df_state = df_state.combine_first(df_wuprofm_24hr)

        return df_state

    @classmethod
    def from_df_state(cls, df: pd.DataFrame, grid_id: int) -> "IrrigationParams":
        """
        Reconstruct IrrigationParams from a DataFrame state format.

        Args:
            df: DataFrame containing irrigation parameters
            grid_id: Grid ID for the DataFrame index

        Returns:
            IrrigationParams: Instance of IrrigationParams
        """
        # Extract scalar attributes
        h_maintain = df.loc[grid_id, ("h_maintain", "0")]
        faut = df.loc[grid_id, ("faut", "0")]
        ie_start = df.loc[grid_id, ("ie_start", "0")]
        ie_end = df.loc[grid_id, ("ie_end", "0")]
        internalwateruse_h = df.loc[grid_id, ("internalwateruse_h", "0")]

        # Extract WeeklyProfile attributes
        daywatper = WeeklyProfile.from_df_state(df, grid_id, "daywatper")
        daywat = WeeklyProfile.from_df_state(df, grid_id, "daywat")

        # Extract HourlyProfile attributes
        wuprofa_24hr = HourlyProfile.from_df_state(df, grid_id, "wuprofa_24hr")
        wuprofm_24hr = HourlyProfile.from_df_state(df, grid_id, "wuprofm_24hr")

        # Construct and return the IrrigationParams instance
        return cls(
            h_maintain=h_maintain,
            faut=faut,
            ie_start=ie_start,
            ie_end=ie_end,
            internalwateruse_h=internalwateruse_h,
            daywatper=daywatper,
            daywat=daywat,
            wuprofa_24hr=wuprofa_24hr,
            wuprofm_24hr=wuprofm_24hr,
        )


class AnthropogenicHeat(BaseModel):
    qf0_beu: DayProfile = Field(
        description="Base anthropogenic heat flux for buildings, equipment and urban metabolism",
        default_factory=DayProfile,
    )
    qf_a: DayProfile = Field(
        description="Coefficient a for anthropogenic heat flux calculation",
        default_factory=DayProfile,
    )
    qf_b: DayProfile = Field(
        description="Coefficient b for anthropogenic heat flux calculation",
        default_factory=DayProfile,
    )
    qf_c: DayProfile = Field(
        description="Coefficient c for anthropogenic heat flux calculation",
        default_factory=DayProfile,
    )
    baset_cooling: DayProfile = Field(
        description="Base temperature for cooling degree days",
        default_factory=DayProfile,
    )
    baset_heating: DayProfile = Field(
        description="Base temperature for heating degree days",
        default_factory=DayProfile,
    )
    ah_min: DayProfile = Field(
        description="Minimum anthropogenic heat flux", default_factory=DayProfile
    )
    ah_slope_cooling: DayProfile = Field(
        description="Slope of anthropogenic heat vs cooling degree days",
        default_factory=DayProfile,
    )
    ah_slope_heating: DayProfile = Field(
        description="Slope of anthropogenic heat vs heating degree days",
        default_factory=DayProfile,
    )
    ahprof_24hr: HourlyProfile = Field(
        description="24-hour profile of anthropogenic heat flux",
        default_factory=HourlyProfile,
    )
    popdensdaytime: DayProfile = Field(
        description="Daytime population density", default_factory=DayProfile
    )
    popdensnighttime: float = Field(
        default=10.0, description="Nighttime population density"
    )
    popprof_24hr: HourlyProfile = Field(
        description="24-hour profile of population density",
        default_factory=HourlyProfile,
    )

    # DayProfile coulmns need to be fixed
    def to_df_state(self, grid_id: int) -> pd.DataFrame:
        """
        Convert anthropogenic heat parameters to DataFrame state format.

        Args:
            grid_id (int): Grid ID for the DataFrame index.

        Returns:
            pd.DataFrame: DataFrame containing anthropogenic heat parameters.
        """

        df_state = init_df_state(grid_id)

        day_profiles = {
            "qf0_beu": self.qf0_beu,
            "qf_a": self.qf_a,
            "qf_b": self.qf_b,
            "qf_c": self.qf_c,
            "baset_cooling": self.baset_cooling,
            "baset_heating": self.baset_heating,
            "ah_min": self.ah_min,
            "ah_slope_cooling": self.ah_slope_cooling,
            "ah_slope_heating": self.ah_slope_heating,
            "popdensdaytime": self.popdensdaytime,
        }
        for param_name, profile in day_profiles.items():
            df_day_profile = profile.to_df_state(grid_id, param_name)
            df_state = df_state.combine_first(df_day_profile)

        hourly_profiles = {
            "ahprof_24hr": self.ahprof_24hr,
            "popprof_24hr": self.popprof_24hr,
        }
        for param_name, profile in hourly_profiles.items():
            df_hourly_profile = profile.to_df_state(grid_id, param_name)
            df_state = df_state.combine_first(df_hourly_profile)

        df_state.loc[grid_id, ("popdensnighttime", "0")] = self.popdensnighttime

        return df_state

    @classmethod
    def from_df_state(cls, df: pd.DataFrame, grid_id: int) -> "AnthropogenicHeat":
        """
        Reconstruct AnthropogenicHeat from a DataFrame state format.

        Args:
            df (pd.DataFrame): DataFrame containing anthropogenic heat parameters.
            grid_id (int): Grid ID for the DataFrame index.

        Returns:
            AnthropogenicHeat: Instance of AnthropogenicHeat.
        """

        # Extract DayProfile attributes
        day_profiles = {
            "qf0_beu": DayProfile.from_df_state(df, grid_id, "qf0_beu"),
            "qf_a": DayProfile.from_df_state(df, grid_id, "qf_a"),
            "qf_b": DayProfile.from_df_state(df, grid_id, "qf_b"),
            "qf_c": DayProfile.from_df_state(df, grid_id, "qf_c"),
            "baset_cooling": DayProfile.from_df_state(df, grid_id, "baset_cooling"),
            "baset_heating": DayProfile.from_df_state(df, grid_id, "baset_heating"),
            "ah_min": DayProfile.from_df_state(df, grid_id, "ah_min"),
            "ah_slope_cooling": DayProfile.from_df_state(
                df, grid_id, "ah_slope_cooling"
            ),
            "ah_slope_heating": DayProfile.from_df_state(
                df, grid_id, "ah_slope_heating"
            ),
            "popdensdaytime": DayProfile.from_df_state(df, grid_id, "popdensdaytime"),
        }

        # Extract HourlyProfile attributes
        hourly_profiles = {
            "ahprof_24hr": HourlyProfile.from_df_state(df, grid_id, "ahprof_24hr"),
            "popprof_24hr": HourlyProfile.from_df_state(df, grid_id, "popprof_24hr"),
        }

        # Extract scalar attribute
        popdensnighttime = df.loc[grid_id, ("popdensnighttime", "0")]

        # Construct and return AnthropogenicHeat instance
        return cls(
            **day_profiles,
            **hourly_profiles,
            popdensnighttime=popdensnighttime,
        )


class CO2Params(BaseModel):
    co2pointsource: float = Field(
        default=0.0, description="CO2 point source emission factor"
    )
    ef_umolco2perj: float = Field(
        default=0.0, description="CO2 emission factor per unit of fuel"
    )
    enef_v_jkm: float = Field(
        default=0.0, description="CO2 emission factor per unit of vehicle distance"
    )
    fcef_v_kgkm: DayProfile = Field(
        description="Fuel consumption efficiency for vehicles",
        default_factory=DayProfile,
    )
    frfossilfuel_heat: float = Field(
        default=0.0, description="Fraction of fossil fuel heat"
    )
    frfossilfuel_nonheat: float = Field(
        default=0.0, description="Fraction of fossil fuel non-heat"
    )
    maxfcmetab: float = Field(
        default=0.0, description="Maximum fuel consumption metabolic rate"
    )
    maxqfmetab: float = Field(
        default=0.0, description="Maximum heat production metabolic rate"
    )
    minfcmetab: float = Field(
        default=0.0, description="Minimum fuel consumption metabolic rate"
    )
    minqfmetab: float = Field(
        default=0.0, description="Minimum heat production metabolic rate"
    )
    trafficrate: DayProfile = Field(
        description="Traffic rate", default_factory=DayProfile
    )
    trafficunits: float = Field(default=0.0, description="Traffic units")
    traffprof_24hr: HourlyProfile = Field(
        description="24-hour profile of traffic rate", default_factory=HourlyProfile
    )
    humactivity_24hr: HourlyProfile = Field(
        description="24-hour profile of human activity", default_factory=HourlyProfile
    )

    # DayProfile coulmns need to be fixed
    def to_df_state(self, grid_id: int) -> pd.DataFrame:
        """
        Convert CO2 parameters to DataFrame state format.

        Args:
            grid_id (int): Grid ID for the DataFrame index.

        Returns:
            pd.DataFrame: DataFrame containing CO2 parameters.
        """

        df_state = init_df_state(grid_id)

        scalar_params = {
            "co2pointsource": self.co2pointsource,
            "ef_umolco2perj": self.ef_umolco2perj,
            "enef_v_jkm": self.enef_v_jkm,
            "frfossilfuel_heat": self.frfossilfuel_heat,
            "frfossilfuel_nonheat": self.frfossilfuel_nonheat,
            "maxfcmetab": self.maxfcmetab,
            "maxqfmetab": self.maxqfmetab,
            "minfcmetab": self.minfcmetab,
            "minqfmetab": self.minqfmetab,
            "trafficunits": self.trafficunits,
        }
        for param_name, value in scalar_params.items():
            df_state.loc[grid_id, (param_name, "0")] = value

        day_profiles = {
            "fcef_v_kgkm": self.fcef_v_kgkm,
            "trafficrate": self.trafficrate,
        }
        for param_name, profile in day_profiles.items():
            df_day_profile = profile.to_df_state(grid_id, param_name)
            df_state = df_state.combine_first(df_day_profile)

        hourly_profiles = {
            "traffprof_24hr": self.traffprof_24hr,
            "humactivity_24hr": self.humactivity_24hr,
        }
        for param_name, profile in hourly_profiles.items():
            df_hourly_profile = profile.to_df_state(grid_id, param_name)
            df_state = df_state.combine_first(df_hourly_profile)

        return df_state

    @classmethod
    def from_df_state(cls, df: pd.DataFrame, grid_id: int) -> "CO2Params":
        """
        Reconstruct CO2Params from a DataFrame state format.

        Args:
            df (pd.DataFrame): DataFrame containing CO2 parameters.
            grid_id (int): Grid ID for the DataFrame index.

        Returns:
            CO2Params: Instance of CO2Params.
        """

        # Extract scalar attributes
        scalar_params = {
            "co2pointsource": df.loc[grid_id, ("co2pointsource", "0")],
            "ef_umolco2perj": df.loc[grid_id, ("ef_umolco2perj", "0")],
            "enef_v_jkm": df.loc[grid_id, ("enef_v_jkm", "0")],
            "frfossilfuel_heat": df.loc[grid_id, ("frfossilfuel_heat", "0")],
            "frfossilfuel_nonheat": df.loc[grid_id, ("frfossilfuel_nonheat", "0")],
            "maxfcmetab": df.loc[grid_id, ("maxfcmetab", "0")],
            "maxqfmetab": df.loc[grid_id, ("maxqfmetab", "0")],
            "minfcmetab": df.loc[grid_id, ("minfcmetab", "0")],
            "minqfmetab": df.loc[grid_id, ("minqfmetab", "0")],
            "trafficunits": df.loc[grid_id, ("trafficunits", "0")],
        }

        # Extract DayProfile attributes
        day_profiles = {
            "fcef_v_kgkm": DayProfile.from_df_state(df, grid_id, "fcef_v_kgkm"),
            "trafficrate": DayProfile.from_df_state(df, grid_id, "trafficrate"),
        }

        # Extract HourlyProfile attributes
        hourly_profiles = {
            "traffprof_24hr": HourlyProfile.from_df_state(
                df, grid_id, "traffprof_24hr"
            ),
            "humactivity_24hr": HourlyProfile.from_df_state(
                df, grid_id, "humactivity_24hr"
            ),
        }

        # Construct and return CO2Params instance
        return cls(
            **scalar_params,
            **day_profiles,
            **hourly_profiles,
        )


class AnthropogenicEmissions(BaseModel):
    startdls: float = Field(
        default=0.0, description="Start of daylight savings time in decimal day of year"
    )
    enddls: float = Field(
        default=0.0, description="End of daylight savings time in decimal day of year"
    )
    heat: AnthropogenicHeat = Field(
        description="Anthropogenic heat emission parameters",
        default_factory=AnthropogenicHeat,
    )
    co2: CO2Params = Field(
        description="CO2 emission parameters", default_factory=CO2Params
    )

    def to_df_state(self, grid_id: int) -> pd.DataFrame:
        """
        Convert anthropogenic emissions parameters to DataFrame state format.

        Args:
            grid_id (int): Grid ID for the DataFrame index.

        Returns:
            pd.DataFrame: DataFrame containing anthropogenic emissions parameters.
        """
        df_state = init_df_state(grid_id)

        # Set start and end daylight saving times
        df_state.loc[grid_id, ("startdls", "0")] = self.startdls
        df_state.loc[grid_id, ("enddls", "0")] = self.enddls

        # Add heat parameters
        df_heat = self.heat.to_df_state(grid_id)
        df_state = pd.concat([df_state, df_heat], axis=1)

        # Add CO2 parameters
        df_co2 = self.co2.to_df_state(grid_id)
        df_state = pd.concat([df_state, df_co2], axis=1)

        # Drop duplicate columns if necessary
        df_state = df_state.loc[:, ~df_state.columns.duplicated()]

        return df_state

    @classmethod
    def from_df_state(cls, df: pd.DataFrame, grid_id: int) -> "AnthropogenicEmissions":
        """
        Reconstruct AnthropogenicEmissions from a DataFrame state format.

        Args:
            df (pd.DataFrame): DataFrame containing anthropogenic emissions parameters.
            grid_id (int): Grid ID for the DataFrame index.

        Returns:
            AnthropogenicEmissions: Instance of AnthropogenicEmissions.
        """
        startdls = df.loc[grid_id, ("startdls", "0")]
        enddls = df.loc[grid_id, ("enddls", "0")]

        # Reconstruct heat parameters
        heat = AnthropogenicHeat.from_df_state(df, grid_id)

        # Reconstruct CO2 parameters
        co2 = CO2Params.from_df_state(df, grid_id)

        return cls(startdls=startdls, enddls=enddls, heat=heat, co2=co2)


class Conductance(BaseModel):
    g_max: float = Field(default=40.0, description="Maximum conductance")
    g_k: float = Field(
        default=0.6,
        description="Conductance parameter related to incoming solar radiation",
    )
    g_q_base: float = Field(
        default=0.03,
        description="Base value for conductance parameter related to vapor pressure deficit",
    )
    g_q_shape: float = Field(
        default=0.9,
        description="Shape parameter for conductance related to vapor pressure deficit",
    )
    g_t: float = Field(
        default=30.0, description="Conductance parameter related to air temperature"
    )
    g_sm: float = Field(
        default=0.5, description="Conductance parameter related to soil moisture"
    )
    kmax: float = Field(
        default=1200.0, description="Maximum incoming shortwave radiation"
    )
    gsmodel: int = Field(default=1, description="Stomatal conductance model selection")
    s1: float = Field(default=0.2, description="Soil moisture threshold parameter")
    s2: float = Field(default=0.5, description="Soil moisture threshold parameter")
    tl: float = Field(default=0.0, description="Air temperature threshold parameter")
    th: float = Field(default=50.0, description="Air temperature threshold parameter")

    def to_df_state(self, grid_id: int) -> pd.DataFrame:
        """
        Convert conductance parameters to DataFrame state format.

        Args:
            grid_id (int): Grid ID for the DataFrame index.

        Returns:
            pd.DataFrame: DataFrame containing conductance parameters.
        """

        df_state = init_df_state(grid_id)

        scalar_params = {
            "g_max": self.g_max,
            "g_k": self.g_k,
            "g_q_base": self.g_q_base,
            "g_q_shape": self.g_q_shape,
            "g_t": self.g_t,
            "g_sm": self.g_sm,
            "kmax": self.kmax,
            "gsmodel": self.gsmodel,
            "s1": self.s1,
            "s2": self.s2,
            "tl": self.tl,
            "th": self.th,
        }

        for param_name, value in scalar_params.items():
            df_state.loc[grid_id, (param_name, "0")] = value

        return df_state

    @classmethod
    def from_df_state(cls, df: pd.DataFrame, grid_id: int) -> "Conductance":
        """
        Reconstruct Conductance from a DataFrame state format.

        Args:
            df: DataFrame containing conductance parameters
            grid_id: Grid ID for the DataFrame index

        Returns:
            Conductance: Instance of Conductance
        """
        scalar_params = {
            "g_max": df.loc[grid_id, ("g_max", "0")],
            "g_k": df.loc[grid_id, ("g_k", "0")],
            "g_q_base": df.loc[grid_id, ("g_q_base", "0")],
            "g_q_shape": df.loc[grid_id, ("g_q_shape", "0")],
            "g_t": df.loc[grid_id, ("g_t", "0")],
            "g_sm": df.loc[grid_id, ("g_sm", "0")],
            "kmax": df.loc[grid_id, ("kmax", "0")],
            "gsmodel": int(df.loc[grid_id, ("gsmodel", "0")]),
            "s1": df.loc[grid_id, ("s1", "0")],
            "s2": df.loc[grid_id, ("s2", "0")],
            "tl": df.loc[grid_id, ("tl", "0")],
            "th": df.loc[grid_id, ("th", "0")],
        }

        return cls(**scalar_params)


class LAIPowerCoefficients(BaseModel):
    growth_lai: float = Field(
        default=0.1,
        description="Power coefficient for LAI in growth equation (LAIPower[1])",
    )
    growth_gdd: float = Field(
        default=0.1,
        description="Power coefficient for GDD in growth equation (LAIPower[2])",
    )
    senescence_lai: float = Field(
        default=0.1,
        description="Power coefficient for LAI in senescence equation (LAIPower[3])",
    )
    senescence_sdd: float = Field(
        default=0.1,
        description="Power coefficient for SDD in senescence equation (LAIPower[4])",
    )

    def to_list(self) -> List[float]:
        """Convert to list format for Fortran interface"""
        return [
            self.growth_lai,
            self.growth_gdd,
            self.senescence_lai,
            self.senescence_sdd,
        ]

    def to_df_state(self, grid_id: int, veg_idx: int) -> pd.DataFrame:
        """Convert LAI power coefficients to DataFrame state format.

        Args:
            grid_id: Grid ID for the DataFrame index
            veg_idx: Vegetation index (0: EVETR, 1: DECTR, 2: GRASS)

        Returns:
            pd.DataFrame: DataFrame containing LAI power coefficients
        """
        df_state = init_df_state(grid_id)

        # Helper function to set values in DataFrame
        def set_df_value(col_name: str, indices: Tuple, value: float):
            idx_str = str(indices)
            if (col_name, idx_str) not in df_state.columns:
                df_state[(col_name, idx_str)] = np.nan
            df_state.at[grid_id, (col_name, idx_str)] = value

        # Set power coefficients in order
        for i, value in enumerate(self.to_list()):
            set_df_value("laipower", (i, veg_idx), value)

        return df_state

    @classmethod
    def from_df_state(
        cls, df: pd.DataFrame, grid_id: int, veg_idx: int
    ) -> "LAIPowerCoefficients":
        """
        Reconstruct LAIPowerCoefficients from DataFrame state format.

        Args:
            df: DataFrame containing LAI power coefficients
            grid_id: Grid ID for the DataFrame index
            veg_idx: Vegetation index (0: EVETR, 1: DECTR, 2: GRASS)

        Returns:
            LAIPowerCoefficients: Instance of LAIPowerCoefficients
        """
        # Map each coefficient to its corresponding index
        coefficients = [
            df.loc[grid_id, ("laipower", f"(0, {veg_idx})")],
            df.loc[grid_id, ("laipower", f"(1, {veg_idx})")],
            df.loc[grid_id, ("laipower", f"(2, {veg_idx})")],
            df.loc[grid_id, ("laipower", f"(3, {veg_idx})")],
        ]

        # Return the instance with coefficients
        return cls(
            growth_lai=coefficients[0],
            growth_gdd=coefficients[1],
            senescence_lai=coefficients[2],
            senescence_sdd=coefficients[3],
        )


class LAIParams(BaseModel):
    baset: float = Field(
        default=10.0,
        description="Base Temperature for initiating growing degree days (GDD) for leaf growth [degC]",
    )
    gddfull: float = Field(
        default=100.0,
        description="Growing degree days (GDD) needed for full capacity of LAI [degC]",
    )
    basete: float = Field(
        default=10.0,
        description="Base temperature for initiating senescence degree days (SDD) for leaf off [degC]",
    )
    sddfull: float = Field(
        default=100.0,
        description="Senescence degree days (SDD) needed to initiate leaf off [degC]",
    )
    laimin: float = Field(default=0.1, description="Leaf-off wintertime value [m2 m-2]")
    laimax: float = Field(
        default=10.0, description="Full leaf-on summertime value [m2 m-2]"
    )
    laipower: LAIPowerCoefficients = Field(
        default_factory=LAIPowerCoefficients,
        description="LAI calculation power parameters for growth and senescence",
    )
    laitype: int = Field(
        default=0,
        description="LAI calculation choice (0: original, 1: new high latitude)",
    )

    @model_validator(mode="after")
    def validate_lai_ranges(self) -> "LAIParams":
        if self.laimin > self.laimax:
            error_message = ValueError(
                f"laimin ({self.laimin}) must be less than or equal to laimax ({self.laimax})."
            )
            exceptions.append(error_message)
            # raise ValueError(f"laimin ({self.laimin})must be less than or equal to laimax ({self.laimax}).")
        if self.baset > self.gddfull:
            error_message = ValueError(
                f"baset ({self.baset}) must be less than gddfull ({self.gddfull})."
            )
            exceptions.append(error_message)
            # raise ValueError(f"baset {self.baset} must be less than gddfull ({self.gddfull}).")
        return self

    def to_df_state(self, grid_id: int, surf_idx: int) -> pd.DataFrame:
        """Convert LAI parameters to DataFrame state format.

        Args:
            grid_id: Grid ID for the DataFrame index
            surf_idx: Surface index for vegetation (2: EVETR, 3: DECTR, 4: GRASS)

        Returns:
            pd.DataFrame: DataFrame containing LAI parameters
        """
        df_state = init_df_state(grid_id)

        # Adjust index for vegetation surfaces (surface index - 2)
        veg_idx = surf_idx - 2

        # Helper function to set values in DataFrame
        def set_df_value(col_name: str, indices: Union[Tuple, int], value: float):
            idx_str = str(indices) if isinstance(indices, int) else str(indices)
            if (col_name, idx_str) not in df_state.columns:
                df_state[(col_name, idx_str)] = np.nan
            df_state.at[grid_id, (col_name, idx_str)] = value

        # Set basic LAI parameters
        lai_params = {
            "baset": self.baset,
            "gddfull": self.gddfull,
            "basete": self.basete,
            "sddfull": self.sddfull,
            "laimin": self.laimin,
            "laimax": self.laimax,
            "laitype": self.laitype,
        }

        for param, value in lai_params.items():
            set_df_value(param, (veg_idx,), value)

        # Add LAI power coefficients using the LAIPowerCoefficients to_df_state method
        if self.laipower:
            df_power = self.laipower.to_df_state(grid_id, veg_idx)
            # Merge power coefficients into main DataFrame
            for col in df_power.columns:
                if col[0] != "grid_iv":  # Skip the grid_iv column
                    df_state[col] = df_power[col]

        return df_state

    @classmethod
    def from_df_state(
        cls, df: pd.DataFrame, grid_id: int, surf_idx: int
    ) -> "LAIParams":
        """
        Reconstruct LAIParams from DataFrame state format.

        Args:
            df (pd.DataFrame): DataFrame containing LAI parameters.
            grid_id (int): Grid ID for the DataFrame index.
            surf_idx (int): Surface index for vegetation (2: EVETR, 3: DECTR, 4: GRASS).

        Returns:
            LAIParams: Instance of LAIParams.
        """
        # Adjust index for vegetation surfaces (surface index - 2)
        veg_idx = surf_idx - 2

        # Helper function to extract values from DataFrame
        def get_df_value(col_name: str, indices: Union[Tuple, int]) -> float:
            idx_str = str(indices) if isinstance(indices, int) else str(indices)
            return df.loc[grid_id, (col_name, idx_str)]

        # Extract basic LAI parameters
        lai_params = {
            "baset": get_df_value("baset", (veg_idx,)),
            "gddfull": get_df_value("gddfull", (veg_idx,)),
            "basete": get_df_value("basete", (veg_idx,)),
            "sddfull": get_df_value("sddfull", (veg_idx,)),
            "laimin": get_df_value("laimin", (veg_idx,)),
            "laimax": get_df_value("laimax", (veg_idx,)),
            "laitype": int(get_df_value("laitype", (veg_idx,))),
        }

        # Extract LAI power coefficients
        laipower = LAIPowerCoefficients.from_df_state(df, grid_id, veg_idx)

        return cls(**lai_params, laipower=laipower)


class VegetatedSurfaceProperties(SurfaceProperties):
    alb_min: float = Field(ge=0, le=1, description="Minimum albedo", default=0.2)
    alb_max: float = Field(ge=0, le=1, description="Maximum albedo", default=0.3)
    beta_bioco2: float = Field(
        default=0.6, description="Biogenic CO2 exchange coefficient"
    )
    beta_enh_bioco2: float = Field(
        default=0.7, description="Enhanced biogenic CO2 exchange coefficient"
    )
    alpha_bioco2: float = Field(
        default=0.8, description="Biogenic CO2 exchange coefficient"
    )
    alpha_enh_bioco2: float = Field(
        default=0.9, description="Enhanced biogenic CO2 exchange coefficient"
    )
    resp_a: float = Field(default=1.0, description="Respiration coefficient")
    resp_b: float = Field(default=1.1, description="Respiration coefficient")
    theta_bioco2: float = Field(
        default=1.2, description="Biogenic CO2 exchange coefficient"
    )
    maxconductance: float = Field(
        default=0.5, description="Maximum surface conductance"
    )
    min_res_bioco2: float = Field(
        default=0.1, description="Minimum respiratory biogenic CO2"
    )
    lai: LAIParams = Field(
        default_factory=LAIParams, description="Leaf area index parameters"
    )
    ie_a: float = Field(
        default=0.5, description="Irrigation efficiency coefficient-automatic"
    )
    ie_m: float = Field(
        default=0.6, description="Irrigation efficiency coefficient-manual"
    )

    @model_validator(mode="after")
    def validate_albedo_range(self) -> "VegetatedSurfaceProperties":
        if self.alb_min > self.alb_max:
            error_message = ValueError(
                f"alb_min (input {self.alb_min}) must be less than or equal to alb_max (entered {self.alb_max})."
            )
            exceptions.append(error_message)
            # raise ValueError(f"alb_min (input {self.alb_min}) must be less than or equal to alb_max (entered {self.alb_max}).")
        return self

    def to_df_state(self, grid_id: int) -> pd.DataFrame:
        """Convert vegetated surface properties to DataFrame state format."""
        # Get base properties
        df_state = super().to_df_state(grid_id)

        # Add vegetation-specific properties
        surf_idx = self.get_surface_index()

        # Helper function to set values in DataFrame
        def set_df_value(col_name: str, idx_str: str, value: float):
            if (col_name, idx_str) not in df_state.columns:
                df_state[(col_name, idx_str)] = np.nan
            df_state.loc[grid_id, (col_name, idx_str)] = value

        # add ordinary float properties
        for attr in [
            # "alb_min",
            # "alb_max",
            "beta_bioco2",
            "beta_enh_bioco2",
            "alpha_bioco2",
            "alpha_enh_bioco2",
            "resp_a",
            "resp_b",
            "theta_bioco2",
            "maxconductance",
            "min_res_bioco2",
            "ie_a",
            "ie_m",
        ]:
            set_df_value(attr, f"({surf_idx-2},)", getattr(self, attr))

        df_lai = self.lai.to_df_state(grid_id, surf_idx)
        df_state = pd.concat([df_state, df_lai], axis=1).sort_index(axis=1)

        return df_state


class DectrProperties(VegetatedSurfaceProperties):
    faidectree: float = Field(
        default=0.1, description="Frontal area index of deciduous trees"
    )
    dectreeh: float = Field(default=15.0, description="Deciduous tree height")
    pormin_dec: float = Field(default=0.2, description="Minimum porosity")
    pormax_dec: float = Field(default=0.6, description="Maximum porosity")
    capmax_dec: float = Field(default=100.0, description="Maximum capacity")
    capmin_dec: float = Field(default=10.0, description="Minimum capacity")
    _surface_type: Literal[SurfaceType.DECTR] = SurfaceType.DECTR
    waterdist: WaterDistribution = Field(
        default_factory=lambda: WaterDistribution(SurfaceType.DECTR),
        description="Water distribution for deciduous trees",
    )

    def to_df_state(self, grid_id: int) -> pd.DataFrame:
        """Convert deciduous tree properties to DataFrame state format."""
        # Get base properties from parent
        df_state = super().to_df_state(grid_id)

        list_properties = [
            "faidectree",
            "dectreeh",
            "pormin_dec",
            "pormax_dec",
            "capmax_dec",
            "capmin_dec",
        ]
        # Add all non-inherited properties
        for attr in list_properties:
            df_state.loc[grid_id, (attr, "0")] = getattr(self, attr)

        # specific properties
        df_state.loc[grid_id, ("albmin_dectr", "0")] = self.alb_min
        df_state.loc[grid_id, ("albmax_dectr", "0")] = self.alb_max

        return df_state


class EvetrProperties(VegetatedSurfaceProperties):
    faievetree: float = Field(
        default=0.1, description="Frontal area index of evergreen trees"
    )
    evetreeh: float = Field(default=15.0, description="Evergreen tree height")
    _surface_type: Literal[SurfaceType.EVETR] = SurfaceType.EVETR
    waterdist: WaterDistribution = Field(
        default_factory=lambda: WaterDistribution(SurfaceType.EVETR),
        description="Water distribution for evergreen trees",
    )

    def to_df_state(self, grid_id: int) -> pd.DataFrame:
        """Convert evergreen tree properties to DataFrame state format."""
        # Get base properties from parent
        df_state = super().to_df_state(grid_id)
        surf_idx = self.get_surface_index()

        # Helper function to set values in DataFrame
        def set_df_value(col_name: str, value: float):
            idx_str = f"({surf_idx},)"
            if (col_name, idx_str) not in df_state.columns:
                df_state[(col_name, idx_str)] = np.nan
            df_state.loc[grid_id, (col_name, idx_str)] = value

        # Add all non-inherited properties
        list_properties = ["faievetree", "evetreeh"]
        for attr in list_properties:
            df_state.loc[grid_id, (attr, "0")] = getattr(self, attr)

        # specific properties
        df_state.loc[grid_id, ("albmin_evetr", "0")] = self.alb_min
        df_state.loc[grid_id, ("albmax_evetr", "0")] = self.alb_max

        return df_state


class GrassProperties(VegetatedSurfaceProperties):
    _surface_type: Literal[SurfaceType.GRASS] = SurfaceType.GRASS
    waterdist: WaterDistribution = Field(
        default_factory=lambda: WaterDistribution(SurfaceType.GRASS),
        description="Water distribution for grass",
    )

    def to_df_state(self, grid_id: int) -> pd.DataFrame:
        """Convert grass properties to DataFrame state format."""
        # Get base properties from parent
        df_state = super().to_df_state(grid_id)

        # add specific properties
        df_state[("albmin_grass", "0")] = self.alb_min
        df_state[("albmax_grass", "0")] = self.alb_max

        return df_state


class SnowParams(BaseModel):
    crwmax: float = Field(default=0.1, description="Maximum water capacity of snow")
    crwmin: float = Field(default=0.05, description="Minimum water capacity of snow")
    narp_emis_snow: float = Field(default=0.99, description="Snow surface emissivity")
    preciplimit: float = Field(
        default=2.2, description="Limit for snow vs rain precipitation"
    )
    preciplimitalb: float = Field(
        default=0.1, description="Precipitation limit for albedo aging"
    )
    snowalbmax: float = Field(default=0.85, description="Maximum snow albedo")
    snowalbmin: float = Field(default=0.4, description="Minimum snow albedo")
    snowdensmin: float = Field(
        default=100.0, description="Minimum snow density (kg m-3)"
    )
    snowdensmax: float = Field(
        default=400.0, description="Maximum snow density (kg m-3)"
    )
    snowlimbldg: float = Field(default=0.1, description="Snow limit on buildings")
    snowlimpaved: float = Field(default=0.1, description="Snow limit on paved surfaces")
    snowprof_24hr: HourlyProfile = Field(
        default_factory=HourlyProfile, description="24-hour snow profile"
    )
    tau_a: float = Field(default=0.018, description="Aging constant for cold snow")
    tau_f: float = Field(default=0.11, description="Aging constant for melting snow")
    tau_r: float = Field(default=0.05, description="Aging constant for refreezing snow")
    tempmeltfact: float = Field(default=0.12, description="Temperature melt factor")
    radmeltfact: float = Field(default=0.0016, description="Radiation melt factor")

    @model_validator(mode="after")
    def validate_crw_range(self) -> "SnowParams":
        if self.crwmin >= self.crwmax:
            error_message = ValueError(
                f"crwmin ({self.crwmin}) must be less than crwmax ({self.crwmax})."
            )
            exceptions.append(error_message)
            # raise ValueError(f"crwmin ({self.crwmin}) must be less than crwmax ({self.crwmax}).")
        return self

    @model_validator(mode="after")
    def validate_snowalb_range(self) -> "SnowParams":
        if self.snowalbmin >= self.snowalbmax:
            error_message = ValueError(
                f"snowalbmin ({self.snowalbmin}) must be less than snowalbmax ({self.snowalbmax})."
            )
            exceptions.append(error_message)
            # raise ValueError(f"snowalbmin ({self.snowalbmin}) must be less than snowalbmax ({self.snowalbmax}).")
        return self

    def to_df_state(self, grid_id: int) -> pd.DataFrame:
        """
        Convert snow parameters to DataFrame state format.

        Args:
            grid_id (int): Grid ID for the DataFrame index.

        Returns:
            pd.DataFrame: DataFrame containing snow parameters.
        """

        df_state = init_df_state(grid_id)

        scalar_params = {
            "crwmax": self.crwmax,
            "crwmin": self.crwmin,
            "narp_emis_snow": self.narp_emis_snow,
            "preciplimit": self.preciplimit,
            "preciplimitalb": self.preciplimitalb,
            "snowalbmax": self.snowalbmax,
            "snowalbmin": self.snowalbmin,
            "snowdensmin": self.snowdensmin,
            "snowdensmax": self.snowdensmax,
            "snowlimbldg": self.snowlimbldg,
            "snowlimpaved": self.snowlimpaved,
            "tau_a": self.tau_a,
            "tau_f": self.tau_f,
            "tau_r": self.tau_r,
            "tempmeltfact": self.tempmeltfact,
            "radmeltfact": self.radmeltfact,
        }
        for param_name, value in scalar_params.items():
            df_state.loc[grid_id, (param_name, "0")] = value

        df_hourly_profile = self.snowprof_24hr.to_df_state(grid_id, "snowprof_24hr")
        df_state = df_state.combine_first(df_hourly_profile)

        return df_state

    @classmethod
    def from_df_state(cls, df: pd.DataFrame, grid_id: int) -> "SnowParams":
        """
        Reconstruct SnowParams from a DataFrame state format.

        Args:
            df: DataFrame containing snow parameters.
            grid_id: Grid ID for the DataFrame index.

        Returns:
            SnowParams: Instance of SnowParams.
        """
        # Extract scalar attributes
        scalar_params = {
            "crwmax": df.loc[grid_id, ("crwmax", "0")],
            "crwmin": df.loc[grid_id, ("crwmin", "0")],
            "narp_emis_snow": df.loc[grid_id, ("narp_emis_snow", "0")],
            "preciplimit": df.loc[grid_id, ("preciplimit", "0")],
            "preciplimitalb": df.loc[grid_id, ("preciplimitalb", "0")],
            "snowalbmax": df.loc[grid_id, ("snowalbmax", "0")],
            "snowalbmin": df.loc[grid_id, ("snowalbmin", "0")],
            "snowdensmin": df.loc[grid_id, ("snowdensmin", "0")],
            "snowdensmax": df.loc[grid_id, ("snowdensmax", "0")],
            "snowlimbldg": df.loc[grid_id, ("snowlimbldg", "0")],
            "snowlimpaved": df.loc[grid_id, ("snowlimpaved", "0")],
            "tau_a": df.loc[grid_id, ("tau_a", "0")],
            "tau_f": df.loc[grid_id, ("tau_f", "0")],
            "tau_r": df.loc[grid_id, ("tau_r", "0")],
            "tempmeltfact": df.loc[grid_id, ("tempmeltfact", "0")],
            "radmeltfact": df.loc[grid_id, ("radmeltfact", "0")],
        }

        # Extract HourlyProfile
        snowprof_24hr = HourlyProfile.from_df_state(df, grid_id, "snowprof_24hr")

        # Construct and return the SnowParams instance
        return cls(snowprof_24hr=snowprof_24hr, **scalar_params)


class LandCover(BaseModel):
    paved: PavedProperties = Field(
        default_factory=PavedProperties,
        description="Properties for paved surfaces like roads and pavements",
    )
    bldgs: BldgsProperties = Field(
        default_factory=BldgsProperties,
        description="Properties for building surfaces including roofs and walls",
    )
    dectr: DectrProperties = Field(
        default_factory=DectrProperties,
        description="Properties for deciduous trees and vegetation",
    )
    evetr: EvetrProperties = Field(
        default_factory=EvetrProperties,
        description="Properties for evergreen trees and vegetation",
    )
    grass: GrassProperties = Field(
        default_factory=GrassProperties, description="Properties for grass surfaces"
    )
    bsoil: BsoilProperties = Field(
        default_factory=BsoilProperties, description="Properties for bare soil surfaces"
    )
    water: WaterProperties = Field(
        default_factory=WaterProperties,
        description="Properties for water surfaces like lakes and ponds",
    )

    @model_validator(mode="after")
    def set_surface_types(self) -> "LandCover":
        # Set surface types and validate
        surface_map = {
            "paved": (self.paved, SurfaceType.PAVED),
            "bldgs": (self.bldgs, SurfaceType.BLDGS),
            "dectr": (self.dectr, SurfaceType.DECTR),
            "evetr": (self.evetr, SurfaceType.EVETR),
            "grass": (self.grass, SurfaceType.GRASS),
            "bsoil": (self.bsoil, SurfaceType.BSOIL),
            "water": (self.water, SurfaceType.WATER),
        }

        for prop, surface_type in surface_map.values():
            prop.set_surface_type(surface_type)

        return self

    def to_df_state(self, grid_id: int) -> pd.DataFrame:
        """Convert land cover to DataFrame state format"""
        # df_state = init_df_state(grid_id)

        list_df_state = []
        for lc in ["paved", "bldgs", "dectr", "evetr", "grass", "bsoil", "water"]:
            df_state = getattr(self, lc).to_df_state(grid_id)
            list_df_state.append(df_state)
        df_state = pd.concat(list_df_state, axis=1)
        return df_state

    @classmethod
    def from_df_state(cls, df: pd.DataFrame, grid_id: int) -> "LandCover":
        """Reconstruct LandCover instance from DataFrame state.

        Args:
            df: DataFrame containing land cover parameters
            grid_id: Grid ID for the DataFrame index

        Returns:
            LandCover: Reconstructed LandCover instance
        """
        # Reconstruct each surface type from the DataFrame
        params = {
            "paved": PavedProperties.from_df_state(df, grid_id),
            "bldgs": BldgsProperties.from_df_state(df, grid_id),
            "dectr": DectrProperties.from_df_state(df, grid_id),
            "evetr": EvetrProperties.from_df_state(df, grid_id),
            "grass": GrassProperties.from_df_state(df, grid_id),
            "bsoil": BsoilProperties.from_df_state(df, grid_id),
            "water": WaterProperties.from_df_state(df, grid_id)
        }

        # Return reconstructed instance
        return cls(**params)


class SiteProperties(BaseModel):
    lat: float = Field(
        ge=-90, le=90, description="Latitude of the site in degrees", default=51.5
    )
    lng: float = Field(
        ge=-180, le=180, description="Longitude of the site in degrees", default=-0.13
    )
    alt: float = Field(
        gt=0, description="Altitude of the site in metres above sea level", default=40.0
    )
    timezone: int = Field(
        ge=-12, le=12, description="Time zone offset from UTC in hours", default=0
    )
    surfacearea: float = Field(
        gt=0,
        description="Total surface area of the site in square metres",
        default=10000.0,
    )
    z: float = Field(gt=0, description="Measurement height in metres", default=10.0)
    z0m_in: float = Field(
        gt=0, description="Momentum roughness length in metres", default=1.0
    )
    zdm_in: float = Field(
        gt=0, description="Zero-plane displacement height in metres", default=5.0
    )
    pipecapacity: float = Field(
        gt=0, description="Maximum capacity of drainage pipes in mm/hr", default=100.0
    )
    runofftowater: float = Field(
        ge=0,
        le=1,
        description="Fraction of excess water going to water bodies",
        default=0.0,
    )
    narp_trans_site: float = Field(
        description="Site-specific NARP transmission coefficient", default=0.2
    )
    lumps: LUMPSParams = Field(
        default_factory=LUMPSParams,
        description="Parameters for Local-scale Urban Meteorological Parameterization Scheme",
    )
    spartacus: SPARTACUSParams = Field(
        default_factory=SPARTACUSParams,
        description="Parameters for Solar Parametrizations for Radiative Transfer through Urban Canopy Scheme",
    )
    conductance: Conductance = Field(
        default_factory=Conductance,
        description="Parameters for surface conductance calculations",
    )
    irrigation: IrrigationParams = Field(
        default_factory=IrrigationParams,
        description="Parameters for irrigation modelling",
    )
    anthropogenic_emissions: AnthropogenicEmissions = Field(
        default_factory=AnthropogenicEmissions,
        description="Parameters for anthropogenic heat and water emissions",
    )
    snow: SnowParams = Field(
        default_factory=SnowParams, description="Parameters for snow modelling"
    )
    land_cover: LandCover = Field(
        default_factory=LandCover,
        description="Parameters for land cover characteristics",
    )
    vertical_layers: VerticalLayers = Field(
        default_factory=VerticalLayers,
        description="Parameters for vertical layer structure",
    )

    def to_df_state(self, grid_id: int) -> pd.DataFrame:
        """Convert site properties to DataFrame state format"""
        df_state = init_df_state(grid_id)

        # simple attributes
        for var in [
            "lat",
            "lng",
            "alt",
            "timezone",
            "surfacearea",
            "z",
            "z0m_in",
            "zdm_in",
            "pipecapacity",
            "runofftowater",
            "narp_trans_site",
        ]:
            df_state.loc[grid_id, (f"{var}", "0")] = getattr(self, var)

        # complex attributes
        df_lumps = self.lumps.to_df_state(grid_id)
        df_spartacus = self.spartacus.to_df_state(grid_id)
        df_conductance = self.conductance.to_df_state(grid_id)
        df_irrigation = self.irrigation.to_df_state(grid_id)
        df_anthropogenic_emissions = self.anthropogenic_emissions.to_df_state(grid_id)
        df_snow = self.snow.to_df_state(grid_id)
        df_land_cover = self.land_cover.to_df_state(grid_id)
        df_vertical_layers = self.vertical_layers.to_df_state(grid_id)

        df_state = pd.concat(
            [
                df_state,
                df_lumps,
                df_spartacus,
                df_conductance,
                df_irrigation,
                df_anthropogenic_emissions,
                df_snow,
                df_land_cover,
                df_vertical_layers,
            ],
            axis=1,
        )
        return df_state

    @classmethod
    def from_df_state(cls, df: pd.DataFrame, grid_id: int) -> "SiteProperties":
        """Reconstruct SiteProperties from DataFrame state format.

        Args:
            df: DataFrame containing site properties
            grid_id: Grid ID for the DataFrame index

        Returns:
            SiteProperties: Reconstructed instance
        """
        # Extract simple attributes
        params = {}
        for var in [
            "lat",
            "lng",
            "alt",
            "timezone",
            "surfacearea",
            "z",
            "z0m_in",
            "zdm_in",
            "pipecapacity",
            "runofftowater",
            "narp_trans_site",
        ]:
            params[var] = df.loc[grid_id, (var, "0")]

        # Extract complex attributes
        params["lumps"] = LUMPSParams.from_df_state(df, grid_id)
        params["spartacus"] = SPARTACUSParams.from_df_state(df, grid_id)
        params["conductance"] = Conductance.from_df_state(df, grid_id)
        params["irrigation"] = IrrigationParams.from_df_state(df, grid_id)
        params["anthropogenic_emissions"] = AnthropogenicEmissions.from_df_state(df, grid_id)
        params["snow"] = SnowParams.from_df_state(df, grid_id)
        params["land_cover"] = LandCover.from_df_state(df, grid_id)
        params["vertical_layers"] = VerticalLayers.from_df_state(df, grid_id)

        return cls(**params)


class Site(BaseModel):
    name: str = Field(description="Name of the site", default="test site")
    gridiv: int = Field(
        description="Grid ID for identifying this site in multi-site simulations",
        default=1,
    )
    properties: SiteProperties = Field(
        default_factory=SiteProperties,
        description="Physical and morphological properties of the site",
    )
    initial_states: InitialStates = Field(
        default_factory=InitialStates,
        description="Initial conditions for model state variables",
    )

    def to_df_state(self, grid_id: int) -> pd.DataFrame:
        """Convert site to DataFrame state format"""
        df_state = init_df_state(grid_id)
        df_site_properties = self.properties.to_df_state(grid_id)
        df_initial_states = self.initial_states.to_df_state(grid_id)
        df_state = pd.concat([df_state, df_site_properties, df_initial_states], axis=1)
        return df_state


class Model(BaseModel):
    control: ModelControl = Field(
        default_factory=ModelControl,
        description="Model control parameters including timestep, output options, etc.",
    )
    physics: ModelPhysics = Field(
        default_factory=ModelPhysics,
        description="Model physics parameters including surface properties, coefficients, etc.",
    )

    def to_df_state(self, grid_id: int) -> pd.DataFrame:
        """Convert model to DataFrame state format"""
        df_state = init_df_state(grid_id)
        df_control = self.control.to_df_state(grid_id)
        df_physics = self.physics.to_df_state(grid_id)
        df_state = pd.concat([df_state, df_control, df_physics], axis=1)
        return df_state


class SUEWSConfig(BaseModel):
    name: str = Field(
        default="sample config", description="Name of the SUEWS configuration"
    )
    description: str = Field(
        default="this is a sample config for testing purposes ONLY - values are not realistic",
        description="Description of this SUEWS configuration",
    )
    model: Model = Field(
        default_factory=Model,
        description="Model control and physics parameters",
    )
    site: List[Site] = Field(
        default=[Site()],
        description="List of sites to simulate",
        min_items=1,
    )

    class Config:
        extra = "allow"

    def create_multi_index_columns(self, columns_file: str) -> pd.MultiIndex:
        """Create MultiIndex from df_state_columns.txt"""
        with open(columns_file, "r") as f:
            lines = f.readlines()

        tuples = []
        for line in lines:
            col_name, indices = line.strip().split(",", 1)
            str_indices = f"{indices}" if indices != "0" else "0"
            tuples.append((col_name, str_indices))

        return pd.MultiIndex.from_tuples(tuples)

    def to_df_state(self) -> pd.DataFrame:
        """Convert config to DataFrame state format"""
        list_df_site = []
        for grid_id in range(len(self.site)):
            df_site = self.site[grid_id].to_df_state(grid_id)
            df_model = self.model.to_df_state(grid_id)
            df_site = pd.concat([df_site, df_model], axis=1)
            list_df_site.append(df_site)

        df = pd.concat(list_df_site, axis=1)
        # remove duplicate columns
        df = df.loc[:, ~df.columns.duplicated()]
        return df

    @classmethod
    def from_df_state(cls, df: pd.DataFrame) -> "SUEWSConfig":
        """Create config from DataFrame state format.

        Args:
            df (pd.DataFrame): DataFrame containing SUEWS configuration state.

        Returns:
            SUEWSConfig: Instance of SUEWSConfig reconstructed from DataFrame.
        """
        # Initialize with default values
        config = cls()

        # Get grid IDs from DataFrame index
        grid_ids = df.index.tolist()

        # Create list of sites
        sites = []
        for grid_id in grid_ids:
            # Create site instance
            site = Site(gridiv=grid_id)

            # Set site properties
            site_properties = SiteProperties.from_df_state(df, grid_id)
            site.properties = site_properties

            # Set initial states
            initial_states = InitialStates.from_df_state(df, grid_id)
            site.initial_states = initial_states

            sites.append(site)

        # Update config with reconstructed data
        config.site = sites

        # Reconstruct model
        model = Model()
        for grid_id in grid_ids:
            # Set model control
            model_control = ModelControl.from_df_state(df, grid_id)
            model.control = model_control

            # Set model physics
            model_physics = ModelPhysics.from_df_state(df, grid_id)
            model.physics = model_physics
            break  # Only need one as model is shared across sites

        config.model = model

        return config<|MERGE_RESOLUTION|>--- conflicted
+++ resolved
@@ -205,34 +205,6 @@
         Returns:
             SurfaceInitialState: Instance of SurfaceInitialState.
         """
-<<<<<<< HEAD
-        # Handle basic state parameters
-        state = df.loc[grid_id, (f"state_{str_type}", f"({surf_idx},)")]
-        soilstore = df.loc[grid_id, (f"soilstore_{str_type}", f"({surf_idx},)")]
-
-        # Handle optional snow/ice parameters
-        def get_optional_param(param_name):
-            try:
-                return df.loc[grid_id, (param_name, f"({surf_idx},)")]
-            except KeyError:
-                return None
-
-        snowfrac = get_optional_param("snowfrac")
-        snowpack = get_optional_param("snowpack")
-        icefrac = get_optional_param("icefrac")
-        snowwater = get_optional_param("snowwater")
-        snowdens = get_optional_param("snowdens")
-
-        # Handle temperature parameters
-        temperature = [
-            df.loc[grid_id, (f"temp_{str_type}", f"({surf_idx}, {i})")]  # Space added
-            for i in range(5)
-        ]
-
-        # Handle optional surface temperatures
-        tsfc = get_optional_param(f"tsfc_{str_type}")
-        tin = get_optional_param(f"tin_{str_type}")
-=======
         # Base surface state parameters
         state = df.loc[grid_id, ("state_surf", f"({surf_idx},)")]
         soilstore = df.loc[grid_id, ("soilstore_surf", f"({surf_idx},)")]
@@ -252,7 +224,6 @@
         # Exterior and interior surface temperature
         tsfc = df.loc[grid_id, ("tsfc_surf", f"({surf_idx},)")]
         tin = df.loc[grid_id, ("tin_surf", f"({surf_idx},)")]
->>>>>>> 42a07e50
 
         return cls(
             state=state,
@@ -267,11 +238,6 @@
             tin=tin,
         )
 
-<<<<<<< HEAD
-
-
-=======
->>>>>>> 42a07e50
 class InitialStatePaved(SurfaceInitialState):
     _surface_type: Literal[SurfaceType.PAVED] = SurfaceType.PAVED
 
