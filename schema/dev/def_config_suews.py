from typing import Dict, List, Optional, Union, Literal, Tuple
from pydantic import (
    BaseModel,
    Field,
    model_validator,
    field_validator,
    validator,
    PrivateAttr,
)
import numpy as np
from enum import Enum
import pandas as pd
import yaml
import pdb


class SurfaceType(str, Enum):
    PAVED = "paved"
    BLDGS = "bldgs"
    DECTR = "dectr"
    EVETR = "evetr"
    GRASS = "grass"
    BSOIL = "bsoil"
    WATER = "water"


class SnowAlb(BaseModel):
    snowalb: float = Field(ge=0, le=1, description="Snow albedo")


class SurfaceInitialState(BaseModel):
    """Initial state parameters for a surface type"""

    state: float = Field(ge=0, description="Initial state of the surface")
    soilstore: float = Field(ge=0, description="Initial soil store")
    snowfrac: Optional[float] = Field(None, ge=0, le=1, description="Snow fraction")
    snowpack: Optional[float] = Field(None, ge=0, description="Snow pack")
    snowwater: Optional[float] = Field(None, ge=0, description="Snow water")
    snowdens: Optional[float] = Field(None, ge=0, description="Snow density")

<<<<<<< HEAD

class InitialConditions(BaseModel):
    """Initial conditions for the SUEWS model"""

    snowalb: float = Field(ge=0, le=1, description="Initial snow albedo")
    paved: SurfaceInitialState
    bldgs: SurfaceInitialState
    dectr: SurfaceInitialState
    evetr: SurfaceInitialState
    grass: SurfaceInitialState
    bsoil: SurfaceInitialState
    water: SurfaceInitialState
=======
    @model_validator(mode="after")
    def validate_surface_specific_fields(self) -> "InitialState":
        if self.surface_type == SurfaceType.DECTR:
            if self.decidcap_id is None:
                error_message = ValueError("decidcap_id is required for deciduous trees")
                exceptions.append(error_message)
                #raise ValueError("decidcap_id is required for deciduous trees")
            if self.porosity_id is None:
                error_message = ValueError("porosity_id is required for deciduous trees")
                exceptions.append(error_message)
                #raise ValueError("porosity_id is required for deciduous trees")

        veg_types = [SurfaceType.DECTR, SurfaceType.EVETR, SurfaceType.GRASS]
        if self.surface_type in veg_types and self.alb_id is None:
            error_message = ValueError("alb_id is required for vegetated surfaces")
            exceptions.append(error_message)
            #raise ValueError("alb_id is required for vegetated surfaces")
        return self
>>>>>>> ffb8b27a


class ThermalLayer(BaseModel):
    dz: List[float] = Field(min_items=5, max_items=5)
    k: List[float] = Field(min_items=5, max_items=5)
    cp: List[float] = Field(min_items=5, max_items=5)
    temperature: List[float] = Field(min_items=5, max_items=5)


class VegetationParams(BaseModel):
    porosity_id: int
    gdd_id: int = Field(description="Growing degree days ID")
    sdd_id: int = Field(description="Senescence degree days ID")
    lai: Dict[str, Union[float, List[float]]] = Field(
        description="Leaf area index parameters"
    )
    ie_a: float = Field(description="Irrigation efficiency coefficient a")
    ie_m: float = Field(description="Irrigation efficiency coefficient m")


class WaterDistribution(BaseModel):
    # Optional fields for all possible distributions
    to_paved: Optional[float] = Field(None, ge=0, le=1)
    to_bldgs: Optional[float] = Field(None, ge=0, le=1)
    to_dectr: Optional[float] = Field(None, ge=0, le=1)
    to_evetr: Optional[float] = Field(None, ge=0, le=1)
    to_grass: Optional[float] = Field(None, ge=0, le=1)
    to_bsoil: Optional[float] = Field(None, ge=0, le=1)
    to_water: Optional[float] = Field(None, ge=0, le=1)
    to_runoff: Optional[float] = Field(None, ge=0, le=1)  # For paved/bldgs
    to_soilstore: Optional[float] = Field(None, ge=0, le=1)  # For vegetated surfaces

    def validate_distribution(self, surface_type: SurfaceType) -> None:
        """Validate water distribution based on surface type"""
        # Define required fields for each surface type
        required_fields = {
            SurfaceType.PAVED: [
                "to_bldgs",
                "to_dectr",
                "to_evetr",
                "to_grass",
                "to_bsoil",
                "to_water",
                "to_runoff",
            ],
            SurfaceType.BLDGS: [
                "to_paved",
                "to_dectr",
                "to_evetr",
                "to_grass",
                "to_bsoil",
                "to_water",
                "to_runoff",
            ],
            SurfaceType.DECTR: [
                "to_paved",
                "to_bldgs",
                "to_evetr",
                "to_grass",
                "to_bsoil",
                "to_water",
                "to_soilstore",
            ],
            SurfaceType.EVETR: [
                "to_paved",
                "to_bldgs",
                "to_dectr",
                "to_grass",
                "to_bsoil",
                "to_water",
                "to_soilstore",
            ],
            SurfaceType.GRASS: [
                "to_paved",
                "to_bldgs",
                "to_dectr",
                "to_evetr",
                "to_bsoil",
                "to_water",
                "to_soilstore",
            ],
            SurfaceType.BSOIL: [
                "to_paved",
                "to_bldgs",
                "to_dectr",
                "to_evetr",
                "to_grass",
                "to_water",
                "to_soilstore",
            ],
            SurfaceType.WATER: None,  # Water surface doesn't have water distribution
        }

        if surface_type == SurfaceType.WATER:
            raise ValueError("Water surface should not have water distribution")

        fields = required_fields[surface_type]
        values = []

        # Check required fields are present and collect values
        for field in fields:
            value = getattr(self, field)
            if value is None:
                raise ValueError(
                    f"Missing required field {field} for {surface_type.value}"
                )
            values.append(value)

        # Validate sum
        total = sum(values)
        if not np.isclose(total, 1.0, rtol=1e-5):
            raise ValueError(f"Water distribution sum must be 1.0, got {total}")


class StorageDrainParams(BaseModel):
    store_min: float = Field(ge=0)
    store_max: float = Field(ge=0)
    store_cap: float = Field(ge=0)
    drain_eq: int
    drain_coef_1: float
    drain_coef_2: float


class OHMCoefficients(BaseModel):
    a1: Dict[str, float]
    a2: Dict[str, float]
    a3: Dict[str, float]


class SurfaceProperties(BaseModel):
    """Base properties for all surface types"""

    sfr: float = Field(ge=0, le=1, description="Surface fraction")
    emis: float = Field(ge=0, le=1, description="Surface emissivity")
    chanohm: Optional[float] = None
    cpanohm: Optional[float] = None
    kkanohm: Optional[float] = None
    ohm_threshsw: Optional[float] = None
    ohm_threshwd: Optional[float] = None
    ohm_coef: Optional[OHMCoefficients] = None
    soildepth: float
    soilstorecap: float
    statelimit: float
    sathydraulicconduct: float
    waterdist: Optional[WaterDistribution] = None
    storedrainprm: StorageDrainParams
    snowpacklimit: float = Field(ge=0, description="Snow pack limit for the surface")
    _surface_type: Optional[SurfaceType] = PrivateAttr(default=None)

    def set_surface_type(self, surface_type: SurfaceType):
        self._surface_type = surface_type
        # Validate water distribution after setting surface type
        if self._surface_type == SurfaceType.WATER:
            if self.waterdist is not None:
                raise ValueError("Water surface should not have water distribution")
        else:
            if self.waterdist is None:
                raise ValueError(
                    f"Water distribution required for {self._surface_type.value}"
                )
            self.waterdist.validate_distribution(self._surface_type)


class NonVegetatedSurfaceProperties(SurfaceProperties):
    alb: float = Field(ge=0, le=1, description="Surface albedo")


class PavedProperties(NonVegetatedSurfaceProperties):
    surface_type: Literal[SurfaceType.PAVED] = SurfaceType.PAVED


class BuildingProperties(NonVegetatedSurfaceProperties):
    surface_type: Literal[SurfaceType.BLDGS] = SurfaceType.BLDGS
    faibldg: float = Field(ge=0, description="Frontal area index of buildings")


class BaresoilProperties(NonVegetatedSurfaceProperties):
    surface_type: Literal[SurfaceType.BSOIL] = SurfaceType.BSOIL


class WaterProperties(NonVegetatedSurfaceProperties):
    surface_type: Literal[SurfaceType.WATER] = SurfaceType.WATER
    flowchange: float
    irrfracwater: float


class ModelControl(BaseModel):
    tstep: int = Field(description="Time step in seconds")
    forcing_file: str
    output_file: str
    daylightsaving_method: int


class ModelPhysics(BaseModel):
    netradiationmethod: int
    emissionsmethod: int
    storageheatmethod: int
    ohmincqf: int
    aerodynamicresistancemethod: int
    roughlenmommethod: int
    roughlenheatmethod: int
    stabilitymethod: int
    smdmethod: int
    waterusemethod: int
    diagmethod: int
    snowuse: int


class LUMPSParams(BaseModel):
    raincover: float = Field(ge=0, le=1)
    rainmaxres: float = Field(ge=0, le=1)
    drainrt: float = Field(ge=0, le=1)
    veg_type: int


class SPARTACUSParams(BaseModel):
    air_ext_lw: float
    air_ext_sw: float
    air_ssa_lw: float
    air_ssa_sw: float
    ground_albedo_dir_mult_fact: float
    n_stream_lw_urban: int
    n_stream_sw_urban: int
    n_vegetation_region_urban: int
    sw_dn_direct_frac: float
    use_sw_direct_albedo: float
    veg_contact_fraction_const: float
    veg_fsd_const: float
    veg_ssa_lw: float
    veg_ssa_sw: float


class DayProfile(BaseModel):
    working_day: float
    holiday: float


class WeeklyProfile(BaseModel):
    monday: float
    tuesday: float
    wednesday: float
    thursday: float
    friday: float
    saturday: float
    sunday: float


class HourlyProfile(BaseModel):
    working_day: Dict[str, float]
    holiday: Dict[str, float]

    @field_validator("working_day", "holiday", mode="before")
    def convert_keys_to_str(cls, v: Dict) -> Dict[str, float]:
        if isinstance(v, dict):
            return {str(k): float(v) for k, v in v.items()}
        return v

    @model_validator(mode="after")
    def validate_hours(self) -> "HourlyProfile":
        for profile in [self.working_day, self.holiday]:
            hours = [int(h) for h in profile.keys()]
            if not all(1 <= h <= 24 for h in hours):
                error_message = ValueError("Hour values must be between 1 and 24")
                exceptions.append(error_message)
                #raise ValueError("Hour values must be between 1 and 24")
            if sorted(hours) != list(range(1, 25)):
                error_message = ValueError("Must have all hours from 1 to 24")
                exceptions.append(error_message)
                #raise ValueError("Must have all hours from 1 to 24")
        return self


class IrrigationParams(BaseModel):
    h_maintain: float
    faut: float
    ie_start: float
    ie_end: float
    internalwateruse_h: float
    daywatper: WeeklyProfile
    daywat: WeeklyProfile
    wuprofa_24hr: HourlyProfile
    wuprofm_24hr: HourlyProfile


class AnthropogenicHeat(BaseModel):
    qf0_beu: DayProfile
    qf_a: DayProfile
    qf_b: DayProfile
    qf_c: DayProfile
    baset_cooling: DayProfile
    baset_heating: DayProfile
    ah_min: DayProfile
    ah_slope_cooling: DayProfile
    ah_slope_heating: DayProfile
    ahprof_24hr: HourlyProfile


class CO2Params(BaseModel):
    co2pointsource: float
    ef_umolco2perj: float
    enef_v_jkm: float
    fcef_v_kgkm: DayProfile
    frfossilfuel_heat: float
    frfossilfuel_nonheat: float
    maxfcmetab: float
    maxqfmetab: float
    min_res_bioco2: float
    minfcmetab: float
    minqfmetab: float
    trafficrate: float
    trafficunits: float
    traffprof_24hr: HourlyProfile


class AnthropogenicEmissions(BaseModel):
    startdls: float
    enddls: float
    heat: AnthropogenicHeat
    co2: CO2Params


class Conductance(BaseModel):
    g_max: float = Field(description="Maximum conductance")
    g_k: float = Field(
        description="Conductance parameter related to incoming solar radiation"
    )
    g_q_base: float = Field(
        description="Base value for conductance parameter related to vapor pressure deficit"
    )
    g_q_shape: float = Field(
        description="Shape parameter for conductance related to vapor pressure deficit"
    )
    g_t: float = Field(description="Conductance parameter related to air temperature")
    g_sm: float = Field(description="Conductance parameter related to soil moisture")
    kmax: float = Field(description="Maximum incoming shortwave radiation")
    gsmodel: int = Field(description="Stomatal conductance model selection")
    s1: float = Field(description="Soil moisture threshold parameter")
    s2: float = Field(description="Soil moisture threshold parameter")


class LAIPowerCoefficients(BaseModel):
    growth_lai: float = Field(
        description="Power coefficient for LAI in growth equation (LAIPower[1])"
    )
    growth_gdd: float = Field(
        description="Power coefficient for GDD in growth equation (LAIPower[2])"
    )
    senescence_lai: float = Field(
        description="Power coefficient for LAI in senescence equation (LAIPower[3])"
    )
    senescence_sdd: float = Field(
        description="Power coefficient for SDD in senescence equation (LAIPower[4])"
    )

    def to_list(self) -> List[float]:
        """Convert to list format for Fortran interface"""
        return [
            self.growth_lai,
            self.growth_gdd,
            self.senescence_lai,
            self.senescence_sdd,
        ]


class LAIParams(BaseModel):
    baset: float = Field(
        description="Base Temperature for initiating growing degree days (GDD) for leaf growth [degC]"
    )
    gddfull: float = Field(
        description="Growing degree days (GDD) needed for full capacity of LAI [degC]"
    )
    basete: float = Field(
        description="Base temperature for initiating senescence degree days (SDD) for leaf off [degC]"
    )
    sddfull: float = Field(
        description="Senescence degree days (SDD) needed to initiate leaf off [degC]"
    )
    laimin: float = Field(description="Leaf-off wintertime value [m2 m-2]")
    laimax: float = Field(description="Full leaf-on summertime value [m2 m-2]")
    laipower: LAIPowerCoefficients = Field(
        description="LAI calculation power parameters for growth and senescence"
    )
    laitype: int = Field(
        description="LAI calculation choice (0: original, 1: new high latitude)"
    )

    @model_validator(mode="after")
    def validate_lai_ranges(self) -> "LAIParams":
        if self.laimin > self.laimax:
            raise ValueError("laimin must be less than or equal to laimax")
        if self.baset > self.gddfull:
            raise ValueError("baset must be less than gddfull")
        return self


class VegetatedSurfaceProperties(SurfaceProperties):
    alb_min: float = Field(ge=0, le=1, description="Minimum albedo")
    alb_max: float = Field(ge=0, le=1, description="Maximum albedo")
    beta_bioco2: float
    beta_enh_bioco2: float
    alpha_bioco2: float
    alpha_enh_bioco2: float
    resp_a: float
    resp_b: float
    theta_bioco2: float
    maxconductance: float = Field(description="Maximum surface conductance")
    lai: LAIParams
    ie_a: float = Field(description="Irrigation efficiency coefficient-automatic")
    ie_m: float = Field(description="Irrigation efficiency coefficient-manual")

    @model_validator(mode="after")
    def validate_albedo_range(self) -> "VegetatedSurfaceProperties":
        if self.alb_min > self.alb_max:
            error_message = ValueError(f"alb_min (input {self.alb_min}) must be less than or equal to alb_max (entered {self.alb_max}).")
            exceptions.append(error_message)
            #raise ValueError(f"alb_min (input {self.alb_min}) must be less than or equal to alb_max (entered {self.alb_max}).")
        return self


class DectrProperties(VegetatedSurfaceProperties):
    faidectree: float
    dectreeh: float
    pormin_dec: float = Field(ge=0.1, le=0.9, description="Minimum porosity")
    pormax_dec: float = Field(ge=0.1, le=0.9, description="Maximum porosity")
    capmax_dec: float
    capmin_dec: float

    @model_validator(mode="after")
    def validate_porosity_range(self) -> "DectrProperties":
        if self.pormin_dec >= self.pormax_dec:
            error_message = ValueError(f"pormin_dec ({self.pormin_dec}) must be less than pormax_dec ({self.pormax_dec}).")
            exceptions.append(error_message)
            #raise ValueError(f"pormin_dec ({self.pormin_dec}) must be less than pormax_dec ({self.pormax_dec}).")
        return self

    @model_validator(mode="after")
    def validate_cap_range(self) -> "DectrProperties":
        if self.capmin_dec >= self.capmax_dec:
            error_message = ValueError(f"capmin_dec ({self.capmin_dec}) must be less than capmax_dec ({self.capmax_dec}).")
            exceptions.append(error_message)
            #raise ValueError(f"capmin_dec ({self.capmin_dec}) must be less than capmax_dec ({self.capmax_dec}).")
        return self


class EvetrProperties(VegetatedSurfaceProperties):
    faievetree: float
    evetreeh: float


class SnowParams(BaseModel):
    crwmax: float
    crwmin: float
    narp_emis_snow: float
    preciplimit: float
    preciplimitalb: float
    snowalbmax: float
    snowalbmin: float
    snowdensmin: float
    snowlimbldg: float
    snowlimpaved: float
    snowprof_24hr: HourlyProfile
    tau_a: float
    tau_r: float
    tempmeltfact: float
    radmeltfact: float

    @model_validator(mode="after")
    def validate_crw_range(self) -> "SnowParams":
        if self.crwmin >= self.crwmax:
            error_message = ValueError(f"crwmin ({self.crwmin}) must be less than crwmax ({self.crwmax}).")
            exceptions.append(error_message)
            #raise ValueError(f"crwmin ({self.crwmin}) must be less than crwmax ({self.crwmax}).")
        return self

    @model_validator(mode="after")
    def validate_snowalb_range(self) -> "SnowParams":
        if self.snowalbmin >= self.snowalbmax:
            error_message = ValueError(f"snowalbmin ({self.snowalbmin}) must be less than snowalbmax ({self.snowalbmax}).")
            exceptions.append(error_message)
            #raise ValueError(f"snowalbmin ({self.snowalbmin}) must be less than snowalbmax ({self.snowalbmax}).")
        return self


class LandCover(BaseModel):
    paved: PavedProperties
    bldgs: BuildingProperties
    dectr: DectrProperties
    evetr: EvetrProperties
    grass: VegetatedSurfaceProperties
    bsoil: BaresoilProperties
    water: WaterProperties

    @model_validator(mode="after")
    def set_surface_types(self) -> "LandCover":
        # Set surface types and validate
        surface_map = {
            "paved": (self.paved, SurfaceType.PAVED),
            "bldgs": (self.bldgs, SurfaceType.BLDGS),
            "dectr": (self.dectr, SurfaceType.DECTR),
            "evetr": (self.evetr, SurfaceType.EVETR),
            "grass": (self.grass, SurfaceType.GRASS),
            "bsoil": (self.bsoil, SurfaceType.BSOIL),
            "water": (self.water, SurfaceType.WATER),
        }

        for prop, surface_type in surface_map.values():
            prop.set_surface_type(surface_type)

        return self


class SiteProperties(BaseModel):
    lat: float = Field(ge=-90, le=90)
    lng: float = Field(ge=-180, le=180)
    alt: float
    timezone: int = Field(ge=-12, le=12)
    surfacearea: float = Field(gt=0)
    z: float = Field(gt=0)
    z0m_in: float = Field(gt=0)
    zdm_in: float = Field(gt=0)
    pipecapacity: float = Field(gt=0)
    runofftowater: float = Field(ge=0, le=1)
    narp_trans_site: float
    lumps: LUMPSParams
    spartacus: SPARTACUSParams
    conductance: Conductance
    irrigation: IrrigationParams
    anthropogenic_emissions: AnthropogenicEmissions
    snow: SnowParams
    land_cover: LandCover


class Site(BaseModel):
    name: str
    properties: SiteProperties
    initial_states: Union[Dict[str, SurfaceInitialState], SnowAlb]


class SUEWSConfig(BaseModel):
    name: str
    description: str
    model: Dict[str, Union[ModelControl, ModelPhysics]]
    site: List[Site]

    class Config:
        extra = "allow"

    def create_multi_index_columns(self, columns_file: str) -> pd.MultiIndex:
        """Create MultiIndex from df_state_columns.txt"""
        with open(columns_file, "r") as f:
            lines = f.readlines()

        tuples = []
        for line in lines:
            col_name, indices = line.strip().split(",", 1)
            str_indices = f"{indices}" if indices != "0" else "0"
            tuples.append((col_name, str_indices))

        return pd.MultiIndex.from_tuples(tuples)

    def to_df_state(self) -> pd.DataFrame:
        """Convert config to DataFrame state format"""
        # Initialize empty DataFrame with correct structure
        columns = self.create_multi_index_columns("df_state_columns.txt")
        df = pd.DataFrame(index=[0], columns=columns)

        # Helper function to set values in DataFrame
        def set_df_value(col_name: str, indices: Union[int, Tuple], value: float):
            if isinstance(indices, int):
                if indices == 0:
                    str_indices = str(indices)
                else:
                    str_indices = f"({indices},)"
            else:
                # Tuples should maintain their string representation
                str_indices = str(indices)
            df.loc[0, (col_name, str_indices)] = value

        # Process each site (assuming single site for now)
        site = self.site[0]
        props = site.properties

        # Basic site properties
        set_df_value("lat", 0, props.lat)
        set_df_value("lng", 0, props.lng)
        set_df_value("alt", 0, props.alt)
        set_df_value("timezone", 0, props.timezone)
        set_df_value("z", 0, props.z)
        set_df_value("z0m_in", 0, props.z0m_in)
        set_df_value("zdm_in", 0, props.zdm_in)
        set_df_value("pipecapacity", 0, props.pipecapacity)
        set_df_value("runofftowater", 0, props.runofftowater)
        set_df_value("narp_trans_site", 0, props.narp_trans_site)

        # Surface properties
        surface_map = {
            "paved": 0,
            "bldgs": 1,
            "dectr": 2,
            "evetr": 3,
            "grass": 4,
            "bsoil": 5,
            "water": 6,
        }

        # Process each surface type
        for surf_name, surf_idx in surface_map.items():
            surface = getattr(props.land_cover, surf_name)

            # Basic surface properties
            set_df_value("sfr_surf", (surf_idx,), surface.sfr)
            set_df_value("emis", (surf_idx,), surface.emis)

            # Handle albedo
            if hasattr(surface, "alb"):
                set_df_value("alb", (surf_idx,), surface.alb)
            elif hasattr(surface, "alb_min") and hasattr(surface, "alb_max"):
                set_df_value("alb", (surf_idx,), surface.alb_min)  # Use min as default
                if surf_name == "dectr":
                    set_df_value("albmax_dectr", 0, surface.alb_max)
                    set_df_value("albmin_dectr", 0, surface.alb_min)
                elif surf_name == "evetr":
                    set_df_value("albmax_evetr", 0, surface.alb_max)
                    set_df_value("albmin_evetr", 0, surface.alb_min)
                elif surf_name == "grass":
                    set_df_value("albmax_grass", 0, surface.alb_max)
                    set_df_value("albmin_grass", 0, surface.alb_min)

            # Initial states
            if isinstance(site.initial_states, dict):
                init_state = site.initial_states.get(surf_name)
                if init_state:
                    # Basic state parameters
                    set_df_value("state_surf", surf_idx, init_state.state)
                    set_df_value("soilstore_surf", surf_idx, init_state.soilstore)

                    # Snow-related parameters
                    if init_state.snowfrac is not None:
                        set_df_value("snowfrac", surf_idx, init_state.snowfrac)
                    if init_state.snowpack is not None:
                        set_df_value("snowpack", surf_idx, init_state.snowpack)
                    if init_state.snowwater is not None:
                        set_df_value("snowwater", surf_idx, init_state.snowwater)
                    if init_state.snowdens is not None:
                        set_df_value("snowdens", surf_idx, init_state.snowdens)
            else:  # SnowAlb case
                # Set snowalb for all surfaces if it's a SnowAlb object
                # snowalb is a single value for all surfaces
                set_df_value("snowalb", 0, site.initial_states.snowalb)

            # OHM coefficients
            if surface.ohm_coef:
                for i, (a1, a2, a3) in enumerate(
                    zip(
                        surface.ohm_coef.a1.values(),
                        surface.ohm_coef.a2.values(),
                        surface.ohm_coef.a3.values(),
                    )
                ):
                    set_df_value("ohm_coef", (surf_idx, i, 0), a1)
                    set_df_value("ohm_coef", (surf_idx, i, 1), a2)
                    set_df_value("ohm_coef", (surf_idx, i, 2), a3)

            # Storage and drain parameters
            if hasattr(surface, "storedrainprm"):
                for i, var in enumerate(
                    [
                        "store_min",
                        "store_max",
                        "store_cap",
                        "drain_eq",
                        "drain_coef_1",
                        "drain_coef_2",
                    ]
                ):
                    set_df_value(
                        "storedrainprm",
                        (i, surf_idx),
                        getattr(surface.storedrainprm, var),
                    )

            # Maximum conductance
            if hasattr(surface, "maxconductance"):
                idx = surf_idx - 2
                set_df_value("maxconductance", (idx,), surface.maxconductance)

            # Snow pack limit
            if hasattr(surface, "snowpacklimit"):
                set_df_value("snowpacklimit", (surf_idx,), surface.snowpacklimit)

            # LAI parameters
            if hasattr(surface, "lai"):
                lai = surface.lai
                idx = surf_idx - 2
                set_df_value("baset", (idx,), lai.baset)
                set_df_value("gddfull", (idx,), lai.gddfull)
                set_df_value("basete", (idx,), lai.basete)
                set_df_value("sddfull", (idx,), lai.sddfull)
                set_df_value("laimin", (idx,), lai.laimin)
                set_df_value("laimax", (idx,), lai.laimax)
                set_df_value("laitype", (idx,), lai.laitype)
                for i, var in enumerate(
                    [
                        "growth_lai",
                        "growth_gdd",
                        "senescence_lai",
                        "senescence_sdd",
                    ]
                ):
                    set_df_value("laipower", (i, idx), getattr(lai.laipower, var))

            # CO2 parameters for vegetated surfaces
            if hasattr(surface, "beta_bioco2"):
                idx = surf_idx - 2
                set_df_value("beta_bioco2", (idx,), surface.beta_bioco2)
                set_df_value("beta_enh_bioco2", (idx,), surface.beta_enh_bioco2)
                set_df_value("alpha_bioco2", (idx,), surface.alpha_bioco2)
                set_df_value("alpha_enh_bioco2", (idx,), surface.alpha_enh_bioco2)

        # Conductance properties
        conductance = props.conductance
        set_df_value("g_max", 0, conductance.g_max)
        set_df_value("g_k", 0, conductance.g_k)
        set_df_value("g_q_base", 0, conductance.g_q_base)
        set_df_value("g_q_shape", 0, conductance.g_q_shape)
        set_df_value("g_t", 0, conductance.g_t)
        set_df_value("g_sm", 0, conductance.g_sm)
        set_df_value("kmax", 0, conductance.kmax)
        set_df_value("gsmodel", 0, conductance.gsmodel)
        set_df_value("s1", 0, conductance.s1)
        set_df_value("s2", 0, conductance.s2)

        # Process anthropogenic emissions
        anthro = props.anthropogenic_emissions
        set_df_value("ah_min", (0,), anthro.heat.ah_min.working_day)
        set_df_value("ah_min", (1,), anthro.heat.ah_min.holiday)
        set_df_value("ah_slope_cooling", (0,), anthro.heat.ah_slope_cooling.working_day)
        set_df_value("ah_slope_cooling", (1,), anthro.heat.ah_slope_cooling.holiday)
        set_df_value("ah_slope_heating", (0,), anthro.heat.ah_slope_heating.working_day)
        set_df_value("ah_slope_heating", (1,), anthro.heat.ah_slope_heating.holiday)

        # Hourly profiles
        for hour in range(24):
            set_df_value(
                "ahprof_24hr",
                (hour, 0),
                anthro.heat.ahprof_24hr.working_day[str(hour + 1)],
            )
            set_df_value(
                "ahprof_24hr", (hour, 1), anthro.heat.ahprof_24hr.holiday[str(hour + 1)]
            )

        # CO2 parameters
        set_df_value("co2pointsource", 0, anthro.co2.co2pointsource)
        set_df_value("ef_umolco2perj", 0, anthro.co2.ef_umolco2perj)
        set_df_value("enef_v_jkm", 0, anthro.co2.enef_v_jkm)
        set_df_value("fcef_v_kgkm", (0,), anthro.co2.fcef_v_kgkm.working_day)
        set_df_value("fcef_v_kgkm", (1,), anthro.co2.fcef_v_kgkm.holiday)

        # Snow parameters
        snow = props.snow
        set_df_value("crwmax", 0, snow.crwmax)
        set_df_value("crwmin", 0, snow.crwmin)
        set_df_value("narp_emis_snow", 0, snow.narp_emis_snow)
        set_df_value("preciplimit", 0, snow.preciplimit)
        set_df_value("preciplimitalb", 0, snow.preciplimitalb)
        set_df_value("snowalbmax", 0, snow.snowalbmax)
        set_df_value("snowalbmin", 0, snow.snowalbmin)
        set_df_value("snowdensmin", 0, snow.snowdensmin)
        set_df_value("snowlimbldg", 0, snow.snowlimbldg)
        set_df_value("snowlimpaved", 0, snow.snowlimpaved)
        set_df_value("tau_a", 0, snow.tau_a)
        set_df_value("tau_r", 0, snow.tau_r)
        set_df_value("tempmeltfact", 0, snow.tempmeltfact)
        set_df_value("radmeltfact", 0, snow.radmeltfact)

        return df

    @classmethod
    def from_df_state(cls, df: pd.DataFrame) -> "SUEWSConfig":
        """Create config from DataFrame state"""
        surface_map = {
            0: "paved",
            1: "bldgs",
            2: "dectr",
            3: "evetr",
            4: "grass",
            5: "bsoil",
            6: "water",
        }

        # Initialize basic structure
        config_dict = {
            "name": "Generated from df_state",
            "description": "Automatically converted from DataFrame state",
            "model": {
                "control": {
                    "tstep": 300,  # Default values
                    "forcing_file": "forcing.csv",
                    "output_file": "output.csv",
                    "daylightsaving_method": 1,
                },
                "physics": {
                    # Add physics parameters from df
                },
            },
            "site": [
                {
                    "name": "site_0",
                    "properties": {
                        "lat": float(df.loc[0, ("lat", 0)]),
                        "lng": float(df.loc[0, ("lng", 0)]),
                        "alt": float(df.loc[0, ("alt", 0)]),
                        "timezone": int(df.loc[0, ("timezone", 0)]),
                        # ... other properties ...
                    },
                }
            ],
        }

        # Convert DataFrame data to config structure
        for surf_idx, surf_name in surface_map.items():
            # Extract surface properties
            surface_props = {
                "sfr": float(df.loc[0, ("sfr_surf", surf_idx)]),
                "emis": float(df.loc[0, ("emis", surf_idx)]),
                # ... other properties ...
            }

            # Add to config dictionary
            config_dict["site"][0]["properties"]["land_cover"][surf_name] = (
                surface_props
            )

        return cls(**config_dict)


if __name__ == "__main__":
    # Create list for collecting all exceptions
    exceptions = []

    # test the sample config
    # Load YAML config
    with open("./config-suews.yml", "r") as file:
        yaml_config = yaml.safe_load(file)

    # Create SUEWSConfig object
    suews_config = SUEWSConfig(**yaml_config[0])

    if exceptions:
        raise ExceptionGroup("Validation errors occurred", exceptions)

    print(r"testing suews_config done!")

    pdb.set_trace()

    # Convert to DataFrame
    df_state = suews_config.to_df_state()
    print("testing df_state done!")

    # # Convert back to config
    # suews_config_back = SUEWSConfig.from_df_state(df_state)
    # print("testing from_df_state done!")<|MERGE_RESOLUTION|>--- conflicted
+++ resolved
@@ -38,7 +38,6 @@
     snowwater: Optional[float] = Field(None, ge=0, description="Snow water")
     snowdens: Optional[float] = Field(None, ge=0, description="Snow density")
 
-<<<<<<< HEAD
 
 class InitialConditions(BaseModel):
     """Initial conditions for the SUEWS model"""
@@ -51,27 +50,29 @@
     grass: SurfaceInitialState
     bsoil: SurfaceInitialState
     water: SurfaceInitialState
-=======
+
     @model_validator(mode="after")
-    def validate_surface_specific_fields(self) -> "InitialState":
+    def validate_surface_specific_fields(self) -> "InitialConditions":
         if self.surface_type == SurfaceType.DECTR:
             if self.decidcap_id is None:
-                error_message = ValueError("decidcap_id is required for deciduous trees")
+                error_message = ValueError(
+                    "decidcap_id is required for deciduous trees"
+                )
                 exceptions.append(error_message)
-                #raise ValueError("decidcap_id is required for deciduous trees")
+                # raise ValueError("decidcap_id is required for deciduous trees")
             if self.porosity_id is None:
-                error_message = ValueError("porosity_id is required for deciduous trees")
+                error_message = ValueError(
+                    "porosity_id is required for deciduous trees"
+                )
                 exceptions.append(error_message)
-                #raise ValueError("porosity_id is required for deciduous trees")
+                # raise ValueError("porosity_id is required for deciduous trees")
 
         veg_types = [SurfaceType.DECTR, SurfaceType.EVETR, SurfaceType.GRASS]
         if self.surface_type in veg_types and self.alb_id is None:
             error_message = ValueError("alb_id is required for vegetated surfaces")
             exceptions.append(error_message)
-            #raise ValueError("alb_id is required for vegetated surfaces")
+            # raise ValueError("alb_id is required for vegetated surfaces")
         return self
->>>>>>> ffb8b27a
-
 
 class ThermalLayer(BaseModel):
     dz: List[float] = Field(min_items=5, max_items=5)
